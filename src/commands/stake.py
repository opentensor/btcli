import asyncio
import copy
<<<<<<< HEAD
from contextlib import suppress
=======
from math import floor
>>>>>>> 221ef98f
from typing import TYPE_CHECKING, Union, Optional

from bittensor_wallet import Wallet
from rich.prompt import Confirm
from rich.table import Table, Column
from rich.text import Text

from src import Constants
from src.bittensor.balances import Balance
from src.utils import (
    get_delegates_details_from_github,
    get_hotkey_wallets_for_wallet,
    get_coldkey_wallets_for_path,
    console,
    err_console,
    is_valid_ss58_address,
    float_to_u64,
    u16_normalized_float,
)

if TYPE_CHECKING:
    from src.subtensor_interface import SubtensorInterface


# Helpers and Extrinsics


async def _get_threshold_amount(
    subtensor: "SubtensorInterface", block_hash: str
) -> Balance:
    mrs = await subtensor.substrate.query(
        module="SubtensorModule",
        storage_function="NominatorMinRequiredStake",
        block_hash=block_hash,
    )
    min_req_stake: Balance = Balance.from_rao(mrs.decode())
    return min_req_stake


async def _check_threshold_amount(
    subtensor: "SubtensorInterface",
    sb: Balance,
    block_hash: str,
    min_req_stake: Optional[Balance] = None,
) -> tuple[bool, Balance]:
    """
    Checks if the new stake balance will be above the minimum required stake threshold.

    :param sb: the balance to check for threshold limits.

    :return: (success, threshold)
            `True` if the staking balance is above the threshold, or `False` if the staking balance is below the
            threshold.
            The threshold balance required to stake.
    """
    if not min_req_stake:
        min_req_stake = await _get_threshold_amount(subtensor, block_hash)

    if min_req_stake > sb:
        return False, min_req_stake
    else:
        return True, min_req_stake


async def _get_hotkey_owner(
    subtensor: "SubtensorInterface", hotkey_ss58: str, block_hash: str
) -> Optional[str]:
    hk_owner_query = await subtensor.substrate.query(
        module="SubtensorModule",
        storage_function="Owner",
        params=[hotkey_ss58],
        block_hash=block_hash,
    )
    hotkey_owner = (
        val
        if (
            (val := getattr(hk_owner_query, "value", None))
            and await subtensor.does_hotkey_exist(val, block_hash=block_hash)
        )
        else None
    )
    return hotkey_owner


async def add_stake_extrinsic(
    subtensor: "SubtensorInterface",
    wallet: Wallet,
    old_balance: Balance,
    hotkey_ss58: Optional[str] = None,
    amount: Optional[Balance] = None,
    wait_for_inclusion: bool = True,
    wait_for_finalization: bool = False,
    prompt: bool = False,
) -> bool:
    """
    Adds the specified amount of stake to passed hotkey `uid`.

    :param subtensor: the initialized SubtensorInterface object to use
    :param wallet: Bittensor wallet object.
    :param old_balance: the balance prior to the staking
    :param hotkey_ss58: The `ss58` address of the hotkey account to stake to defaults to the wallet's hotkey.
    :param amount: Amount to stake as Bittensor balance, `None` if staking all.
    :param wait_for_inclusion: If set, waits for the extrinsic to enter a block before returning `True`, or returns
                               `False` if the extrinsic fails to enter the block within the timeout.
    :param wait_for_finalization: If set, waits for the extrinsic to be finalized on the chain before returning `True`,
                                  or returns `False` if the extrinsic fails to be finalized within the timeout.
    :param prompt: If `True`, the call waits for confirmation from the user before proceeding.

    :return: success: Flag is `True` if extrinsic was finalized or included in the block. If we did not wait for
                      finalization/inclusion, the response is `True`.
    """

    # Decrypt keys,
    wallet.unlock_coldkey()

    # Default to wallet's own hotkey if the value is not passed.
    if hotkey_ss58 is None:
        hotkey_ss58 = wallet.hotkey.ss58_address

    # Flag to indicate if we are using the wallet's own hotkey.
    own_hotkey: bool

    with console.status(
        f":satellite: Syncing with chain: [white]{subtensor}[/white] ..."
    ):
        block_hash = await subtensor.substrate.get_chain_head()
        # Get hotkey owner
        hotkey_owner = await _get_hotkey_owner(
            subtensor, hotkey_ss58=hotkey_ss58, block_hash=block_hash
        )
        own_hotkey = wallet.coldkeypub.ss58_address == hotkey_owner
        if not own_hotkey:
            # This is not the wallet's own hotkey, so we are delegating.
            if not await subtensor.is_hotkey_delegate(
                hotkey_ss58, block_hash=block_hash
            ):
                err_console.print(
                    f"Hotkey {hotkey_ss58} is not a delegate on the chain."
                )
                return False

            # Get hotkey take
            hk_result = await subtensor.substrate.query(
                module="SubtensorModule",
                storage_function="Delegates",
                params=[hotkey_ss58],
                block_hash=block_hash,
            )
            hotkey_take = u16_normalized_float(getattr(hk_result, "value", 0))

        # Get current stake
        old_stake = await subtensor.get_stake_for_coldkey_and_hotkey(
            coldkey_ss58=wallet.coldkeypub.ss58_address,
            hotkey_ss58=hotkey_ss58,
            block_hash=block_hash,
        )

        # Grab the existential deposit.
        existential_deposit = await subtensor.get_existential_deposit()

    # Convert to bittensor.Balance
    if amount is None:
        # Stake it all.
        staking_balance = Balance.from_tao(old_balance.tao)
    else:
        staking_balance = amount

    # Leave existential balance to keep key alive.
    if staking_balance > old_balance - existential_deposit:
        # If we are staking all, we need to leave at least the existential deposit.
        staking_balance = old_balance - existential_deposit
    else:
        staking_balance = staking_balance

    # Check enough to stake.
    if staking_balance > old_balance:
        err_console.print(
            f":cross_mark: [red]Not enough stake[/red]:[bold white]\n"
            f"\tbalance:\t{old_balance}\n"
            f"\tamount:\t{staking_balance}\n"
            f"\tcoldkey:\t{wallet.name}[/bold white]"
        )
        return False

    # If nominating, we need to check if the new stake balance will be above the minimum required stake threshold.
    if not own_hotkey:
        new_stake_balance = old_stake + staking_balance
        is_above_threshold, threshold = await _check_threshold_amount(
            subtensor, new_stake_balance, block_hash
        )
        if not is_above_threshold:
            err_console.print(
                f":cross_mark: [red]New stake balance of {new_stake_balance} is below the minimum required nomination"
                f" stake threshold {threshold}.[/red]"
            )
            return False

    # Ask before moving on.
    if prompt:
        if not own_hotkey:
            # We are delegating.
            if not Confirm.ask(
                f"Do you want to delegate:[bold white]\n"
                f"\tamount: {staking_balance}\n"
                f"\tto: {wallet.hotkey_str}\n"
                f"\ttake: {hotkey_take}\n"
                f"\towner: {hotkey_owner}[/bold white]"
            ):
                return False
        else:
            if not Confirm.ask(
                f"Do you want to stake:[bold white]\n"
                f"\tamount: {staking_balance}\n"
                f"\tto: {wallet.hotkey_str}[/bold white]"
            ):
                return False

    with console.status(
        f":satellite: Staking to: [bold white]{subtensor}[/bold white] ..."
    ):
        call = await subtensor.substrate.compose_call(
            call_module="SubtensorModule",
            call_function="add_stake",
            call_params={"hotkey": hotkey_ss58, "amount_staked": staking_balance.rao},
        )
        staking_response, err_msg = await subtensor.sign_and_send_extrinsic(
            call, wallet, wait_for_inclusion, wait_for_finalization
        )

    if staking_response is True:  # If we successfully staked.
        # We only wait here if we expect finalization.
        if not wait_for_finalization and not wait_for_inclusion:
            return True

        console.print(":white_heavy_check_mark: [green]Finalized[/green]")
        with console.status(
            f":satellite: Checking Balance on: [white]{subtensor}[/white] ..."
        ):
            new_block_hash = await subtensor.substrate.get_chain_head()
            new_balance, new_stake = await asyncio.gather(
                subtensor.get_balance(
                    wallet.coldkeypub.ss58_address, block_hash=new_block_hash
                ),
                subtensor.get_stake_for_coldkey_and_hotkey(
                    coldkey_ss58=wallet.coldkeypub.ss58_address,
                    hotkey_ss58=hotkey_ss58,
                    block_hash=new_block_hash,
                ),
            )

            console.print(
                f"Balance:\n"
                f"\t[blue]{old_balance}[/blue] :arrow_right: "
                f"[green]{new_balance[wallet.coldkeypub.ss58_address]}[/green]"
            )
            console.print(
                f"Stake:\n"
                f"\t[blue]{old_stake}[/blue] :arrow_right: [green]{new_stake}[/green]"
            )
            return True
    else:
        err_console.print(f":cross_mark: [red]Failed[/red]: {err_msg}")
        return False


async def add_stake_multiple_extrinsic(
    subtensor: "SubtensorInterface",
    wallet: Wallet,
    old_balance: Balance,
    hotkey_ss58s: list[str],
    amounts: Optional[list[Balance]] = None,
    wait_for_inclusion: bool = True,
    wait_for_finalization: bool = False,
    prompt: bool = False,
) -> bool:
    """Adds stake to each ``hotkey_ss58`` in the list, using each amount, from a common coldkey.

    :param subtensor: The initialized SubtensorInterface object.
    :param wallet: Bittensor wallet object for the coldkey.
    :param old_balance: The balance of the wallet prior to staking.
    :param hotkey_ss58s: List of hotkeys to stake to.
    :param amounts: List of amounts to stake. If `None`, stake all to the first hotkey.
    :param wait_for_inclusion: If set, waits for the extrinsic to enter a block before returning `True`, or returns
                               `False` if the extrinsic fails to enter the block within the timeout.
    :param wait_for_finalization: If set, waits for the extrinsic to be finalized on the chain before returning `True`,
                                  or returns `False` if the extrinsic fails to be finalized within the timeout.
    :param prompt: If `True`, the call waits for confirmation from the user before proceeding.

    :return: success: `True` if extrinsic was finalized or included in the block. `True` if any wallet was staked. If
                      we did not wait for finalization/inclusion, the response is `True`.
    """

    if len(hotkey_ss58s) == 0:
        return True

    if amounts is not None and len(amounts) != len(hotkey_ss58s):
        raise ValueError("amounts must be a list of the same length as hotkey_ss58s")

    new_amounts: list[Optional[Balance]]
    if amounts is None:
        new_amounts = [None] * len(hotkey_ss58s)
    else:
        new_amounts = amounts
        if sum(amount.tao for amount in amounts) == 0:
            # Staking 0 tao
            return True

    # Decrypt coldkey.
    wallet.unlock_coldkey()

    with console.status(
        f":satellite: Syncing with chain: [white]{subtensor}[/white] ..."
    ):
        block_hash = await subtensor.substrate.get_chain_head()
        old_stakes = await asyncio.gather(
            *[
                subtensor.get_stake_for_coldkey_and_hotkey(
                    hk, wallet.coldkeypub.ss58_address, block_hash=block_hash
                )
                for hk in hotkey_ss58s
            ]
        )

    # Remove existential balance to keep key alive.
    ## Keys must maintain a balance of at least 1000 rao to stay alive.
    total_staking_rao = sum(
        [amount.rao if amount is not None else 0 for amount in new_amounts]
    )
    if total_staking_rao == 0:
        # Staking all to the first wallet.
        if old_balance.rao > 1000:
            old_balance -= Balance.from_rao(1000)

    elif total_staking_rao < 1000:
        # Staking less than 1000 rao to the wallets.
        pass
    else:
        # Staking more than 1000 rao to the wallets.
        ## Reduce the amount to stake to each wallet to keep the balance above 1000 rao.
        percent_reduction = 1 - (1000 / total_staking_rao)
        new_amounts = [
            Balance.from_tao(amount.tao * percent_reduction) for amount in new_amounts
        ]

    successful_stakes = 0
    for idx, (hotkey_ss58, amount, old_stake) in enumerate(
        zip(hotkey_ss58s, new_amounts, old_stakes)
    ):
        staking_all = False
        # Convert to bittensor.Balance
        if amount is None:
            # Stake it all.
            staking_balance = Balance.from_tao(old_balance.tao)
            staking_all = True
        else:
            # Amounts are cast to balance earlier in the function
            assert isinstance(amount, Balance)
            staking_balance = amount

        # Check enough to stake
        if staking_balance > old_balance:
            err_console.print(
                f":cross_mark: [red]Not enough balance[/red]:"
                f" [green]{old_balance}[/green] to stake: [blue]{staking_balance}[/blue]"
                f" from coldkey: [white]{wallet.name}[/white]"
            )
            continue

        # Ask before moving on.
        if prompt:
            if not Confirm.ask(
                f"Do you want to stake:\n"
                f"\t[bold white]amount: {staking_balance}\n"
                f"\thotkey: {wallet.hotkey_str}[/bold white ]?"
            ):
                continue

        call = await subtensor.substrate.compose_call(
            call_module="SubtensorModule",
            call_function="add_stake",
            call_params={"hotkey": hotkey_ss58, "amount_staked": staking_balance.rao},
        )
        staking_response, err_msg = await subtensor.sign_and_send_extrinsic(
            call, wallet, wait_for_inclusion, wait_for_finalization
        )

        if staking_response is True:  # If we successfully staked.
            # We only wait here if we expect finalization.

            if idx < len(hotkey_ss58s) - 1:
                # Wait for tx rate limit.
                tx_query = await subtensor.substrate.query(
                    module="SubtensorModule",
                    storage_function="TxRateLimit",
                    block_hash=block_hash,
                )
                tx_rate_limit_blocks: int = getattr(tx_query, "value", 0)
                if tx_rate_limit_blocks > 0:
                    with console.status(
                        f":hourglass: [yellow]Waiting for tx rate limit:"
                        f" [white]{tx_rate_limit_blocks}[/white] blocks[/yellow]"
                    ):
                        await asyncio.sleep(
                            tx_rate_limit_blocks * 12
                        )  # 12 seconds per block

            if not wait_for_finalization and not wait_for_inclusion:
                old_balance -= staking_balance
                successful_stakes += 1
                if staking_all:
                    # If staked all, no need to continue
                    break

                continue

            console.print(":white_heavy_check_mark: [green]Finalized[/green]")

            new_block_hash = await subtensor.substrate.get_chain_head()
            new_stake, new_balance_ = await asyncio.gather(
                subtensor.get_stake_for_coldkey_and_hotkey(
                    coldkey_ss58=wallet.coldkeypub.ss58_address,
                    hotkey_ss58=hotkey_ss58,
                    block_hash=new_block_hash,
                ),
                subtensor.get_balance(
                    wallet.coldkeypub.ss58_address, block_hash=new_block_hash
                ),
            )
            new_balance = new_balance_[wallet.coldkeypub.ss58_address]
            console.print(
                "Stake ({}): [blue]{}[/blue] :arrow_right: [green]{}[/green]".format(
                    hotkey_ss58, old_stake, new_stake
                )
            )
            old_balance = new_balance
            successful_stakes += 1
            if staking_all:
                # If staked all, no need to continue
                break

        else:
            err_console.print(f":cross_mark: [red]Failed[/red]: {err_msg}")
            continue

    if successful_stakes != 0:
        with console.status(
            f":satellite: Checking Balance on: ([white]{subtensor}[/white] ..."
        ):
            new_balance_ = await subtensor.get_balance(
                wallet.coldkeypub.ss58_address, reuse_block=False
            )
            new_balance = new_balance_[wallet.coldkeypub.ss58_address]
        console.print(
            f"Balance: [blue]{old_balance}[/blue] :arrow_right: [green]{new_balance}[/green]"
        )
        return True

    return False


async def unstake_extrinsic(
    subtensor: "SubtensorInterface",
    wallet: Wallet,
    hotkey_ss58: Optional[str] = None,
    amount: Optional[Balance] = None,
    wait_for_inclusion: bool = True,
    wait_for_finalization: bool = False,
    prompt: bool = False,
) -> bool:
    """Removes stake into the wallet coldkey from the specified hotkey ``uid``.

    :param subtensor: the initialized SubtensorInterface object to use
    :param wallet: Bittensor wallet object.
    :param hotkey_ss58: The `ss58` address of the hotkey to unstake from. By default, the wallet hotkey is used.
    :param amount: Amount to stake as Bittensor balance, or `None` is unstaking all
    :param wait_for_inclusion: If set, waits for the extrinsic to enter a block before returning `True`, or returns
                               `False` if the extrinsic fails to enter the block within the timeout.
    :param wait_for_finalization: If set, waits for the extrinsic to be finalized on the chain before returning `True`,
                                  or returns `False` if the extrinsic fails to be finalized within the timeout.
    :param prompt: If `True`, the call waits for confirmation from the user before proceeding.

    :return: success: `True` if extrinsic was finalized or included in the block. If we did not wait for
                      finalization/inclusion, the response is `True`.
    """
    # Decrypt keys,
    wallet.unlock_coldkey()

    if hotkey_ss58 is None:
        hotkey_ss58 = wallet.hotkey.ss58_address  # Default to wallet's own hotkey.

    with console.status(
        f":satellite: Syncing with chain: [white]{subtensor}[/white] ..."
    ):
        block_hash = await subtensor.substrate.get_chain_head()
        old_balance, old_stake, hotkey_owner = await asyncio.gather(
            subtensor.get_balance(
                wallet.coldkeypub.ss58_address, block_hash=block_hash
            ),
            subtensor.get_stake_for_coldkey_and_hotkey(
                coldkey_ss58=wallet.coldkeypub.ss58_address,
                hotkey_ss58=hotkey_ss58,
                block_hash=block_hash,
            ),
            _get_hotkey_owner(subtensor, hotkey_ss58, block_hash),
        )

        own_hotkey: bool = wallet.coldkeypub.ss58_address == hotkey_owner

    # Convert to bittensor.Balance
    if amount is None:
        # Unstake it all.
        unstaking_balance = old_stake
    else:
        unstaking_balance = amount

    # Check enough to unstake.
    stake_on_uid = old_stake
    if unstaking_balance > stake_on_uid:
        err_console.print(
            f":cross_mark: [red]Not enough stake[/red]: "
            f"[green]{stake_on_uid}[/green] to unstake: "
            f"[blue]{unstaking_balance}[/blue] from hotkey:"
            f" [white]{wallet.hotkey_str}[/white]"
        )
        return False

    # If nomination stake, check threshold.
    if not own_hotkey and not await _check_threshold_amount(
        subtensor=subtensor,
        sb=(stake_on_uid - unstaking_balance),
        block_hash=block_hash,
    ):
        console.print(
            ":warning: [yellow]This action will unstake the entire staked balance![/yellow]"
        )
        unstaking_balance = stake_on_uid

    # Ask before moving on.
    if prompt:
        if not Confirm.ask(
            f"Do you want to unstake:\n"
            f"[bold white]\tamount: {unstaking_balance}\n"
            f"\thotkey: {wallet.hotkey_str}[/bold white ]?"
        ):
            return False

    with console.status(
        f":satellite: Unstaking from chain: [white]{subtensor}[/white] ..."
    ):
        call = await subtensor.substrate.compose_call(
            call_module="SubtensorModule",
            call_function="remove_stake",
            call_params={
                "hotkey": hotkey_ss58,
                "amount_unstaked": unstaking_balance.rao,
            },
        )
        staking_response, err_msg = await subtensor.sign_and_send_extrinsic(
            call, wallet, wait_for_inclusion, wait_for_finalization
        )

    if staking_response is True:  # If we successfully unstaked.
        # We only wait here if we expect finalization.
        if not wait_for_finalization and not wait_for_inclusion:
            return True

        console.print(":white_heavy_check_mark: [green]Finalized[/green]")
        with console.status(
            f":satellite: Checking Balance on: [white]{subtensor}[/white] ..."
        ):
            new_block_hash = await subtensor.substrate.get_chain_head()
            new_balance, new_stake = await asyncio.gather(
                subtensor.get_balance(
                    wallet.coldkeypub.ss58_address, block_hash=new_block_hash
                ),
                subtensor.get_stake_for_coldkey_and_hotkey(
                    hotkey_ss58, wallet.coldkeypub.ss58_address, block_hash
                ),
            )
            console.print(
                f"Balance:\n"
                f"  [blue]{old_balance[wallet.coldkeypub.ss58_address]}[/blue] :arrow_right:"
                f" [green]{new_balance[wallet.coldkeypub.ss58_address]}[/green]"
            )
            console.print(
                f"Stake:\n  [blue]{old_stake}[/blue] :arrow_right: [green]{new_stake}[/green]"
            )
            return True
    else:
        err_console.print(f":cross_mark: [red]Failed[/red]: {err_msg}")
        return False


async def unstake_multiple_extrinsic(
    subtensor: "SubtensorInterface",
    wallet: Wallet,
    hotkey_ss58s: list[str],
    amounts: Optional[list[Union[Balance, float]]] = None,
    wait_for_inclusion: bool = True,
    wait_for_finalization: bool = False,
    prompt: bool = False,
) -> bool:
    """
    Removes stake from each `hotkey_ss58` in the list, using each amount, to a common coldkey.

    :param subtensor: the initialized SubtensorInterface object to use
    :param wallet: The wallet with the coldkey to unstake to.
    :param hotkey_ss58s: List of hotkeys to unstake from.
    :param amounts: List of amounts to unstake. If ``None``, unstake all.
    :param wait_for_inclusion: If set, waits for the extrinsic to enter a block before returning `True`, or returns
                              `False` if the extrinsic fails to enter the block within the timeout.
    :param wait_for_finalization: If set, waits for the extrinsic to be finalized on the chain before returning `True`,
                                  or returns `False` if the extrinsic fails to be finalized within the timeout.
    :param prompt: If `True`, the call waits for confirmation from the user before proceeding.

    :return: success: `True` if extrinsic was finalized or included in the block. Flag is `True` if any wallet was
                      unstaked. If we did not wait for finalization/inclusion, the response is `True`.
    """
    if not isinstance(hotkey_ss58s, list) or not all(
        isinstance(hotkey_ss58, str) for hotkey_ss58 in hotkey_ss58s
    ):
        raise TypeError("hotkey_ss58s must be a list of str")

    if len(hotkey_ss58s) == 0:
        return True

    if amounts is not None and len(amounts) != len(hotkey_ss58s):
        raise ValueError("amounts must be a list of the same length as hotkey_ss58s")

    if amounts is not None and not all(
        isinstance(amount, (Balance, float)) for amount in amounts
    ):
        raise TypeError(
            "amounts must be a [list of bittensor.Balance or float] or None"
        )

    new_amounts: list[Optional[Balance]]
    if amounts is None:
        new_amounts = [None] * len(hotkey_ss58s)
    else:
        new_amounts = amounts
        if sum(amount.tao for amount in new_amounts) == 0:
            # Staking 0 tao
            return True

    # Unlock coldkey.
    wallet.unlock_coldkey()

    with console.status(
        f":satellite: Syncing with chain: [white]{subtensor}[/white] ..."
    ):
        block_hash = await subtensor.substrate.get_chain_head()

        old_balance_ = subtensor.get_balance(
            wallet.coldkeypub.ss58_address, block_hash=block_hash
        )
        old_stakes_ = asyncio.gather(
            *[
                subtensor.get_stake_for_coldkey_and_hotkey(
                    h, wallet.coldkeypub.ss58_address, block_hash
                )
                for h in hotkey_ss58s
            ]
        )
        hotkey_owners_ = asyncio.gather(
            *[_get_hotkey_owner(subtensor, h, block_hash) for h in hotkey_ss58s]
        )

        old_balance, old_stakes, hotkey_owners, threshold = await asyncio.gather(
            old_balance_,
            old_stakes_,
            hotkey_owners_,
            _get_threshold_amount(subtensor, block_hash),
        )
        own_hotkeys = [
            wallet.coldkeypub.ss58_address == hotkey_owner
            for hotkey_owner in hotkey_owners
        ]

    successful_unstakes = 0
    for idx, (hotkey_ss58, amount, old_stake, own_hotkey) in enumerate(
        zip(hotkey_ss58s, new_amounts, old_stakes, own_hotkeys)
    ):
        # Covert to bittensor.Balance
        if amount is None:
            # Unstake it all.
            unstaking_balance = old_stake
        else:
            unstaking_balance = amount

        # Check enough to unstake.
        stake_on_uid = old_stake
        if unstaking_balance > stake_on_uid:
            err_console.print(
                f":cross_mark: [red]Not enough stake[/red]:"
                f" [green]{stake_on_uid}[/green] to unstake:"
                f" [blue]{unstaking_balance}[/blue] from hotkey:"
                f" [white]{wallet.hotkey_str}[/white]"
            )
            continue

        # If nomination stake, check threshold.
        if (
            not own_hotkey
            and (
                await _check_threshold_amount(
                    subtensor=subtensor,
                    sb=(stake_on_uid - unstaking_balance),
                    block_hash=block_hash,
                    min_req_stake=threshold,
                )
            )[0]
            is False
        ):
            console.print(
                ":warning: [yellow]This action will unstake the entire staked balance![/yellow]"
            )
            unstaking_balance = stake_on_uid

        # Ask before moving on.
        if prompt:
            if not Confirm.ask(
                f"Do you want to unstake:\n"
                f"[bold white]\tamount: {unstaking_balance}\n"
                f"\thotkey: {wallet.hotkey_str}[/bold white ]?"
            ):
                continue

        with console.status(
            f":satellite: Unstaking from chain: [white]{subtensor}[/white] ..."
        ):
            call = await subtensor.substrate.compose_call(
                call_module="SubtensorModule",
                call_function="remove_stake",
                call_params={
                    "hotkey": hotkey_ss58,
                    "amount_unstaked": unstaking_balance.rao,
                },
            )
            staking_response, err_msg = await subtensor.sign_and_send_extrinsic(
                call, wallet, wait_for_inclusion, wait_for_finalization
            )

        if staking_response is True:  # If we successfully unstaked.
            # We only wait here if we expect finalization.

            if idx < len(hotkey_ss58s) - 1:
                # Wait for tx rate limit.
                tx_query = await subtensor.substrate.query(
                    module="SubtensorModule",
                    storage_function="TxRateLimit",
                    block_hash=block_hash,
                )
                tx_rate_limit_blocks: int = getattr(tx_query, "value", 0)
                if tx_rate_limit_blocks > 0:
                    console.print(
                        ":hourglass: [yellow]Waiting for tx rate limit:"
                        " [white]{tx_rate_limit_blocks}[/white] blocks[/yellow]"
                    )
                    await asyncio.sleep(
                        tx_rate_limit_blocks * 12
                    )  # 12 seconds per block

            if not wait_for_finalization and not wait_for_inclusion:
                successful_unstakes += 1
                continue

            console.print(":white_heavy_check_mark: [green]Finalized[/green]")
            with console.status(
                f":satellite: Checking stake balance on: [white]{subtensor}[/white] ..."
            ):
                new_stake = await subtensor.get_stake_for_coldkey_and_hotkey(
                    coldkey_ss58=wallet.coldkeypub.ss58_address,
                    hotkey_ss58=hotkey_ss58,
                    block_hash=(await subtensor.substrate.get_chain_head()),
                )
                console.print(
                    "Stake ({}): [blue]{}[/blue] :arrow_right: [green]{}[/green]".format(
                        hotkey_ss58, stake_on_uid, new_stake
                    )
                )
                successful_unstakes += 1
        else:
            err_console.print(":cross_mark: [red]Failed[/red]: Unknown Error.")
            continue

    if successful_unstakes != 0:
        with console.status(
            f":satellite: Checking balance on: ([white]{subtensor}[/white] ..."
        ):
            new_balance = await subtensor.get_balance(wallet.coldkeypub.ss58_address)
        console.print(
            f"Balance: [blue]{old_balance[wallet.coldkeypub.ss58_address]}[/blue]"
            f" :arrow_right: [green]{new_balance[wallet.coldkeypub.ss58_address]}[/green]"
        )
        return True

    return False


async def set_children_extrinsic(
    subtensor: "SubtensorInterface",
    wallet: Wallet,
    hotkey: str,
    netuid: int,
    children_with_proportions: list[tuple[float, str]],
    wait_for_inclusion: bool = True,
    wait_for_finalization: bool = False,
    prompt: bool = False,
) -> tuple[bool, str]:
    """
    Sets children hotkeys with proportions assigned from the parent.

    :param: subtensor: Subtensor endpoint to use.
    :param: wallet: Bittensor wallet object.
    :param: hotkey: Parent hotkey.
    :param: children_with_proportions: Children hotkeys.
    :param: netuid: Unique identifier of for the subnet.
    :param: wait_for_inclusion: If set, waits for the extrinsic to enter a block before returning `True`, or returns
                                `False` if the extrinsic fails to enter the block within the timeout.
    :param: wait_for_finalization: If set, waits for the extrinsic to be finalized on the chain before returning `
                                   `True`, or returns `False` if the extrinsic fails to be finalized within the timeout.
    :param: prompt: If `True`, the call waits for confirmation from the user before proceeding.

    :return: A tuple containing a success flag and an optional error message.
    """
    # Check if all children are being revoked
    all_revoked = all(prop == 0.0 for prop, _ in children_with_proportions)

    operation = "Revoke all children hotkeys" if all_revoked else "Set children hotkeys"

    # Ask before moving on.
    if prompt:
        if all_revoked:
            if not Confirm.ask(
                f"Do you want to revoke all children hotkeys for hotkey {hotkey}?"
            ):
                return False, "Operation Cancelled"
        else:
            if not Confirm.ask(
                "Do you want to set children hotkeys:\n[bold white]{}[/bold white]?".format(
                    "\n".join(
                        f"  {child[1]}: {child[0]}"
                        for child in children_with_proportions
                    )
                )
            ):
                return False, "Operation Cancelled"

    with console.status(
        f":satellite: {operation} on [white]{subtensor.network}[/white] ..."
    ):
        normalized_children = (
            prepare_child_proportions(children_with_proportions)
            if not all_revoked
            else children_with_proportions
        )
        call = await subtensor.substrate.compose_call(
            call_module="SubtensorModule",
            call_function="set_children",
            call_params={
                "hotkey": hotkey,
                "children": normalized_children,
                "netuid": netuid,
            },
        )
        success, error_message = await subtensor.sign_and_send_extrinsic(
            call, wallet, wait_for_inclusion, wait_for_finalization
        )

        if not wait_for_finalization and not wait_for_inclusion:
            return (
                True,
                f"Not waiting for finalization or inclusion. {operation} initiated.",
            )

        if success:
            console.print(":white_heavy_check_mark: [green]Finalized[/green]")
            # bittensor.logging.success(
            #     prefix=operation,
            #     suffix="<green>Finalized: </green>" + str(success),
            # )
            return True, f"Successfully {operation.lower()} and Finalized."
        else:
            err_console.print(f":cross_mark: [red]Failed[/red]: {error_message}")
            # bittensor.logging.warning(
            #     prefix=operation,
            #     suffix="<red>Failed: </red>" + str(error_message),
            # )
            return False, error_message


def prepare_child_proportions(children_with_proportions):
    """
    Convert proportions to u64 and normalize
    """
    children_u64 = [
        (float_to_u64(prop), child) for prop, child in children_with_proportions
    ]
    normalized_children = normalize_children_and_proportions(children_u64)
    return normalized_children


def normalize_children_and_proportions(
    children: list[tuple[int, str]],
) -> list[tuple[int, str]]:
    """
    Normalizes the proportions of children so that they sum to u64::MAX.
    """
    total = sum(prop for prop, _ in children)
    u64_max = 2**64 - 1
    normalized_children = [
        (int(floor(prop * (u64_max - 1) / total)), child) for prop, child in children
    ]
    sum_norm = sum(prop for prop, _ in normalized_children)

    # if the sum is more, subtract the excess from the first child
    if sum_norm > u64_max:
        if abs(sum_norm - u64_max) > 10:
            raise ValueError(
                "The sum of normalized proportions is out of the acceptable range."
            )
        normalized_children[0] = (
            normalized_children[0][0] - (sum_norm - (u64_max - 1)),
            normalized_children[0][1],
        )

    return normalized_children

# Commands


async def show(wallet: Wallet, subtensor: "SubtensorInterface", all_wallets: bool):
    """Show all stake accounts."""
    if all_wallets:
        wallets = get_coldkey_wallets_for_path(wallet.path)
    else:
        wallets = [wallet]

    registered_delegate_info = await get_delegates_details_from_github(
        Constants.delegates_detail_url
    )

    async def get_stake_accounts(
        wallet_, block_hash: str
    ) -> dict[str, Union[str, Balance, dict[str, Union[str, Balance]]]]:
        """Get stake account details for the given wallet.

        :param wallet_: The wallet object to fetch the stake account details for.

        :return: A dictionary mapping SS58 addresses to their respective stake account details.
        """

        wallet_stake_accounts = {}

        # Get this wallet's coldkey balance.
        cold_balance_, stakes_from_hk, stakes_from_d = await asyncio.gather(
            subtensor.get_balance(
                wallet_.coldkeypub.ss58_address, block_hash=block_hash
            ),
            get_stakes_from_hotkeys(wallet_, block_hash=block_hash),
            get_stakes_from_delegates(wallet_),
        )

        cold_balance = cold_balance_[wallet_.coldkeypub.ss58_address]

        # Populate the stake accounts with local hotkeys data.
        wallet_stake_accounts.update(stakes_from_hk)

        # Populate the stake accounts with delegations data.
        wallet_stake_accounts.update(stakes_from_d)

        return {
            "name": wallet_.name,
            "balance": cold_balance,
            "accounts": wallet_stake_accounts,
        }

    async def get_stakes_from_hotkeys(
        wallet_, block_hash: str
    ) -> dict[str, dict[str, Union[str, Balance]]]:
        """Fetch stakes from hotkeys for the provided wallet.

        :param wallet_: The wallet object to fetch the stakes for.

        :return: A dictionary of stakes related to hotkeys.
        """

        async def get_all_neurons_for_pubkey(hk):
            netuids = await subtensor.get_netuids_for_hotkey(hk, block_hash=block_hash)
            uid_query = await asyncio.gather(
                *[
                    subtensor.substrate.query(
                        module="SubtensorModule",
                        storage_function="Uids",
                        params=[netuid, hk],
                        block_hash=block_hash,
                    )
                    for netuid in netuids
                ]
            )
            uids = [getattr(_result, "value", None) for _result in uid_query]
            neurons = await asyncio.gather(
                *[
                    subtensor.neuron_for_uid(uid, net)
                    for (uid, net) in zip(uids, netuids)
                ]
            )
            return neurons

        async def get_emissions_and_stake(hk: str):
            neurons, stake = await asyncio.gather(
                get_all_neurons_for_pubkey(hk),
                subtensor.substrate.query(
                    module="SubtensorModule",
                    storage_function="Stake",
                    params=[hk, wallet_.coldkeypub.ss58_address],
                    block_hash=block_hash,
                ),
            )
            emission_ = sum([n.emission for n in neurons]) if neurons else 0.0
            return emission_, Balance.from_rao(stake.value) if getattr(
                stake, "value", None
            ) else Balance(0)

        hotkeys = get_hotkey_wallets_for_wallet(wallet_)
        stakes = {}
        query = await asyncio.gather(
            *[get_emissions_and_stake(hot.hotkey.ss58_address) for hot in hotkeys]
        )
        for hot, (emission, hotkey_stake) in zip(hotkeys, query):
            stakes[hot.hotkey.ss58_address] = {
                "name": hot.hotkey_str,
                "stake": hotkey_stake,
                "rate": emission,
            }
        return stakes

    async def get_stakes_from_delegates(
        wallet_,
    ) -> dict[str, dict[str, Union[str, Balance]]]:
        """Fetch stakes from delegates for the provided wallet.

        :param wallet_: The wallet object to fetch the stakes for.

        :return: A dictionary of stakes related to delegates.
        """
        delegates = await subtensor.get_delegated(
            coldkey_ss58=wallet_.coldkeypub.ss58_address, block_hash=None
        )
        stakes = {}
        for dele, staked in delegates:
            for nom in dele.nominators:
                if nom[0] == wallet_.coldkeypub.ss58_address:
                    delegate_name = (
                        registered_delegate_info[dele.hotkey_ss58].name
                        if dele.hotkey_ss58 in registered_delegate_info
                        else dele.hotkey_ss58
                    )
                    stakes[dele.hotkey_ss58] = {
                        "name": delegate_name,
                        "stake": nom[1],
                        "rate": dele.total_daily_return.tao
                        * (nom[1] / dele.total_stake.tao),
                    }
        return stakes

    async def get_all_wallet_accounts(
        block_hash: str,
    ) -> list[dict[str, Union[str, Balance, dict[str, Union[str, Balance]]]]]:
        """Fetch stake accounts for all provided wallets using a ThreadPool.

        :param block_hash: The block hash to fetch the stake accounts for.

        :return: A list of dictionaries, each dictionary containing stake account details for each wallet.
        """

        accounts_ = await asyncio.gather(
            *[get_stake_accounts(w, block_hash=block_hash) for w in wallets]
        )
        return accounts_

    with console.status(":satellite:Retrieving account data..."):
        async with subtensor:
            block_hash_ = await subtensor.substrate.get_chain_head()
            accounts = await get_all_wallet_accounts(block_hash=block_hash_)

    await subtensor.substrate.close()

    total_stake = 0
    total_balance = 0
    total_rate = 0
    for acc in accounts:
        total_balance += acc["balance"].tao
        for key, value in acc["accounts"].items():
            total_stake += value["stake"].tao
            total_rate += float(value["rate"])
    table = Table(
        Column(
            "[overline white]Coldkey", footer_style="overline white", style="bold white"
        ),
        Column(
            "[overline white]Balance",
            "\u03c4{:.5f}".format(total_balance),
            footer_style="overline white",
            style="green",
        ),
        Column("[overline white]Account", footer_style="overline white", style="blue"),
        Column(
            "[overline white]Stake",
            "\u03c4{:.5f}".format(total_stake),
            footer_style="overline white",
            style="green",
        ),
        Column(
            "[overline white]Rate",
            "\u03c4{:.5f}/d".format(total_rate),
            footer_style="overline white",
            style="green",
        ),
        show_footer=True,
        pad_edge=False,
        box=None,
        expand=False,
    )
    for acc in accounts:
        table.add_row(acc["name"], acc["balance"], "", "")
        for key, value in acc["accounts"].items():
            table.add_row(
                "", "", value["name"], value["stake"], str(value["rate"]) + "/d"
            )
    console.print(table)


async def stake_add(
    wallet: Wallet,
    subtensor: "SubtensorInterface",
    amount: float,
    stake_all: bool,
    max_stake: float,
    include_hotkeys: list[str],
    exclude_hotkeys: list[str],
    all_hotkeys: bool,
) -> None:
    """Stake token of amount to hotkey(s)."""

    async def is_hotkey_registered_any(hk: str, bh: str) -> bool:
        return len(await subtensor.get_netuids_for_hotkey(hk, bh)) > 0

    # Get the hotkey_names (if any) and the hotkey_ss58s.
    hotkeys_to_stake_to: list[tuple[Optional[str], str]] = []
    if all_hotkeys:
        # Stake to all hotkeys.
        all_hotkeys_: list[Wallet] = get_hotkey_wallets_for_wallet(wallet=wallet)
        # Get the hotkeys to exclude. (d)efault to no exclusions.
        # Exclude hotkeys that are specified.
        hotkeys_to_stake_to = [
            (wallet.hotkey_str, wallet.hotkey.ss58_address)
            for wallet in all_hotkeys_
            if wallet.hotkey_str not in exclude_hotkeys
        ]  # definitely wallets

    elif include_hotkeys:
        # Stake to specific hotkeys.
        for hotkey_ss58_or_hotkey_name in include_hotkeys:
            if is_valid_ss58_address(hotkey_ss58_or_hotkey_name):
                # If the hotkey is a valid ss58 address, we add it to the list.
                hotkeys_to_stake_to.append((None, hotkey_ss58_or_hotkey_name))
            else:
                # If the hotkey is not a valid ss58 address, we assume it is a hotkey name.
                #  We then get the hotkey from the wallet and add it to the list.
                wallet_ = Wallet(
                    path=wallet.path,
                    name=wallet.name,
                    hotkey=hotkey_ss58_or_hotkey_name,
                )
                hotkeys_to_stake_to.append(
                    (wallet_.hotkey_str, wallet_.hotkey.ss58_address)
                )
    else:
        # Only config.wallet.hotkey is specified.
        #  so we stake to that single hotkey.
        assert wallet.hotkey is not None
        hotkey_ss58_or_name = wallet.hotkey.ss58_address
        hotkeys_to_stake_to = [(None, hotkey_ss58_or_name)]

    try:
        async with subtensor:
            # Get coldkey balance
            wallet_balance_: dict[str, Balance] = await subtensor.get_balance(
                wallet.coldkeypub.ss58_address
            )
            block_hash = subtensor.substrate.last_block_hash
            wallet_balance: Balance = wallet_balance_[wallet.coldkeypub.ss58_address]
            old_balance = copy.copy(wallet_balance)
            final_hotkeys: list[tuple[Optional[str], str]] = []
            final_amounts: list[Union[float, Balance]] = []
            hotkey: tuple[Optional[str], str]  # (hotkey_name (or None), hotkey_ss58)
            registered_ = asyncio.gather(
                *[
                    is_hotkey_registered_any(h[1], block_hash)
                    for h in hotkeys_to_stake_to
                ]
            )
            if max_stake:
                hotkey_stakes_ = asyncio.gather(
                    *[
                        subtensor.get_stake_for_coldkey_and_hotkey(
                            hotkey_ss58=h[1],
                            coldkey_ss58=wallet.coldkeypub.ss58_address,
                            block_hash=block_hash,
                        )
                        for h in hotkeys_to_stake_to
                    ]
                )
            else:

                async def null():
                    return [None] * len(hotkeys_to_stake_to)

                hotkey_stakes_ = null()
            registered: list[bool]
            hotkey_stakes: list[Optional[Balance]]
            registered, hotkey_stakes = await asyncio.gather(
                registered_, hotkey_stakes_
            )

            for hotkey, reg, hotkey_stake in zip(
                hotkeys_to_stake_to, registered, hotkey_stakes
            ):
                if not reg:
                    # Hotkey is not registered.
                    if len(hotkeys_to_stake_to) == 1:
                        # Only one hotkey, error
                        err_console.print(
                            f"[red]Hotkey [bold]{hotkey[1]}[/bold] is not registered. Aborting.[/red]"
                        )
                        raise ValueError
                    else:
                        # Otherwise, print warning and skip
                        console.print(
                            f"[yellow]Hotkey [bold]{hotkey[1]}[/bold] is not registered. Skipping.[/yellow]"
                        )
                        continue

                stake_amount_tao: float = amount
                if max_stake:
                    stake_amount_tao = max_stake - hotkey_stake.tao

                    # If the max_stake is greater than the current wallet balance, stake the entire balance.
                    stake_amount_tao = min(stake_amount_tao, wallet_balance.tao)
                    if (
                        stake_amount_tao <= 0.00001
                    ):  # Threshold because of fees, might create a loop otherwise
                        # Skip hotkey if max_stake is less than current stake.
                        continue
                    wallet_balance = Balance.from_tao(
                        wallet_balance.tao - stake_amount_tao
                    )

                    if wallet_balance.tao < 0:
                        # No more balance to stake.
                        break

                final_amounts.append(stake_amount_tao)
                final_hotkeys.append(hotkey)  # add both the name and the ss58 address.

            if len(final_hotkeys) == 0:
                # No hotkeys to stake to.
                err_console.print(
                    "Not enough balance to stake to any hotkeys or max_stake is less than current stake."
                )
                raise ValueError

            # Ask to stake
            if not False:  # TODO no-prompt
                if not Confirm.ask(
                    f"Do you want to stake to the following keys from {wallet.name}:\n"
                    + "".join(
                        [
                            f"    [bold white]- {hotkey[0] + ':' if hotkey[0] else ''}{hotkey[1]}: "
                            f"{f'{amount} {Balance.unit}' if amount else 'All'}[/bold white]\n"
                            for hotkey, amount in zip(final_hotkeys, final_amounts)
                        ]
                    )
                ):
                    raise ValueError

            if len(final_hotkeys) == 1:
                # do regular stake
                await add_stake_extrinsic(
                    subtensor,
                    wallet=wallet,
                    old_balance=old_balance,
                    hotkey_ss58=final_hotkeys[0][1],
                    amount=None if stake_all else final_amounts[0],
                    wait_for_inclusion=True,
                    prompt=True,
                )
            else:
                await add_stake_multiple_extrinsic(
                    subtensor,
                    wallet=wallet,
                    old_balance=old_balance,
                    hotkey_ss58s=[hotkey_ss58 for _, hotkey_ss58 in final_hotkeys],
                    amounts=None if stake_all else final_amounts,
                    wait_for_inclusion=True,
                    prompt=False,
                )
    except ValueError:
        pass
    await subtensor.substrate.close()


async def unstake(
    wallet: Wallet,
    subtensor: "SubtensorInterface",
    hotkey_ss58_address: str,
    all_hotkeys: bool,
    include_hotkeys: list[str],
    exclude_hotkeys: list[str],
    amount: float,
    max_stake: float,
    unstake_all: bool,
):
    """Unstake token of amount from hotkey(s)."""

    # Get the hotkey_names (if any) and the hotkey_ss58s.
    hotkeys_to_unstake_from: list[tuple[Optional[str], str]] = []
    if hotkey_ss58_address:
        # Stake to specific hotkey.
        hotkeys_to_unstake_from = [(None, hotkey_ss58_address)]
    elif all_hotkeys:
        # Stake to all hotkeys.
        all_hotkeys_: list[Wallet] = get_hotkey_wallets_for_wallet(wallet=wallet)
        # Exclude hotkeys that are specified.
        hotkeys_to_unstake_from = [
            (wallet.hotkey_str, wallet.hotkey.ss58_address)
            for wallet in all_hotkeys_
            if wallet.hotkey_str not in exclude_hotkeys
        ]  # definitely wallets

    elif include_hotkeys:
        # Stake to specific hotkeys.
        for hotkey_ss58_or_hotkey_name in include_hotkeys:
            if is_valid_ss58_address(hotkey_ss58_or_hotkey_name):
                # If the hotkey is a valid ss58 address, we add it to the list.
                hotkeys_to_unstake_from.append((None, hotkey_ss58_or_hotkey_name))
            else:
                # If the hotkey is not a valid ss58 address, we assume it is a hotkey name.
                #  We then get the hotkey from the wallet and add it to the list.
                wallet_ = Wallet(
                    name=wallet.name,
                    path=wallet.path,
                    hotkey=hotkey_ss58_or_hotkey_name,
                )
                hotkeys_to_unstake_from.append(
                    (wallet_.hotkey_str, wallet_.hotkey.ss58_address)
                )
    else:
        # Only cli.config.wallet.hotkey is specified.
        #  so we stake to that single hotkey.
        assert wallet.hotkey is not None
        hotkeys_to_unstake_from = [(None, wallet.hotkey.ss58_address)]

    final_hotkeys: list[tuple[str, str]] = []
    final_amounts: list[Union[float, Balance]] = []
    hotkey: tuple[Optional[str], str]  # (hotkey_name (or None), hotkey_ss58)
    with suppress(ValueError):
        async with subtensor:
            with console.status(f":satellite:Syncing with chain {subtensor}"):
                block_hash = await subtensor.substrate.get_chain_head()
                hotkey_stakes = await asyncio.gather(
                    *[
                        subtensor.get_stake_for_coldkey_and_hotkey(
                            hotkey_ss58=hotkey[1],
                            coldkey_ss58=wallet.coldkeypub.ss58_address,
                            block_hash=block_hash,
                        )
                        for hotkey in hotkeys_to_unstake_from
                    ]
                )
            for hotkey, hotkey_stake in zip(hotkeys_to_unstake_from, hotkey_stakes):
                unstake_amount_tao: float = amount

                if unstake_all:
                    unstake_amount_tao = hotkey_stake.tao
                if max_stake:
                    # Get the current stake of the hotkey from this coldkey.
                    unstake_amount_tao = hotkey_stake.tao - max_stake
                    amount = unstake_amount_tao
                    if unstake_amount_tao < 0:
                        # Skip if max_stake is greater than current stake.
                        continue
                else:
                    if unstake_amount_tao > hotkey_stake.tao:
                        # Skip if the specified amount is greater than the current stake.
                        continue

                final_amounts.append(unstake_amount_tao)
                final_hotkeys.append(hotkey)  # add both the name and the ss58 address.

            if len(final_hotkeys) == 0:
                # No hotkeys to unstake from.
                err_console.print(
                    "Not enough stake to unstake from any hotkeys or max_stake is more than current stake."
                )
                return None

            # Ask to unstake
            if not False:  # TODO no prompt
                if not Confirm.ask(
                    f"Do you want to unstake from the following keys to {wallet.name}:\n"
                    + "".join(
                        [
                            f"    [bold white]- {hotkey[0] + ':' if hotkey[0] else ''}{hotkey[1]}: "
                            f"{f'{amount} {Balance.unit}' if amount else 'All'}[/bold white]\n"
                            for hotkey, amount in zip(final_hotkeys, final_amounts)
                        ]
                    )
                ):
                    return None

            if len(final_hotkeys) == 1:
                # do regular unstake
                await unstake_extrinsic(
                    subtensor,
                    wallet=wallet,
                    hotkey_ss58=final_hotkeys[0][1],
                    amount=None if unstake_all else final_amounts[0],
                    wait_for_inclusion=True,
                    prompt=True,
                )
            else:
                await unstake_multiple_extrinsic(
                    subtensor,
                    wallet=wallet,
                    hotkey_ss58s=[hotkey_ss58 for _, hotkey_ss58 in final_hotkeys],
                    amounts=None if unstake_all else final_amounts,
                    wait_for_inclusion=True,
                    prompt=False,
                )
    await subtensor.substrate.close()


async def get_children(wallet: Wallet, subtensor: "SubtensorInterface", netuid: int):

    async def get_total_stake_for_child_hk(child: tuple):
        child_hotkey = child[1]
        _result = await subtensor.substrate.query(
            module="SubtensorModule",
            storage_function="TotalHotkeyStake",
            params=[child_hotkey],
            reuse_block_hash=True,
        )
        return (
            Balance.from_rao(_result.value)
            if getattr(_result, "value", None)
            else Balance(0)
        )

    async def render_table(
        hk: str,
        children_: list[tuple[int, str]],
        prompt: bool = True
    ):
        # Initialize Rich table for pretty printing
        table = Table(
            Column("Index", style="cyan", no_wrap=True, justify="right"),
            Column("ChildHotkey", style="cyan", no_wrap=True),
            Column("Proportion", style="cyan", no_wrap=True, justify="right"),
            Column("Total Stake", style="cyan", no_wrap=True, justify="right"),
            show_header=True,
            header_style="bold magenta",
            border_style="green",
            style="green",
        )

        if not children_:
            console.print(table)
            console.print(
                f"There are currently no child hotkeys on subnet {netuid} with ParentHotKey {hk}."
            )
            if prompt:
                command = (f"btcli stake set_children --children <child_hotkey> --hotkey <parent_hotkey> --netuid"
                           f" {netuid} --proportion <float>")
                console.print(
                    f"To add a child hotkey you can run the command: [white]{command}[/white]"
                )
            return

        console.print("ParentHotKey:", style="cyan", no_wrap=True)
        console.print(hk)

        # calculate totals
        total_proportion = 0
        total_stake = 0

        children_info = []
        child_stakes = await asyncio.gather(
            *[get_total_stake_for_child_hk(c) for c in children_]
        )
        for child, child_stake in zip(children_, child_stakes):
            proportion = child[0]
            child_hotkey = child[1]

            # add to totals
            total_proportion += proportion
            total_stake += child_stake

            children_info.append((proportion, child_hotkey, child_stake))

        children_info.sort(
            key=lambda x: x[0], reverse=True
        )  # sorting by proportion (highest first)

        # add the children info to the table
        for idx, (proportion, hotkey, stake) in enumerate(children_info, 1):
            proportion_str = Text(
                str(proportion), style="red" if proportion == 0 else ""
            )
            hotkey = Text(hotkey, style="red" if proportion == 0 else "")
            table.add_row(
                str(idx),
                hotkey,
                proportion_str,
                str(stake),
            )

        # add totals row
        table.add_row("", "Total", str(total_proportion), str(total_stake), "")
        console.print(table)

    async with subtensor:
        success, children, err_mg = await subtensor.get_children(wallet.hotkey, netuid)
        if not success:
            err_console.print(f"Failed to get children from subtensor. {children[0]}: {err_mg}")
        if not children:
            console.print("[yellow]No children found.[/yellow]")

        await render_table(wallet.hotkey, children, netuid)

    await subtensor.substrate.close()

    return children


async def set_children(
    wallet: Wallet,
    subtensor: "SubtensorInterface",
    netuid: int,
    children: list[str],
    proportions: list[float],
):
    """Set children hotkeys."""
    # Validate children SS58 addresses
    for child in children:
        if not is_valid_ss58_address(child):
            err_console.print(f":cross_mark:[red] Invalid SS58 address: {child}[/red]")
            return

    total_proposed = sum(proportions)
    if total_proposed > 1:
        raise ValueError(
            f"Invalid proportion: The sum of all proportions cannot be greater than 1. "
            f"Proposed sum of proportions is {total_proposed}."
        )

    children_with_proportions = list(zip(proportions, children))

    async with subtensor:
        success, message = await set_children_extrinsic(
            subtensor=subtensor,
            wallet=wallet,
            netuid=netuid,
            hotkey=wallet.hotkey.ss58_address,
            children_with_proportions=children_with_proportions,
            prompt=True,
        )
    await subtensor.substrate.close()
    # Result
    if success:
        console.print(":white_heavy_check_mark: [green]Set children hotkeys.[/green]")
    else:
        console.print(
            f":cross_mark:[red] Unable to set children hotkeys.[/red] {message}"
        )


async def revoke_children(
    wallet: Wallet,
    subtensor: "SubtensorInterface",
    netuid: int,
    wait_for_inclusion: bool = True,
    wait_for_finalization: bool = True,
):
    """
    Revokes the children hotkeys associated with a given network identifier (netuid).

    Parameters:
    - wallet: An instance of the Wallet class representing the user's wallet.
    - subtensor: An instance of the SubtensorInterface class.
    - netuid: An integer representing the network identifier.
    - wait_for_inclusion: A boolean indicating whether to wait for the transaction to be included in a block. Defaults
      to True.
    - wait_for_finalization: A boolean indicating whether to wait for the transaction to be finalized. Defaults to
      False.

    Returns:
    None

    Example:
    >>> wallet = Wallet()
    >>> subtensor = SubtensorInterface()
    >>> revoke_children(wallet, subtensor, 12345, wait_for_inclusion=True)
    """
    # print table with diff prompts
    async with subtensor:
        success, current_children, err_msg = await subtensor.get_children(wallet.hotkey.ss58_address, netuid)
    if not success:
        await subtensor.substrate.close()
        err_console.print(f"[red]Error retrieving children[/red]: {err_msg}")
        return
    # Validate children SS58 addresses
    for child in current_children:
        if not is_valid_ss58_address(child):
            err_console.print(f":cross_mark:[red] Invalid SS58 address: {child}[/red]")
            await subtensor.substrate.close()
            return

    # Prepare children with zero proportions
    children_with_zero_proportions = [(0.0, child[1]) for child in current_children]

    async with subtensor:
        success, message = await set_children_extrinsic(
            subtensor=subtensor,
            wallet=wallet,
            netuid=netuid,
            hotkey=wallet.hotkey.ss58_address,
            children_with_proportions=children_with_zero_proportions,
            prompt=True,
        )
    await subtensor.substrate.close()
    # Result
    if success:
        if wait_for_finalization and wait_for_inclusion:
            await get_children(wallet, subtensor, netuid)
        console.print(":white_heavy_check_mark: [green]Revoked children hotkeys.[/green]")
    else:
        console.print(
            f":cross_mark:[red] Unable to revoke children hotkeys.[/red] {message}"
        )<|MERGE_RESOLUTION|>--- conflicted
+++ resolved
@@ -1,10 +1,7 @@
 import asyncio
 import copy
-<<<<<<< HEAD
 from contextlib import suppress
-=======
 from math import floor
->>>>>>> 221ef98f
 from typing import TYPE_CHECKING, Union, Optional
 
 from bittensor_wallet import Wallet

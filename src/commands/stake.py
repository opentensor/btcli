--- conflicted
+++ resolved
@@ -8,17 +8,11 @@
 
 from ansible_collections.amazon.aws.plugins.modules.ec2_instance import module
 from bittensor_wallet import Wallet
-<<<<<<< HEAD
-from rich.prompt import Confirm
-from rich.table import Column, Table
-from rich.text import Text
-=======
 from rich.prompt import Confirm, Prompt
 from rich.table import Table, Column
 from rich.text import Text
 from substrateinterface.exceptions import SubstrateRequestException
 
->>>>>>> c4c51c72
 from src import Constants
 from src.bittensor.balances import Balance
 from src.utils import (
@@ -26,26 +20,17 @@
     create_table,
     err_console,
     float_to_u64,
-<<<<<<< HEAD
     get_coldkey_wallets_for_path,
     get_delegates_details_from_github,
     get_hotkey_wallets_for_wallet,
-    get_metadata_table,
     is_valid_ss58_address,
-    render_table,
-    render_tree,
-    u16_normalized_float,
-    update_metadata_table,
-=======
     get_metadata_table,
     update_metadata_table,
-    create_table,
     render_tree,
     u16_normalized_float,
     float_to_u16,
     u16_to_float,
     u64_to_float,
->>>>>>> c4c51c72
 )
 
 if TYPE_CHECKING:

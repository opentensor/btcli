--- conflicted
+++ resolved
@@ -1,9 +1,9 @@
 # Changelog
 
-<<<<<<< HEAD
 ## 9.0.0 /2025-02-13
 
 ## What's Changed
+* Btcli ported to Rao by @ibraheem-opentensor & @thewhaleking in https://github.com/opentensor/btcli/tree/rao-games/pools
 * fix netuid from str to int by @roman-opentensor in https://github.com/opentensor/btcli/pull/195
 * add runtime apis to reg by @ibraheem-opentensor in https://github.com/opentensor/btcli/pull/196
 * Updated tables (st list, s list) by @ibraheem-opentensor in https://github.com/opentensor/btcli/pull/200
@@ -28,15 +28,8 @@
 ## New Contributors
 * @camfairchild made their first contribution in https://github.com/opentensor/btcli/pull/293
 
-**Full Changelog**: https://github.com/opentensor/btcli/compare/v8.4.3...v9.0.0
-
-## 9.0.0rc4 /2025-02-12
-* Adds sort option to metagraph/show
-* Updates metagraph/show to use direct dividends instead of relative
-* Updates subnets list to use working tao emissions
-
-## 9.0.0rc3 /2025-02-11
-=======
+**Full Changelog**: https://github.com/opentensor/btcli/compare/v8.4.4...v9.0.0
+
 ## 8.4.4 /2025-02-07 - 18:30 PST
 
 ## What's Changed
@@ -54,7 +47,6 @@
 **Full Changelog**: https://github.com/opentensor/btcli/compare/v8.4.2...v8.4.3
 
 ## 8.4.2 /2024-12-12
->>>>>>> fb242a0c
 
 ## What's Changed
 * Removes the `.value` checks as we no longer use SCALE objects. by @thewhaleking in https://github.com/opentensor/btcli/pull/270

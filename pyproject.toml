--- conflicted
+++ resolved
@@ -3,15 +3,9 @@
 build-backend = "setuptools.build_meta"
 
 [project]
-<<<<<<< HEAD
 name = "ptn-cli"
 version = "0.0.1"
 description = "Proprietary Trading Network CLI"
-=======
-name = "bittensor-cli"
-version = "9.10.0"
-description = "Bittensor CLI"
->>>>>>> 84d31f5e
 readme = "README.md"
 authors = [
     {name = "taoshi.io" }

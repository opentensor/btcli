--- conflicted
+++ resolved
@@ -3260,7 +3260,7 @@
         """
         Get all the child hotkeys on a specified subnet.
 
-        Users can specify the subnet and see the child hotkeys and the proportion that is given to them. This command is used to view the authority delegated to different hotkeys on the subnet. 
+        Users can specify the subnet and see the child hotkeys and the proportion that is given to them. This command is used to view the authority delegated to different hotkeys on the subnet.
 
         EXAMPLE
 
@@ -3334,7 +3334,7 @@
 
         Users can specify the 'proportion' to delegate to child hotkeys (ss58 address). The sum of proportions cannot be greater than 1.
 
-        This command is used to delegate authority to different hotkeys, securing their position and influence on the subnet.      
+        This command is used to delegate authority to different hotkeys, securing their position and influence on the subnet.
 
         EXAMPLE
 
@@ -3620,7 +3620,7 @@
         List all subnets and their detailed information.
 
         This command displays a table with the below columns:
-        
+
         - NETUID: The subnet's netuid.
         - N: The number of neurons (subnet validators and subnet miners) in the subnet.
         - MAX_N: The maximum allowed number of neurons in the subnet.
@@ -3629,7 +3629,7 @@
         - RECYCLE: The recycle register cost for this subnet.
         - POW: The proof of work (PoW) difficulty.
         - SUDO: The subnet owner's name or the owner's ss58 address.
-        
+
         EXAMPLE
 
         [green]$[/green] btcli subnets list
@@ -3893,7 +3893,7 @@
         Show the metagraph of the root network (netuid 0) on finney (mainnet):
 
             [green]$[/green] btcli subnet metagraph --netuid 0
-        
+
         Show the metagraph of subnet 1 on the testnet:
 
             [green]$[/green] btcli subnet metagraph --netuid 1 --network test
@@ -3965,7 +3965,10 @@
         [green]$[/green] btcli wt reveal --netuid 1 --uids 1,2,3,4 --weights 0.1,0.2,0.3,0.4 --salt 163,241,217,11,161,142,147,189
         """
         self.verbosity_handler(quiet, verbose)
-<<<<<<< HEAD
+        uids = list_prompt(uids, int, "UIDs of interest for the specified netuid")
+        weights = list_prompt(
+            weights, float, "Corresponding weights for the specified UIDs"
+        )
         if uids:
             uids = parse_to_list(
                 uids,
@@ -3990,12 +3993,6 @@
                 "Corresponding weights for the specified UIDs (eg: 0.2,0.3,0.4)",
             )
 
-=======
-        uids = list_prompt(uids, int, "UIDs of interest for the specified netuid")
-        weights = list_prompt(
-            weights, float, "Corresponding weights for the specified UIDs"
-        )
->>>>>>> 833bd418
         if len(uids) != len(weights):
             err_console.print(
                 "The number of UIDs you specify must match up with the specified number of weights"
@@ -4043,11 +4040,7 @@
             None,
             "--uids",
             "-u",
-<<<<<<< HEAD
-            help="Corresponding UIDs for the specified netuid, e.g. -u 1,2,3 ...",
-=======
-            help="UIDs of interest for the specified netuid, e.g. -u 1 -u 2 -u 3 ...",
->>>>>>> 833bd418
+            help="UIDs of interest for the specified netuid, e.g. -u 1,2,3 ...",
         ),
         weights: str = Options.weights,
         salt: str = typer.Option(
@@ -4067,7 +4060,6 @@
 
         EXAMPLE
 
-<<<<<<< HEAD
         [green]$[/green] btcli wt commit --netuid 1 --uids 1,2,3,4 --w 0.1,0.2,0.3
 
         [italic]Note[/italic]: This command is used to commit weights for a specific subnet and requires the user to have the necessary
@@ -4083,7 +4075,7 @@
             )
         else:
             uids = list_prompt(
-                uids, int, "Corresponding UIDs for the specified netuid (eg: 1,2,3)"
+                uids, int, "UIDs of interest for the specified netuid (eg: 1,2,3)"
             )
 
         if weights:
@@ -4098,16 +4090,6 @@
                 float,
                 "Corresponding weights for the specified UIDs (eg: 0.2,0.3,0.4)",
             )
-
-=======
-        [green]$[/green] btcli wt commit --netuid 1 --uids 1,2,3,4 --w 0.1 -w 0.2 -w 0.3 -w 0.4
-        """
-        self.verbosity_handler(quiet, verbose)
-        uids = list_prompt(uids, int, "UIDs of interest for the specified netuid")
-        weights = list_prompt(
-            weights, float, "Corresponding weights for the specified UIDs"
-        )
->>>>>>> 833bd418
         if len(uids) != len(weights):
             err_console.print(
                 "The number of UIDs you specify must match up with the specified number of weights"

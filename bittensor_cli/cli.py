#!/usr/bin/env python3
import asyncio
import copy
import curses
import datetime
import importlib
import json
import logging
import os.path
import re
import ssl
import sys
import traceback
import warnings
from dataclasses import fields
from pathlib import Path
from typing import Coroutine, Optional, Union

import numpy as np
import rich
import typer
from async_substrate_interface.errors import (
    SubstrateRequestException,
    ConnectionClosed,
    InvalidHandshake,
)
from bittensor_wallet import Wallet
from bittensor_wallet.utils import (
    is_valid_ss58_address as btwallet_is_valid_ss58_address,
)
from rich import box
from rich.prompt import Confirm, FloatPrompt, Prompt, IntPrompt
from rich.table import Column, Table
from rich.tree import Tree
from typing_extensions import Annotated
from yaml import safe_dump, safe_load

from bittensor_cli.src import (
    defaults,
    HELP_PANELS,
    WalletOptions as WO,
    WalletValidationTypes as WV,
    Constants,
    COLORS,
    HYPERPARAMS,
    WalletOptions,
)
from bittensor_cli.src.bittensor import utils
from bittensor_cli.src.bittensor.balances import Balance
from bittensor_cli.src.bittensor.chain_data import SubnetHyperparameters
from bittensor_cli.src.bittensor.subtensor_interface import (
    SubtensorInterface,
    best_connection,
)
from bittensor_cli.src.bittensor.utils import (
    console,
    err_console,
    verbose_console,
    json_console,
    is_valid_ss58_address,
    print_error,
    validate_chain_endpoint,
    validate_netuid,
    is_rao_network,
    get_effective_network,
    prompt_for_identity,
    validate_uri,
    prompt_for_subnet_identity,
    validate_rate_tolerance,
    get_hotkey_pub_ss58,
    ensure_address_book_tables_exist,
    ProxyAddressBook,
    ProxyAnnouncements,
)
from bittensor_cli.src.commands import sudo, wallets, view
from bittensor_cli.src.commands import weights as weights_cmds
from bittensor_cli.src.commands.liquidity import liquidity
from bittensor_cli.src.commands.crowd import (
    contribute as crowd_contribute,
    create as create_crowdloan,
    dissolve as crowd_dissolve,
    view as view_crowdloan,
    update as crowd_update,
    refund as crowd_refund,
)
from bittensor_cli.src.commands.liquidity.utils import (
    prompt_liquidity,
    prompt_position_id,
)
from bittensor_cli.src.commands import proxy as proxy_commands
from bittensor_cli.src.commands.proxy import ProxyType
from bittensor_cli.src.commands.stake import (
    auto_staking as auto_stake,
    children_hotkeys,
    list as list_stake,
    move as move_stake,
    add as add_stake,
    remove as remove_stake,
    claim as claim_stake,
    wizard as stake_wizard,
)
from bittensor_cli.src.commands.subnets import (
    price,
    subnets,
    mechanisms as subnet_mechanisms,
)
from bittensor_cli.version import __version__, __version_as_int__

try:
    from git import Repo, GitError
except ImportError:
    Repo = None

    class GitError(Exception):
        pass


logger = logging.getLogger("btcli")
_epilog = "Made with [bold red]:heart:[/bold red] by The Openτensor Foundaτion"

np.set_printoptions(precision=8, suppress=True, floatmode="fixed")


def arg__(arg_name: str) -> str:
    """
    Helper function to 'arg' format a string for rich console
    """
    return f"[{COLORS.G.ARG}]{arg_name}[/{COLORS.G.ARG}]"


def is_valid_ss58_address_param(address: Optional[str]) -> Optional[str]:
    """
    Evaluates whether a non-None address is a valid SS58 address. Used as a callback for
    Annotated typer params.

    Args:
        address: an SS58 address, or None

    Returns:
        the SS58 address (if valid) or None (if None)

    Raises:
        typer.BadParameter: if the address is not a valid SS58 address
    """
    if address is None:
        return None
    elif not btwallet_is_valid_ss58_address(address):
        raise typer.BadParameter(f"Invalid SS58 address: {address}")
    return address


class Options:
    """
    Re-usable typer args
    """

    @classmethod
    def edit_help(cls, option_name: str, help_text: str):
        """
        Edits the `help` attribute of a copied given Typer option in this class, returning
        the modified Typer option.

        Args:
            option_name: the name of the option (e.g. "wallet_name")
            help_text: New help text to be used (e.g. "Wallet's name")

        Returns:
            Modified Typer Option with new help text.
        """
        copied_attr = copy.copy(getattr(cls, option_name))
        setattr(copied_attr, "help", help_text)
        return copied_attr

    wallet_name = typer.Option(
        None,
        "--wallet-name",
        "--name",
        "--wallet_name",
        "--wallet.name",
        help="Name of the wallet.",
    )
    wallet_path = typer.Option(
        None,
        "--wallet-path",
        "-p",
        "--wallet_path",
        "--wallet.path",
        help="Path where the wallets are located. For example: `/Users/btuser/.bittensor/wallets`.",
    )
    wallet_hotkey = typer.Option(
        None,
        "--hotkey",
        "-H",
        "--wallet_hotkey",
        "--wallet-hotkey",
        "--wallet.hotkey",
        help="Hotkey of the wallet",
    )
    wallet_ss58_address = typer.Option(
        None,
        "--wallet-name",
        "--name",
        "--wallet_name",
        "--wallet.name",
        "--address",
        "--ss58",
        "--ss58-address",
        help="SS58 address or wallet name to check. Leave empty to be prompted.",
    )
    wallet_hotkey_ss58 = typer.Option(
        None,
        "--hotkey",
        "--hotkey-ss58",
        "-H",
        "--wallet_hotkey",
        "--wallet_hotkey_ss58",
        "--wallet-hotkey",
        "--wallet-hotkey-ss58",
        "--wallet.hotkey",
        help="Hotkey name or SS58 address of the hotkey",
    )
    mnemonic = typer.Option(
        None,
        help='Mnemonic used to regenerate your key. For example: "horse cart dog ..."',
    )
    seed = typer.Option(
        None, help="Seed hex string used to regenerate your key. For example: 0x1234..."
    )
    json = typer.Option(
        None,
        "--json",
        "-j",
        help="Path to a JSON file containing the encrypted key backup. For example, a JSON file from PolkadotJS.",
    )
    json_password = typer.Option(
        None, "--json-password", help="Password to decrypt the JSON file."
    )
    use_password = typer.Option(
        True,
        help="Set this to `True` to protect the generated Bittensor key with a password.",
    )
    public_hex_key = typer.Option(None, help="The public key in hex format.")
    ss58_address = typer.Option(
        None, "--ss58", "--ss58-address", help="The SS58 address of the coldkey."
    )
    overwrite = typer.Option(
        False,
        "--overwrite/--no-overwrite",
        help="Overwrite the existing wallet file with the new one.",
    )
    network = typer.Option(
        None,
        "--network",
        "--subtensor.network",
        "--chain",
        "--subtensor.chain_endpoint",
        help="The subtensor network to connect to. Default: finney.",
        show_default=False,
    )
    netuids = typer.Option(
        None,
        "--netuids",
        "--netuid",
        "-n",
        help="Set the netuid(s) to exclude. Separate multiple netuids with a comma, for example: `-n 0,1,2`.",
    )
    netuid = typer.Option(
        None,
        help="The netuid of the subnet in the network, (e.g. 1).",
        prompt=True,
        callback=validate_netuid,
    )
    netuid_not_req = typer.Option(
        None,
        help="The netuid of the subnet in the network, (e.g. 1).",
        prompt=False,
    )
    mechanism_id = typer.Option(
        None,
        "--mechid",
        "--mech-id",
        "--mech_id",
        "--mechanism_id",
        "--mechanism-id",
        help="Mechanism ID within the subnet (defaults to 0).",
    )
    all_netuids = typer.Option(
        False,
        help="Use all netuids",
        prompt=False,
    )
    weights = typer.Option(
        None,
        "--weights",
        "-w",
        help="Weights for the specified UIDs, e.g. `-w 0.2,0.4,0.1 ...` Must correspond to the order of the UIDs.",
    )
    reuse_last = typer.Option(
        False,
        "--reuse-last",
        help="Reuse the metagraph data you last retrieved."
        "Use this option only if you have already retrieved the metagraph."
        "data",
    )
    html_output = typer.Option(
        False,
        "--html",
        help="Display the table as HTML in the browser.",
    )
    wait_for_inclusion = typer.Option(
        True, help="If `True`, waits until the transaction is included in a block."
    )
    wait_for_finalization = typer.Option(
        True,
        help="If `True`, waits until the transaction is finalized on the blockchain.",
    )
    prompt = typer.Option(
        True,
        "--prompt/--no-prompt",
        " /--yes",
        " /--no_prompt",
        " /-y",
        help="Enable or disable interactive prompts.",
    )
    verbose = typer.Option(
        False,
        "--verbose",
        help="Enable verbose output.",
    )
    quiet = typer.Option(
        False,
        "--quiet",
        help="Display only critical information on the console.",
    )
    live = typer.Option(
        False,
        "--live",
        help="Display live view of the table",
    )
    uri = typer.Option(
        None,
        "--uri",
        help="Create wallet from uri (e.g. 'Alice', 'Bob', 'Charlie', 'Dave', 'Eve')",
        callback=validate_uri,
    )
    rate_tolerance = typer.Option(
        None,
        "--tolerance",
        "--rate-tolerance",
        help="Set the rate tolerance percentage for transactions (default: 0.05 for 5%).",
        callback=validate_rate_tolerance,
    )
    safe_staking = typer.Option(
        None,
        "--safe-staking/--no-safe-staking",
        "--safe/--unsafe",
        show_default=False,
        help="Enable or disable safe staking mode [dim](default: enabled)[/dim].",
    )
    allow_partial_stake = typer.Option(
        None,
        "--allow-partial-stake/--no-allow-partial-stake",
        "--partial/--no-partial",
        "--allow/--not-allow",
        "--allow-partial/--not-partial",
        show_default=False,
        help="Enable or disable partial stake mode [dim](default: disabled)[/dim].",
    )
    dashboard_path = typer.Option(
        None,
        "--dashboard-path",
        "--dashboard_path",
        "--dash_path",
        "--dash.path",
        "--dashboard.path",
        help="Path to save the dashboard HTML file. For example: `~/.bittensor/dashboard`.",
    )
    json_output = typer.Option(
        False,
        "--json-output",
        "--json-out",
        help="Outputs the result of the command as JSON.",
    )
    period: int = typer.Option(
        16,
        "--period",
        "--era",
        help="Length (in blocks) for which the transaction should be valid.",
    )
    proxy_type: ProxyType = typer.Option(
        ProxyType.Any.value,
        "--proxy-type",
        help="Type of proxy",
        prompt=True,
    )
    proxy: Optional[str] = typer.Option(
        None,
        "--proxy",
        help="Optional proxy to use for the transaction: either the SS58 or the name of the proxy if you "
        f"have added it with {arg__('btcli config add-proxy')}.",
    )
    announce_only: bool = typer.Option(
        False,
        help=f"If set along with [{COLORS.G.ARG}]--proxy[/{COLORS.G.ARG}], will not actually make the extrinsic call, "
        f"but rather just announce it to be made later.",
    )


def list_prompt(init_var: list, list_type: type, help_text: str) -> list:
    """
    Serves a similar purpose to rich.FloatPrompt or rich.Prompt, but for creating a list of those variables for
    a given type
    :param init_var: starting variable, this will generally be `None` if you intend to get something out of this
                     prompt, if it is not empty, it will return the same
    :param list_type: the type for each item in the list you're creating
    :param help_text: the helper text to display to the user in the prompt

    :return: list of the specified type of the user inputs
    """
    while not init_var:
        prompt = Prompt.ask(help_text)
        init_var = [list_type(x) for x in re.split(r"[ ,]+", prompt) if x]
    return init_var


def parse_to_list(
    raw_list: str, list_type: type, error_message: str, is_ss58: bool = False
) -> list:
    try:
        # Split the string by commas and convert each part to according to type
        parsed_list = [
            list_type(uid.strip()) for uid in raw_list.split(",") if uid.strip()
        ]

        # Validate in-case of ss58s
        if is_ss58:
            for item in parsed_list:
                if not is_valid_ss58_address(item):
                    raise typer.BadParameter(f"Invalid SS58 address: {item}")

        return parsed_list
    except ValueError:
        raise typer.BadParameter(error_message)


def verbosity_console_handler(verbosity_level: int = 1) -> None:
    """
    Sets verbosity level of console output
    :param verbosity_level: int corresponding to verbosity level of console output (0 is quiet, 1 is normal, 2 is
        verbose)
    """
    if verbosity_level not in range(4):
        raise ValueError(
            f"Invalid verbosity level: {verbosity_level}. "
            f"Must be one of: 0 (quiet + json output), 1 (normal), 2 (verbose), 3 (json output + verbose)"
        )
    if verbosity_level == 0:
        console.quiet = True
        err_console.quiet = True
        verbose_console.quiet = True
        json_console.quiet = False
    elif verbosity_level == 1:
        console.quiet = False
        err_console.quiet = False
        verbose_console.quiet = True
        json_console.quiet = True
    elif verbosity_level == 2:
        console.quiet = False
        err_console.quiet = False
        verbose_console.quiet = False
        json_console.quiet = True
    elif verbosity_level == 3:
        console.quiet = True
        err_console.quiet = True
        verbose_console.quiet = False
        json_console.quiet = False


def get_optional_netuid(netuid: Optional[int], all_netuids: bool) -> Optional[int]:
    """
    Parses options to determine if the user wants to use a specific netuid or all netuids (None)

    Returns:
        None if using all netuids, otherwise int for the netuid to use
    """
    if netuid is None and all_netuids is True:
        return None
    elif netuid is None and all_netuids is False:
        answer = Prompt.ask(
            f"Enter the [{COLORS.G.SUBHEAD_MAIN}]netuid"
            f"[/{COLORS.G.SUBHEAD_MAIN}] to use. Leave blank for all netuids",
            default=None,
            show_default=False,
        )
        if answer is None:
            return None
        answer = answer.strip()
        if answer.lower() == "all":
            return None
        else:
            try:
                return int(answer)
            except ValueError:
                err_console.print(f"Invalid netuid: {answer}")
                return get_optional_netuid(None, False)
    else:
        return netuid


def get_n_words(n_words: Optional[int]) -> int:
    """
    Prompts the user to select the number of words used in the mnemonic if not supplied or not within the
    acceptable criteria of [12, 15, 18, 21, 24]
    """
    while n_words not in [12, 15, 18, 21, 24]:
        n_words = int(
            Prompt.ask(
                "Choose the number of words",
                choices=["12", "15", "18", "21", "24"],
                default=12,
            )
        )
    return n_words


def parse_mnemonic(mnemonic: str) -> str:
    if "-" in mnemonic:
        items = sorted(
            [tuple(item.split("-")) for item in mnemonic.split(" ")],
            key=lambda x: int(x[0]),
        )
        if int(items[0][0]) != 1:
            err_console.print("Numbered mnemonics must begin with 1")
            raise typer.Exit()
        if [int(x[0]) for x in items] != list(
            range(int(items[0][0]), int(items[-1][0]) + 1)
        ):
            err_console.print(
                "Missing or duplicate numbers in a numbered mnemonic. "
                "Double-check your numbered mnemonics and try again."
            )
            raise typer.Exit()
        response = " ".join(item[1] for item in items)
    else:
        response = mnemonic
    return response


def get_creation_data(
    mnemonic: Optional[str],
    seed: Optional[str],
    json_path: Optional[str],
    json_password: Optional[str],
) -> tuple[str, str, str, str]:
    """
    Determines which of the key creation elements have been supplied, if any. If None have been supplied,
    prompts to user, and determines what they've supplied. Returns all elements in a tuple.
    """
    if not mnemonic and not seed and not json_path:
        choices = {
            1: "mnemonic",
            2: "seed hex string",
            3: "path to JSON File",
        }
        type_answer = IntPrompt.ask(
            "Select one of the following to enter\n"
            f"[{COLORS.G.HINT}][1][/{COLORS.G.HINT}] Mnemonic\n"
            f"[{COLORS.G.HINT}][2][/{COLORS.G.HINT}] Seed hex string\n"
            f"[{COLORS.G.HINT}][3][/{COLORS.G.HINT}] Path to JSON File\n",
            choices=["1", "2", "3"],
            show_choices=False,
        )
        prompt_answer = Prompt.ask(f"Please enter your {choices[type_answer]}")
        if type_answer == 1:
            mnemonic = prompt_answer
        elif type_answer == 2:
            seed = prompt_answer
            if seed.startswith("0x"):
                seed = seed[2:]
        elif type_answer == 3:
            json_path = prompt_answer
    elif mnemonic:
        mnemonic = parse_mnemonic(mnemonic)

    if json_path:
        if not os.path.exists(json_path):
            print_error(f"The JSON file '{json_path}' does not exist.")
            raise typer.Exit()

    if json_path and not json_password:
        json_password = Prompt.ask(
            "Enter the backup password for JSON file.", password=True
        )
    return mnemonic, seed, json_path, json_password


def config_selector(conf: dict, title: str):
    def curses_selector(stdscr):
        """
        Enhanced Curses TUI to make selections.
        """
        # Load the current selections from the config
        items = list(conf.keys())
        selections = conf

        # Track the current index for navigation
        current_index = 0

        # Hide cursor
        curses.curs_set(0)

        while True:
            stdscr.clear()
            height, width = stdscr.getmaxyx()
            stdscr.box()
            stdscr.addstr(0, (width - len(title)) // 2, title, curses.A_BOLD)

            instructions = (
                "Use UP/DOWN keys to navigate, SPACE to toggle, ENTER to confirm."
            )
            stdscr.addstr(
                2, (width - len(instructions)) // 2, instructions, curses.A_DIM
            )

            for idx, item in enumerate(items):
                indicator = "[x]" if selections[item] else "[ ]"
                line_text = f"  {item} {indicator}"
                x_pos = (width - len(line_text)) // 2

                if idx == current_index:
                    stdscr.addstr(
                        4 + idx, x_pos, line_text, curses.A_REVERSE | curses.A_BOLD
                    )
                else:
                    stdscr.addstr(4 + idx, x_pos, line_text)

            stdscr.refresh()

            key = stdscr.getch()
            if key == curses.KEY_UP:
                current_index = (current_index - 1) % len(items)
            elif key == curses.KEY_DOWN:
                current_index = (current_index + 1) % len(items)
            elif key == ord(" "):  # Toggle selection with spacebar
                selections[items[current_index]] = not selections[items[current_index]]
            elif key == ord("\n"):  # Exit with Enter key
                break

        return selections

    return curses.wrapper(curses_selector)


def version_callback(value: bool):
    """
    Prints the current version/branch-name
    """
    if value:
        try:
            repo = Repo(os.path.dirname(os.path.dirname(__file__)))
            version = (
                f"BTCLI version: {__version__}/"
                f"{repo.active_branch.name}/"
                f"{repo.commit()}"
            )
        except (TypeError, GitError):
            version = f"BTCLI version: {__version__}"
        typer.echo(version)
        raise typer.Exit()


def commands_callback(value: bool):
    """
    Prints a tree of commands for the app
    """
    if value:
        cli = CLIManager()
        console.print(cli.generate_command_tree())
        raise typer.Exit()


def debug_callback(value: bool):
    if value:
        debug_file_loc = Path(
            os.getenv("BTCLI_DEBUG_FILE")
            or os.path.expanduser(defaults.config.debug_file_path)
        )
        if not debug_file_loc.exists():
            err_console.print(
                f"[red]Error: The debug file '{arg__(str(debug_file_loc))}' does not exist. This indicates that you have"
                f" not run a command which has logged debug output, or you deleted this file. Debug logging only occurs"
                f" if {arg__('use_cache')} is set to True in your config ({arg__('btcli config set')}). If the debug "
                f"file was created using the {arg__('BTCLI_DEBUG_FILE')} environment variable, please set the value for"
                f" the same location, and re-run this {arg__('btcli --debug')} command.[/red]"
            )
            raise typer.Exit()
        save_file_loc_ = Prompt.ask(
            "Enter the file location to save the debug log for the previous command.",
            default="~/.bittensor/debug-export",
        ).strip()
        save_file_loc = Path(os.path.expanduser(save_file_loc_))
        if not save_file_loc.parent.exists():
            if Confirm.ask(
                f"The directory '{save_file_loc.parent}' does not exist. Would you like to create it?"
            ):
                save_file_loc.parent.mkdir(parents=True, exist_ok=True)
        try:
            with (
                open(save_file_loc, "w+") as save_file,
                open(debug_file_loc, "r") as current_file,
            ):
                save_file.write(current_file.read())
                console.print(f"Saved debug log to {save_file_loc}")
        except FileNotFoundError as e:
            print_error(str(e))
        raise typer.Exit()


class CLIManager:
    """
    :var app: the main CLI Typer app
    :var config_app: the Typer app as it relates to config commands
    :var wallet_app: the Typer app as it relates to wallet commands
    :var stake_app: the Typer app as it relates to stake commands
    :var sudo_app: the Typer app as it relates to sudo commands
    :var subnet_mechanisms_app: the Typer app for subnet mechanism commands
    :var subnets_app: the Typer app as it relates to subnets commands
    :var subtensor: the `SubtensorInterface` object passed to the various commands that require it
    """

    subtensor: Optional[SubtensorInterface]
    app: typer.Typer
    config_app: typer.Typer
    wallet_app: typer.Typer
    sudo_app: typer.Typer
    subnets_app: typer.Typer
    subnet_mechanisms_app: typer.Typer
    weights_app: typer.Typer
    crowd_app: typer.Typer
    utils_app: typer.Typer
    view_app: typer.Typer
    asyncio_runner = asyncio

    def __init__(self):
        self.config = {
            "wallet_name": None,
            "wallet_path": None,
            "wallet_hotkey": None,
            "network": None,
            "use_cache": True,
            "disk_cache": False,
            "rate_tolerance": None,
            "safe_staking": True,
            "allow_partial_stake": False,
            "dashboard_path": None,
            # Commenting this out as this needs to get updated
            # "metagraph_cols": {
            #     "UID": True,
            #     "GLOBAL_STAKE": True,
            #     "LOCAL_STAKE": True,
            #     "STAKE_WEIGHT": True,
            #     "RANK": True,
            #     "TRUST": True,
            #     "CONSENSUS": True,
            #     "INCENTIVE": True,
            #     "DIVIDENDS": True,
            #     "EMISSION": True,
            #     "VTRUST": True,
            #     "VAL": True,
            #     "UPDATED": True,
            #     "ACTIVE": True,
            #     "AXON": True,
            #     "HOTKEY": True,
            #     "COLDKEY": True,
            # },
        }
        self.proxies = {}
        self.subtensor = None

        if sys.version_info < (3, 10):
            # For Python 3.9 or lower
            self.event_loop = asyncio.new_event_loop()
        else:
            try:
                uvloop = importlib.import_module("uvloop")
                self.event_loop = uvloop.new_event_loop()
            except ModuleNotFoundError:
                self.event_loop = asyncio.new_event_loop()

        self.config_base_path = os.path.expanduser(defaults.config.base_path)
        self.config_path = os.getenv("BTCLI_CONFIG_PATH") or os.path.expanduser(
            defaults.config.path
        )
        self.debug_file_path = os.getenv("BTCLI_DEBUG_FILE") or os.path.expanduser(
            defaults.config.debug_file_path
        )
        self.proxies_path = os.getenv("BTCLI_PROXIES_PATH") or os.path.expanduser(
            defaults.proxies.path
        )

        self.app = typer.Typer(
            rich_markup_mode="rich",
            callback=self.main_callback,
            epilog=_epilog,
            no_args_is_help=True,
        )
        self.config_app = typer.Typer(
            epilog=_epilog,
            help=f"Allows for getting/setting the config. "
            f"Default path for the config file is {arg__(defaults.config.path)}. "
            f"You can set your own with the env var {arg__('BTCLI_CONFIG_PATH')}",
        )
        self.wallet_app = typer.Typer(epilog=_epilog)
        self.stake_app = typer.Typer(epilog=_epilog)
        self.sudo_app = typer.Typer(epilog=_epilog)
        self.subnets_app = typer.Typer(epilog=_epilog)
        self.subnet_mechanisms_app = typer.Typer(epilog=_epilog)
        self.weights_app = typer.Typer(epilog=_epilog)
        self.view_app = typer.Typer(epilog=_epilog)
        self.liquidity_app = typer.Typer(epilog=_epilog)
        self.crowd_app = typer.Typer(epilog=_epilog)
        self.utils_app = typer.Typer(epilog=_epilog)
        self.proxy_app = typer.Typer(epilog=_epilog)

        # config alias
        self.app.add_typer(
            self.config_app,
            name="config",
            short_help="Config commands, aliases: `c`, `conf`",
            no_args_is_help=True,
        )
        self.app.add_typer(
            self.config_app, name="conf", hidden=True, no_args_is_help=True
        )
        self.app.add_typer(self.config_app, name="c", hidden=True, no_args_is_help=True)

        # wallet aliases
        self.app.add_typer(
            self.wallet_app,
            name="wallet",
            short_help="Wallet commands, aliases: `wallets`, `w`",
            no_args_is_help=True,
        )
        self.app.add_typer(self.wallet_app, name="w", hidden=True, no_args_is_help=True)
        self.app.add_typer(
            self.wallet_app, name="wallets", hidden=True, no_args_is_help=True
        )

        # stake aliases
        self.app.add_typer(
            self.stake_app,
            name="stake",
            short_help="Stake commands, alias: `st`",
            no_args_is_help=True,
        )
        self.app.add_typer(self.stake_app, name="st", hidden=True, no_args_is_help=True)

        # sudo aliases
        self.app.add_typer(
            self.sudo_app,
            name="sudo",
            short_help="Sudo commands, alias: `su`",
            no_args_is_help=True,
        )
        self.app.add_typer(self.sudo_app, name="su", hidden=True, no_args_is_help=True)

        # subnets aliases
        self.app.add_typer(
            self.subnets_app,
            name="subnets",
            short_help="Subnets commands, alias: `s`, `subnet`",
            no_args_is_help=True,
        )
        self.app.add_typer(
            self.subnets_app, name="s", hidden=True, no_args_is_help=True
        )
        self.app.add_typer(
            self.subnets_app, name="subnet", hidden=True, no_args_is_help=True
        )

        # subnet mechanisms aliases
        self.subnets_app.add_typer(
            self.subnet_mechanisms_app,
            name="mechanisms",
            short_help="Subnet mechanism commands, alias: `mech`",
            no_args_is_help=True,
        )
        self.subnets_app.add_typer(
            self.subnet_mechanisms_app,
            name="mech",
            hidden=True,
            no_args_is_help=True,
        )
        # weights aliases
        self.app.add_typer(
            self.weights_app,
            name="weights",
            short_help="Weights commands, aliases: `wt`, `weight`",
            hidden=True,
            no_args_is_help=True,
        )
        self.app.add_typer(
            self.weights_app, name="wt", hidden=True, no_args_is_help=True
        )
        self.app.add_typer(
            self.weights_app, name="weight", hidden=True, no_args_is_help=True
        )

        # utils app
        self.app.add_typer(
            self.utils_app, name="utils", no_args_is_help=True, hidden=False
        )

        # view app
        self.app.add_typer(
            self.view_app,
            name="view",
            short_help="HTML view commands",
            no_args_is_help=True,
        )

        # proxy app
        self.app.add_typer(
            self.proxy_app,
            name="proxy",
            short_help="Proxy commands",
            no_args_is_help=True,
        )

        # config commands
        self.config_app.command("set")(self.set_config)
        self.config_app.command("get")(self.get_config)
        self.config_app.command("clear")(self.del_config)
        self.config_app.command("add-proxy")(self.config_add_proxy)
        self.config_app.command("proxies")(self.config_get_proxies)
        self.config_app.command("remove-proxy")(self.config_remove_proxy)
        self.config_app.command("update-proxy")(self.config_update_proxy)
        # self.config_app.command("metagraph", hidden=True)(self.metagraph_config)

        # wallet commands
        self.wallet_app.command(
            "list", rich_help_panel=HELP_PANELS["WALLET"]["MANAGEMENT"]
        )(self.wallet_list)
        self.wallet_app.command(
            "swap-hotkey", rich_help_panel=HELP_PANELS["WALLET"]["SECURITY"]
        )(self.wallet_swap_hotkey)
        self.wallet_app.command(
            "swap-coldkey", rich_help_panel=HELP_PANELS["WALLET"]["SECURITY"]
        )(self.wallet_swap_coldkey)
        self.wallet_app.command(
            "swap-check", rich_help_panel=HELP_PANELS["WALLET"]["SECURITY"]
        )(self.wallet_check_ck_swap)
        self.wallet_app.command(
            "regen-coldkey", rich_help_panel=HELP_PANELS["WALLET"]["SECURITY"]
        )(self.wallet_regen_coldkey)
        self.wallet_app.command(
            "regen-coldkeypub", rich_help_panel=HELP_PANELS["WALLET"]["SECURITY"]
        )(self.wallet_regen_coldkey_pub)
        self.wallet_app.command(
            "regen-hotkey", rich_help_panel=HELP_PANELS["WALLET"]["SECURITY"]
        )(self.wallet_regen_hotkey)
        self.wallet_app.command(
            "regen-hotkeypub", rich_help_panel=HELP_PANELS["WALLET"]["SECURITY"]
        )(self.wallet_regen_hotkey_pub)
        self.wallet_app.command(
            "new-hotkey", rich_help_panel=HELP_PANELS["WALLET"]["MANAGEMENT"]
        )(self.wallet_new_hotkey)
        self.wallet_app.command(
            "new-coldkey", rich_help_panel=HELP_PANELS["WALLET"]["MANAGEMENT"]
        )(self.wallet_new_coldkey)
        self.wallet_app.command(
            "associate-hotkey", rich_help_panel=HELP_PANELS["WALLET"]["MANAGEMENT"]
        )(self.wallet_associate_hotkey)
        self.wallet_app.command(
            "create", rich_help_panel=HELP_PANELS["WALLET"]["MANAGEMENT"]
        )(self.wallet_create_wallet)
        self.wallet_app.command(
            "balance", rich_help_panel=HELP_PANELS["WALLET"]["INFORMATION"]
        )(self.wallet_balance)
        self.wallet_app.command(
            "history",
            rich_help_panel=HELP_PANELS["WALLET"]["INFORMATION"],
            hidden=True,
        )(self.wallet_history)
        self.wallet_app.command(
            "overview",
            rich_help_panel=HELP_PANELS["WALLET"]["INFORMATION"],
        )(self.wallet_overview)
        self.wallet_app.command(
            "transfer", rich_help_panel=HELP_PANELS["WALLET"]["OPERATIONS"]
        )(self.wallet_transfer)
        self.wallet_app.command(
            "inspect",
            rich_help_panel=HELP_PANELS["WALLET"]["INFORMATION"],
            hidden=True,
        )(self.wallet_inspect)
        self.wallet_app.command(
            "faucet", rich_help_panel=HELP_PANELS["WALLET"]["OPERATIONS"]
        )(self.wallet_faucet)
        self.wallet_app.command(
            "set-identity", rich_help_panel=HELP_PANELS["WALLET"]["IDENTITY"]
        )(self.wallet_set_id)
        self.wallet_app.command(
            "get-identity", rich_help_panel=HELP_PANELS["WALLET"]["IDENTITY"]
        )(self.wallet_get_id)
        self.wallet_app.command(
            "sign", rich_help_panel=HELP_PANELS["WALLET"]["OPERATIONS"]
        )(self.wallet_sign)
        self.wallet_app.command(
            "verify", rich_help_panel=HELP_PANELS["WALLET"]["OPERATIONS"]
        )(self.wallet_verify)

        # stake commands
        self.stake_app.command(
            "add", rich_help_panel=HELP_PANELS["STAKE"]["STAKE_MGMT"]
        )(self.stake_add)
        self.stake_app.command(
            "auto", rich_help_panel=HELP_PANELS["STAKE"]["STAKE_MGMT"]
        )(self.get_auto_stake)
        self.stake_app.command(
            "set-auto", rich_help_panel=HELP_PANELS["STAKE"]["STAKE_MGMT"]
        )(self.set_auto_stake)
        self.stake_app.command(
            "remove", rich_help_panel=HELP_PANELS["STAKE"]["STAKE_MGMT"]
        )(self.stake_remove)
        self.stake_app.command(
            "list", rich_help_panel=HELP_PANELS["STAKE"]["STAKE_MGMT"]
        )(self.stake_list)
        self.stake_app.command(
            "move", rich_help_panel=HELP_PANELS["STAKE"]["MOVEMENT"]
        )(self.stake_move)
        self.stake_app.command(
            "transfer", rich_help_panel=HELP_PANELS["STAKE"]["MOVEMENT"]
        )(self.stake_transfer)
        self.stake_app.command(
            "swap", rich_help_panel=HELP_PANELS["STAKE"]["MOVEMENT"]
        )(self.stake_swap)
        self.stake_app.command(
            "wizard", rich_help_panel=HELP_PANELS["STAKE"]["MOVEMENT"]
        )(self.stake_wizard)
        self.stake_app.command(
            "set-claim", rich_help_panel=HELP_PANELS["STAKE"]["CLAIM"]
        )(self.stake_set_claim_type)
        self.stake_app.command(
            "process-claim", rich_help_panel=HELP_PANELS["STAKE"]["CLAIM"]
        )(self.stake_process_claim)

        # stake-children commands
        children_app = typer.Typer()
        self.stake_app.add_typer(
            children_app,
            name="child",
            short_help="Child Hotkey commands, alias: `children`",
            rich_help_panel=HELP_PANELS["STAKE"]["CHILD"],
            no_args_is_help=True,
        )
        self.stake_app.add_typer(
            children_app, name="children", hidden=True, no_args_is_help=True
        )
        children_app.command("get")(self.stake_get_children)
        children_app.command("set")(self.stake_set_children)
        children_app.command("revoke")(self.stake_revoke_children)
        children_app.command("take")(self.stake_childkey_take)

        # subnet mechanism commands
        self.subnet_mechanisms_app.command(
            "count", rich_help_panel=HELP_PANELS["MECHANISMS"]["CONFIG"]
        )(self.mechanism_count_get)
        self.subnet_mechanisms_app.command(
            "set", rich_help_panel=HELP_PANELS["MECHANISMS"]["CONFIG"]
        )(self.mechanism_count_set)
        self.subnet_mechanisms_app.command(
            "emissions", rich_help_panel=HELP_PANELS["MECHANISMS"]["EMISSION"]
        )(self.mechanism_emission_get)
        self.subnet_mechanisms_app.command(
            "split-emissions", rich_help_panel=HELP_PANELS["MECHANISMS"]["EMISSION"]
        )(self.mechanism_emission_set)

        # sudo commands
        self.sudo_app.command("set", rich_help_panel=HELP_PANELS["SUDO"]["CONFIG"])(
            self.sudo_set
        )
        self.sudo_app.command("get", rich_help_panel=HELP_PANELS["SUDO"]["CONFIG"])(
            self.sudo_get
        )
        self.sudo_app.command(
            "senate", rich_help_panel=HELP_PANELS["SUDO"]["GOVERNANCE"]
        )(self.sudo_senate)
        self.sudo_app.command(
            "proposals", rich_help_panel=HELP_PANELS["SUDO"]["GOVERNANCE"]
        )(self.sudo_proposals)
        self.sudo_app.command(
            "senate-vote", rich_help_panel=HELP_PANELS["SUDO"]["GOVERNANCE"]
        )(self.sudo_senate_vote)
        self.sudo_app.command("set-take", rich_help_panel=HELP_PANELS["SUDO"]["TAKE"])(
            self.sudo_set_take
        )
        self.sudo_app.command("get-take", rich_help_panel=HELP_PANELS["SUDO"]["TAKE"])(
            self.sudo_get_take
        )
        self.sudo_app.command("trim", rich_help_panel=HELP_PANELS["SUDO"]["CONFIG"])(
            self.sudo_trim
        )

        # subnets commands
        self.subnets_app.command(
            "hyperparameters", rich_help_panel=HELP_PANELS["SUBNETS"]["INFO"]
        )(self.sudo_get)
        self.subnets_app.command(
            "list", rich_help_panel=HELP_PANELS["SUBNETS"]["INFO"]
        )(self.subnets_list)
        self.subnets_app.command(
            "burn-cost", rich_help_panel=HELP_PANELS["SUBNETS"]["CREATION"]
        )(self.subnets_burn_cost)
        self.subnets_app.command(
            "create", rich_help_panel=HELP_PANELS["SUBNETS"]["CREATION"]
        )(self.subnets_create)
        self.subnets_app.command(
            "pow-register", rich_help_panel=HELP_PANELS["SUBNETS"]["REGISTER"]
        )(self.subnets_pow_register)
        self.subnets_app.command(
            "register", rich_help_panel=HELP_PANELS["SUBNETS"]["REGISTER"]
        )(self.subnets_register)
        self.subnets_app.command(
            "metagraph", rich_help_panel=HELP_PANELS["SUBNETS"]["INFO"], hidden=True
        )(self.subnets_show)  # Aliased to `s show` for now
        self.subnets_app.command(
            "show", rich_help_panel=HELP_PANELS["SUBNETS"]["INFO"]
        )(self.subnets_show)
        self.subnets_app.command(
            "price", rich_help_panel=HELP_PANELS["SUBNETS"]["INFO"]
        )(self.subnets_price)
        self.subnets_app.command(
            "set-identity", rich_help_panel=HELP_PANELS["SUBNETS"]["IDENTITY"]
        )(self.subnets_set_identity)
        self.subnets_app.command(
            "get-identity", rich_help_panel=HELP_PANELS["SUBNETS"]["IDENTITY"]
        )(self.subnets_get_identity)
        self.subnets_app.command(
            "start", rich_help_panel=HELP_PANELS["SUBNETS"]["CREATION"]
        )(self.subnets_start)
        self.subnets_app.command(
            "check-start", rich_help_panel=HELP_PANELS["SUBNETS"]["INFO"]
        )(self.subnets_check_start)
        self.subnets_app.command(
            "set-symbol", rich_help_panel=HELP_PANELS["SUBNETS"]["IDENTITY"]
        )(self.subnets_set_symbol)

        # weights commands
        self.weights_app.command(
            "reveal", rich_help_panel=HELP_PANELS["WEIGHTS"]["COMMIT_REVEAL"]
        )(self.weights_reveal)
        self.weights_app.command(
            "commit", rich_help_panel=HELP_PANELS["WEIGHTS"]["COMMIT_REVEAL"]
        )(self.weights_commit)

        # view commands
        self.view_app.command(
            "dashboard", rich_help_panel=HELP_PANELS["VIEW"]["DASHBOARD"]
        )(self.view_dashboard)

        # proxy commands
        self.proxy_app.command("create", rich_help_panel=HELP_PANELS["PROXY"]["MGMT"])(
            self.proxy_create
        )
        self.proxy_app.command("add", rich_help_panel=HELP_PANELS["PROXY"]["MGMT"])(
            self.proxy_add
        )
        self.proxy_app.command("remove", rich_help_panel=HELP_PANELS["PROXY"]["MGMT"])(
            self.proxy_remove
        )
        self.proxy_app.command("kill", rich_help_panel=HELP_PANELS["PROXY"]["MGMT"])(
            self.proxy_kill
        )

        # Sub command aliases
        # Wallet
        self.wallet_app.command(
            "swap_hotkey",
            hidden=True,
        )(self.wallet_swap_hotkey)
        self.wallet_app.command("swap_coldkey", hidden=True)(self.wallet_swap_coldkey)
        self.wallet_app.command("swap_check", hidden=True)(self.wallet_check_ck_swap)
        self.wallet_app.command(
            "regen_coldkey",
            hidden=True,
        )(self.wallet_regen_coldkey)
        self.wallet_app.command(
            "regen_coldkeypub",
            hidden=True,
        )(self.wallet_regen_coldkey_pub)
        self.wallet_app.command(
            "regen_hotkey",
            hidden=True,
        )(self.wallet_regen_hotkey)
        self.wallet_app.command(
            "regen_hotkeypub",
            hidden=True,
        )(self.wallet_regen_hotkey_pub)
        self.wallet_app.command(
            "new_hotkey",
            hidden=True,
        )(self.wallet_new_hotkey)
        self.wallet_app.command(
            "new_coldkey",
            hidden=True,
        )(self.wallet_new_coldkey)
        self.wallet_app.command(
            "set_identity",
            hidden=True,
        )(self.wallet_set_id)
        self.wallet_app.command(
            "get_identity",
            hidden=True,
        )(self.wallet_get_id)
        self.wallet_app.command("associate_hotkey", hidden=True)(
            self.wallet_associate_hotkey
        )

        # Subnets
        self.subnets_app.command("burn_cost", hidden=True)(self.subnets_burn_cost)
        self.subnets_app.command("pow_register", hidden=True)(self.subnets_pow_register)
        self.subnets_app.command("set_identity", hidden=True)(self.subnets_set_identity)
        self.subnets_app.command("get_identity", hidden=True)(self.subnets_get_identity)
        self.subnets_app.command("check_start", hidden=True)(self.subnets_check_start)
        self.subnet_mechanisms_app.command("emissions-split", hidden=True)(
            self.mechanism_emission_set
        )

        # Sudo
        self.sudo_app.command("senate_vote", hidden=True)(self.sudo_senate_vote)
        self.sudo_app.command("get_take", hidden=True)(self.sudo_get_take)
        self.sudo_app.command("set_take", hidden=True)(self.sudo_set_take)

        # Stake
        self.stake_app.command(
            "claim",
            hidden=True,
        )(self.stake_set_claim_type)
        self.stake_app.command(
            "unclaim",
            hidden=True,
        )(self.stake_set_claim_type)

        # Crowdloan
        self.app.add_typer(
            self.crowd_app,
            name="crowd",
            short_help="Crowdloan commands, aliases: `cr`, `crowdloan`",
            no_args_is_help=True,
        )
        self.app.add_typer(self.crowd_app, name="cr", hidden=True, no_args_is_help=True)
        self.app.add_typer(
            self.crowd_app, name="crowdloan", hidden=True, no_args_is_help=True
        )
        self.crowd_app.command(
            "contribute", rich_help_panel=HELP_PANELS["CROWD"]["PARTICIPANT"]
        )(self.crowd_contribute)
        self.crowd_app.command(
            "withdraw", rich_help_panel=HELP_PANELS["CROWD"]["PARTICIPANT"]
        )(self.crowd_withdraw)
        self.crowd_app.command(
            "finalize", rich_help_panel=HELP_PANELS["CROWD"]["INITIATOR"]
        )(self.crowd_finalize)
        self.crowd_app.command("list", rich_help_panel=HELP_PANELS["CROWD"]["INFO"])(
            self.crowd_list
        )
        self.crowd_app.command("info", rich_help_panel=HELP_PANELS["CROWD"]["INFO"])(
            self.crowd_info
        )
        self.crowd_app.command(
            "create", rich_help_panel=HELP_PANELS["CROWD"]["INITIATOR"]
        )(self.crowd_create)
        self.crowd_app.command(
            "update", rich_help_panel=HELP_PANELS["CROWD"]["INITIATOR"]
        )(self.crowd_update)
        self.crowd_app.command(
            "refund", rich_help_panel=HELP_PANELS["CROWD"]["INITIATOR"]
        )(self.crowd_refund)
        self.crowd_app.command(
            "dissolve", rich_help_panel=HELP_PANELS["CROWD"]["INITIATOR"]
        )(self.crowd_dissolve)

        # Liquidity
        self.app.add_typer(
            self.liquidity_app,
            name="liquidity",
            short_help="liquidity commands, aliases: `l`",
            no_args_is_help=True,
        )
        self.app.add_typer(
            self.liquidity_app, name="l", hidden=True, no_args_is_help=True
        )
        # liquidity commands
        self.liquidity_app.command(
            "add", rich_help_panel=HELP_PANELS["LIQUIDITY"]["LIQUIDITY_MGMT"]
        )(self.liquidity_add)
        self.liquidity_app.command(
            "list", rich_help_panel=HELP_PANELS["LIQUIDITY"]["LIQUIDITY_MGMT"]
        )(self.liquidity_list)
        self.liquidity_app.command(
            "modify", rich_help_panel=HELP_PANELS["LIQUIDITY"]["LIQUIDITY_MGMT"]
        )(self.liquidity_modify)
        self.liquidity_app.command(
            "remove", rich_help_panel=HELP_PANELS["LIQUIDITY"]["LIQUIDITY_MGMT"]
        )(self.liquidity_remove)

        # utils app
        self.utils_app.command("convert")(self.convert)
        self.utils_app.command("latency")(self.best_connection)

    def generate_command_tree(self) -> Tree:
        """
        Generates a rich.Tree of the commands, subcommands, and groups of this app
        """

        def build_rich_tree(data: dict, parent: Tree):
            for group, content in data.get("groups", {}).items():
                group_node = parent.add(
                    f"[bold cyan]{group}[/]"
                )  # Add group to the tree
                for command in content.get("commands", []):
                    group_node.add(f"[green]{command}[/]")  # Add commands to the group
                build_rich_tree(content, group_node)  # Recurse for subgroups

        def traverse_group(group: typer.Typer) -> dict:
            tree = {}
            if commands := [
                cmd.name for cmd in group.registered_commands if not cmd.hidden
            ]:
                tree["commands"] = commands
            for group in group.registered_groups:
                if "groups" not in tree:
                    tree["groups"] = {}
                if not group.hidden:
                    if group_transversal := traverse_group(group.typer_instance):
                        tree["groups"][group.name] = group_transversal

            return tree

        groups_and_commands = traverse_group(self.app)
        root = Tree("[bold magenta]BTCLI Commands[/]")  # Root node
        build_rich_tree(groups_and_commands, root)
        return root

    def initialize_chain(
        self,
        network: Optional[list[str]] = None,
    ) -> SubtensorInterface:
        """
        Intelligently initializes a connection to the chain, depending on the supplied (or in config) values. Sets the
        `self.subtensor` object to this created connection.

        :param network: Network name (e.g. finney, test, etc.) or
                        chain endpoint (e.g. ws://127.0.0.1:9945, wss://entrypoint-finney.opentensor.ai:443)
        """
        with warnings.catch_warnings():
            warnings.filterwarnings(
                "ignore",
                "You are instantiating the AsyncSubstrateInterface Websocket outside of an event loop. "
                "Verify this is intended.",
            )
            if not self.subtensor:
                use_disk_cache = self.config.get("disk_cache", False)
                if network:
                    network_ = None
                    for item in network:
                        if item.startswith("ws"):
                            network_ = item
                            break
                        else:
                            network_ = item

                    not_selected_networks = [net for net in network if net != network_]
                    if not_selected_networks:
                        console.print(
                            f"Networks not selected: "
                            f"{arg__(', '.join(not_selected_networks))}"
                        )

                    self.subtensor = SubtensorInterface(
                        network_, use_disk_cache=use_disk_cache
                    )
                elif self.config["network"]:
                    console.print(
                        f"Using the specified network [{COLORS.G.LINKS}]{self.config['network']}"
                        f"[/{COLORS.G.LINKS}] from config"
                    )
                    self.subtensor = SubtensorInterface(
                        self.config["network"], use_disk_cache=use_disk_cache
                    )
                else:
                    self.subtensor = SubtensorInterface(
                        defaults.subtensor.network, use_disk_cache=use_disk_cache
                    )
        return self.subtensor

    def _run_command(self, cmd: Coroutine, exit_early: bool = True):
        """
        Runs the supplied coroutine with `asyncio.run`
        """

        async def _run():
            initiated = False
            exception_occurred = False
            try:
                if self.subtensor:
                    await self.subtensor.substrate.initialize()
                initiated = True
                result = await cmd
                return result
            except (ConnectionRefusedError, ssl.SSLError, InvalidHandshake):
                err_console.print(f"Unable to connect to the chain: {self.subtensor}")
                verbose_console.print(traceback.format_exc())
                exception_occurred = True
            except (
                ConnectionClosed,
                SubstrateRequestException,
                KeyboardInterrupt,
                RuntimeError,
            ) as e:
                if isinstance(e, SubstrateRequestException):
                    err_console.print(str(e))
                elif isinstance(e, RuntimeError):
                    pass  # Temporarily to handle loop bound issues
                verbose_console.print(traceback.format_exc())
                exception_occurred = True
            except Exception as e:
                err_console.print(f"An unknown error has occurred: {e}")
                verbose_console.print(traceback.format_exc())
                exception_occurred = True
            finally:
                if initiated is False:
                    asyncio.create_task(cmd).cancel()
                if (
                    exit_early is True
                ):  # temporarily to handle multiple run commands in one session
                    if self.subtensor:
                        try:
                            await self.subtensor.substrate.close()
                        except Exception as e:  # ensures we always exit cleanly
                            if not isinstance(e, (typer.Exit, RuntimeError)):
                                err_console.print(f"An unknown error has occurred: {e}")
                    if exception_occurred:
                        raise typer.Exit()

        return self.event_loop.run_until_complete(_run())

    def main_callback(
        self,
        version: Annotated[
            Optional[bool],
            typer.Option(
                "--version", callback=version_callback, help="Show BTCLI version"
            ),
        ] = None,
        commands: Annotated[
            Optional[bool],
            typer.Option(
                "--commands", callback=commands_callback, help="Show BTCLI commands"
            ),
        ] = None,
        debug_log: Annotated[
            Optional[bool],
            typer.Option(
                "--debug",
                callback=debug_callback,
                help="Saves the debug log from the last used command",
            ),
        ] = None,
    ):
        """
        Command line interface (CLI) for Bittensor. Uses the values in the configuration file. These values can be
            overridden by passing them explicitly in the command line.
        """
        # Load or create the config file
        if os.path.exists(self.config_path):
            with open(self.config_path, "r") as f:
                config = safe_load(f) or {}
        else:
            directory_path = Path(self.config_base_path)
            directory_path.mkdir(exist_ok=True, parents=True)
            config = defaults.config.dictionary.copy()
            with open(self.config_path, "w") as f:
                safe_dump(config, f)

        # Update missing values
        updated = False
        for key, value in defaults.config.dictionary.items():
            if key not in config:
                config[key] = value
                updated = True
            elif isinstance(value, dict):
                for sub_key, sub_value in value.items():
                    if sub_key not in config[key]:
                        config[key][sub_key] = sub_value
                        updated = True
            elif isinstance(value, bool) and config[key] is None:
                config[key] = value
                updated = True
        if updated:
            with open(self.config_path, "w") as f:
                safe_dump(config, f)

        for k, v in config.items():
            if k in self.config.keys():
                self.config[k] = v
        if self.config.get("use_cache", False):
            with open(self.debug_file_path, "w+") as f:
                f.write(
                    f"BTCLI {__version__}\n"
                    f"Async-Substrate-Interface: {importlib.metadata.version('async-substrate-interface')}\n"
                    f"Bittensor-Wallet: {importlib.metadata.version('bittensor-wallet')}\n"
                    f"Command: {' '.join(sys.argv)}\n"
                    f"Config: {self.config}\n"
                    f"Python: {sys.version}\n"
                    f"System: {sys.platform}\n\n"
                )
            asi_logger = logging.getLogger("async_substrate_interface")
            asi_logger.setLevel(logging.DEBUG)
            logger.setLevel(logging.DEBUG)
            formatter = logging.Formatter(
                "%(asctime)s - %(levelname)s - %(name)s - %(module)s:%(lineno)d - %(message)s"
            )
            handler = logging.FileHandler(self.debug_file_path)
            handler.setFormatter(formatter)
            asi_logger.addHandler(handler)
            logger.addHandler(handler)

        ensure_address_book_tables_exist()
        # load proxies address book
        with ProxyAddressBook.get_db() as (conn, cursor):
            rows = ProxyAddressBook.read_rows(conn, cursor, include_header=False)
        proxies = {}
        for name, ss58_address, delay, spawner, proxy_type, _ in rows:
            proxies[name] = {
                "address": ss58_address,
                "spawner": spawner,
                "proxy_type": proxy_type,
                "delay": delay,
            }
        self.proxies = proxies

    def verbosity_handler(
        self, quiet: bool, verbose: bool, json_output: bool = False, prompt: bool = True
    ) -> None:
        if json_output and prompt:
            raise typer.BadParameter(
                f"Cannot specify both '--json-output' and '--prompt'"
            )
        if quiet and verbose:
            err_console.print("Cannot specify both `--quiet` and `--verbose`")
            raise typer.Exit()
        if json_output and verbose:
            verbosity_console_handler(3)
        elif json_output or quiet:
            verbosity_console_handler(0)
        elif verbose:
            verbosity_console_handler(2)
        else:
            # Default to configuration if no flags provided
            quiet = self.config.get("quiet", False)
            verbose = self.config.get("verbose", False)

            if quiet:
                verbosity_console_handler(0)
            elif verbose:
                verbosity_console_handler(2)
            else:
                # Default verbosity level
                verbosity_console_handler(1)

    def metagraph_config(
        self,
        reset: bool = typer.Option(
            False,
            "--reset",
            help="Restore the display of metagraph columns to show all columns.",
        ),
    ):
        """
        Command option to configure the display of the metagraph columns.
        """
        if reset:
            selections_ = defaults.config.dictionary["metagraph_cols"]
        else:
            selections_ = config_selector(
                self.config["metagraph_cols"], "Metagraph Display Columns"
            )
        self.config["metagraph_cols"] = selections_
        with open(self.config_path, "w+") as f:
            safe_dump(self.config, f)

    def set_config(
        self,
        wallet_name: Optional[str] = Options.wallet_name,
        wallet_path: Optional[str] = Options.wallet_path,
        wallet_hotkey: Optional[str] = Options.wallet_hotkey,
        network: Optional[str] = Options.network,
        use_cache: Optional[bool] = typer.Option(
            None,
            "--cache/--no-cache",
            " /--no_cache",
            help="Disable caching of some commands. This will disable the `--reuse-last` and `--html` flags on "
            "commands such as `subnets metagraph`, `stake show` and `subnets list`.",
        ),
        disk_cache: Optional[bool] = typer.Option(
            None,
            "--disk-cache/--no-disk-cache",
            " /--no-disk-cache",
            help="Enables or disables the caching on disk. Enabling this can significantly speed up commands run "
            "sequentially",
        ),
        rate_tolerance: Optional[float] = typer.Option(
            None,
            "--tolerance",
            help="Set the rate tolerance percentage for transactions (e.g. 0.1 for 0.1%).",
        ),
        safe_staking: Optional[bool] = typer.Option(
            None,
            "--safe-staking/--no-safe-staking",
            "--safe/--unsafe",
            help="Enable or disable safe staking mode.",
            show_default=False,
        ),
        allow_partial_stake: Optional[bool] = typer.Option(
            None,
            "--allow-partial-stake/--no-allow-partial-stake",
            "--partial/--no-partial",
            "--allow/--not-allow",
            show_default=False,
        ),
        dashboard_path: Optional[str] = Options.dashboard_path,
    ):
        """
        Sets or updates configuration values in the BTCLI config file.

        This command allows you to set default values that will be used across all BTCLI commands.

        USAGE
        Interactive mode:
            [green]$[/green] btcli config set

        Set specific values:
            [green]$[/green] btcli config set --wallet-name default --network finney
            [green]$[/green] btcli config set --safe-staking --rate-tolerance 0.1

        [bold]NOTE[/bold]:
        - Network values can be network names (e.g., 'finney', 'test') or websocket URLs
        - Rate tolerance is specified as a decimal (e.g., 0.05 for 0.05%)
        - Changes are saved to ~/.bittensor/btcli.yaml
        - Use '[green]$[/green] btcli config get' to view current settings
        """
        args = {
            "wallet_name": wallet_name,
            "wallet_path": wallet_path,
            "wallet_hotkey": wallet_hotkey,
            "network": network,
            "use_cache": use_cache,
            "disk_cache": disk_cache,
            "rate_tolerance": rate_tolerance,
            "safe_staking": safe_staking,
            "allow_partial_stake": allow_partial_stake,
            "dashboard_path": dashboard_path,
        }
        bools = ["use_cache", "disk_cache", "safe_staking", "allow_partial_stake"]
        if all(v is None for v in args.values()):
            # Print existing configs
            self.get_config()

            # Create numbering to choose from
            config_keys = list(args.keys())
            console.print("Which config setting would you like to update?\n")
            for idx, key in enumerate(config_keys, start=1):
                console.print(f"{idx}. {key}")

            choice = IntPrompt.ask(
                "\nEnter the [bold]number[/bold] of the config setting you want to update",
                choices=[str(i) for i in range(1, len(config_keys) + 1)],
                show_choices=False,
            )
            arg = config_keys[choice - 1]

            if arg in bools:
                nc = Confirm.ask(
                    f"What value would you like to assign to [red]{arg}[/red]?",
                    default=True,
                )
                self.config[arg] = nc

            elif arg == "rate_tolerance":
                while True:
                    val = FloatPrompt.ask(
                        f"What percentage would you like to set for [red]{arg}[/red]?\n"
                        f"Values are percentages (e.g. 0.05 for 5%)",
                        default=0.05,
                    )
                    try:
                        validated_val = validate_rate_tolerance(val)
                        self.config[arg] = validated_val
                        break
                    except typer.BadParameter as e:
                        print_error(str(e))
                        continue
            else:
                val = Prompt.ask(
                    f"What value would you like to assign to [red]{arg}[/red]?"
                )
                args[arg] = val
                self.config[arg] = val

        if n := args.get("network"):
            if n in Constants.networks:
                if not Confirm.ask(
                    f"You provided a network {arg__(n)} which is mapped to {arg__(Constants.network_map[n])}\n"
                    "Do you want to continue?"
                ):
                    typer.Exit()
            else:
                valid_endpoint, error = validate_chain_endpoint(n)
                if valid_endpoint:
                    if valid_endpoint in Constants.network_map.values():
                        known_network = next(
                            key
                            for key, value in Constants.network_map.items()
                            if value == network
                        )
                        args["network"] = known_network
                        if not Confirm.ask(
                            f"You provided an endpoint {arg__(n)} which is mapped to {arg__(known_network)}\n"
                            "Do you want to continue?"
                        ):
                            raise typer.Exit()
                    else:
                        if not Confirm.ask(
                            f"You provided a chain endpoint URL {arg__(n)}\n"
                            "Do you want to continue?"
                        ):
                            raise typer.Exit()
                else:
                    print_error(f"{error}")
                    raise typer.Exit()

        for arg, val in args.items():
            if val is not None:
                logger.debug(f"Config: setting {arg} to {val}")
                self.config[arg] = val
        with open(self.config_path, "w") as f:
            safe_dump(self.config, f)

        # Print latest configs after updating
        self.get_config()

    def del_config(
        self,
        wallet_name: bool = typer.Option(False, *Options.wallet_name.param_decls),
        wallet_path: bool = typer.Option(False, *Options.wallet_path.param_decls),
        wallet_hotkey: bool = typer.Option(False, *Options.wallet_hotkey.param_decls),
        network: bool = typer.Option(False, *Options.network.param_decls),
        use_cache: bool = typer.Option(False, "--cache"),
        rate_tolerance: bool = typer.Option(False, "--tolerance"),
        safe_staking: bool = typer.Option(
            False, "--safe-staking/--no-safe-staking", "--safe/--unsafe"
        ),
        allow_partial_stake: bool = typer.Option(
            False,
            "--allow-partial-stake/--no-allow-partial-stake",
            "--partial/--no-partial",
            "--allow/--not-allow",
        ),
        all_items: bool = typer.Option(False, "--all"),
        dashboard_path: Optional[str] = Options.dashboard_path,
    ):
        """
        Clears the fields in the config file and sets them to 'None'.

        # EXAMPLE

            - To clear the 'chain' and 'network' fields:

                [green]$[/green] btcli config clear --chain --network

            - To clear your config entirely:

                [green]$[/green] btcli config clear --all
        """
        if all_items:
            if Confirm.ask("Do you want to clear all configurations?"):
                self.config = {}
                print("All configurations have been cleared and set to 'None'.")
            else:
                print("Operation cancelled.")
                return

        args = {
            "wallet_name": wallet_name,
            "wallet_path": wallet_path,
            "wallet_hotkey": wallet_hotkey,
            "network": network,
            "use_cache": use_cache,
            "rate_tolerance": rate_tolerance,
            "safe_staking": safe_staking,
            "allow_partial_stake": allow_partial_stake,
            "dashboard_path": dashboard_path,
        }

        # If no specific argument is provided, iterate over all
        if not any(args.values()):
            for arg in args.keys():
                if self.config.get(arg) is not None:
                    if Confirm.ask(f"Do you want to clear the {arg__(arg)} config?"):
                        logger.debug(f"Config: clearing {arg}.")
                        self.config[arg] = None
                        console.print(f"Cleared {arg__(arg)} config and set to 'None'.")
                    else:
                        console.print(f"Skipped clearing {arg__(arg)} config.")

        else:
            # Check each specified argument
            for arg, should_clear in args.items():
                if should_clear:
                    if self.config.get(arg) is not None:
                        if Confirm.ask(
                            f"Do you want to clear the {arg__(arg)}"
                            f" [bold cyan]({self.config.get(arg)})[/bold cyan] config?"
                        ):
                            self.config[arg] = None
                            logger.debug(f"Config: clearing {arg}.")
                            console.print(
                                f"Cleared {arg__(arg)} config and set to 'None'."
                            )
                        else:
                            console.print(f"Skipped clearing {arg__(arg)} config.")
                    else:
                        console.print(
                            f"No config set for {arg__(arg)}. Use {arg__('btcli config set')} to set it."
                        )
        with open(self.config_path, "w") as f:
            safe_dump(self.config, f)

    def get_config(self):
        """
        Prints the current config file in a table.
        """
        deprecated_configs = ["chain"]

        table = Table(
            Column("[bold white]Name", style=f"{COLORS.G.ARG}"),
            Column("[bold white]Value", style="gold1"),
            Column("", style="medium_purple"),
            box=box.SIMPLE_HEAD,
            title=f"[{COLORS.G.HEADER}]BTCLI Config[/{COLORS.G.HEADER}]: {arg__(self.config_path)}",
        )
        value: Optional[str]
        for key, value in self.config.items():
            if key == "network":
                if value is None:
                    value = "None (default = finney)"
                else:
                    if value in Constants.networks:
                        value = value + f" ({Constants.network_map[value]})"
            if key == "rate_tolerance":
                value = f"{value} ({value * 100}%)" if value is not None else "None"

            elif key in deprecated_configs:
                continue

            if isinstance(value, dict):
                # Nested dictionaries: only metagraph for now, but more may be added later
                for idx, (sub_key, sub_value) in enumerate(value.items()):
                    table.add_row(key if idx == 0 else "", str(sub_key), str(sub_value))
            else:
                table.add_row(str(key), str(value), "")

        console.print(table)

    def config_add_proxy(
        self,
        name: Annotated[
            str,
            typer.Option(
                help="Name of the proxy", prompt="Enter a name for this proxy"
            ),
        ],
        address: Annotated[
            str,
            typer.Option(
                callback=is_valid_ss58_address_param,
                help="The SS58 address of the pure proxy/delegatee",
                prompt="Enter the SS58 address of the pure proxy/delegatee",
            ),
        ],
        proxy_type: Annotated[
            ProxyType,
            typer.Option(
                help="The type of this proxy",
                prompt="Enter the type of this proxy",
            ),
        ],
        spawner: Annotated[
            str,
            typer.Option(
                "--spawner",
                "--delegator",
                callback=is_valid_ss58_address_param,
                help="The SS58 address of the spawner (pure proxy)/delegator (regular proxy)",
                prompt="Enter the SS58 address of the spawner (pure proxy)/delegator (regular proxy)",
            ),
        ],
        delay: int = typer.Option(0, help="Delay, in blocks."),
        note: str = typer.Option("", help="Any notes about this entry"),
    ):
        """
        Adds a new pure proxy to the address book.
        """
        if self.proxies.get(name) is not None:
            err_console.print(
                f"Proxy {name} already exists. Use `btcli config update-proxy` to update it."
            )
            raise typer.Exit()
        proxy_type_val: str
        if isinstance(proxy_type, ProxyType):
            proxy_type_val = proxy_type.value
        else:
            proxy_type_val = proxy_type

        self.proxies[name] = {
            "proxy_type": proxy_type_val,
            "address": address,
            "spawner": spawner,
            "delay": delay,
            "note": note,
        }
        with ProxyAddressBook.get_db() as (conn, cursor):
            ProxyAddressBook.add_entry(
                conn,
                cursor,
                name=name,
                ss58_address=address,
                spawner=spawner,
                proxy_type=proxy_type_val,
                delay=delay,
                note=note,
            )
        self.config_get_proxies()

    def config_remove_proxy(
        self,
        name: Annotated[
            str,
            typer.Option(
                help="Name of the proxy to be removed",
                prompt="Enter the name of the proxy to be removed",
            ),
        ],
    ):
        """
        Removes a pure proxy from the address book.

        Note: Does not remove the proxy on chain. Only removes it from the address book.
        """
        if name in self.proxies:
            del self.proxies[name]
            with ProxyAddressBook.get_db() as (conn, cursor):
                ProxyAddressBook.delete_entry(conn, cursor, name=name)
            console.print(f"Removed {name} from the address book.")
        else:
            err_console.print(f"Proxy {name} not found in address book.")
        self.config_get_proxies()

    def config_get_proxies(self):
        """
        Displays the current proxies address book
        """
        table = Table(
            Column("[bold white]Name", style=f"{COLORS.G.ARG}"),
            Column("Address", style="gold1"),
            Column("Spawner/Delegator", style="medium_purple"),
            Column("Proxy Type", style="medium_purple"),
            Column("Delay", style="dim"),
            Column("Note", style="dim"),
            box=box.SIMPLE_HEAD,
            title=f"[{COLORS.G.HEADER}]BTCLI Proxies Address Book[/{COLORS.G.HEADER}]: {arg__(self.proxies_path)}",
        )
        with ProxyAddressBook.get_db() as (conn, cursor):
            rows = ProxyAddressBook.read_rows(conn, cursor, include_header=False)
        for name, ss58_address, delay, spawner, proxy_type, note in rows:
            table.add_row(name, ss58_address, spawner, proxy_type, str(delay), note)
        console.print(table)

    def config_update_proxy(
        self,
        name: Annotated[
            str,
            typer.Option(
                help="Name of the proxy", prompt="Enter a name for this proxy"
            ),
        ],
        address: Annotated[
            Optional[str],
            typer.Option(
                callback=is_valid_ss58_address_param,
                help="The SS58 address of the pure proxy",
            ),
        ] = None,
        proxy_type: Annotated[
            Optional[ProxyType],
            typer.Option(
                help="The type of this pure proxy",
            ),
        ] = None,
        spawner: Annotated[
            str,
            typer.Option(
                callback=is_valid_ss58_address_param,
                help="The SS58 address of the spawner",
            ),
        ] = None,
        delay: Optional[int] = typer.Option(None, help="Delay, in blocks."),
        note: Optional[str] = typer.Option(None, help="Any notes about this entry"),
    ):
        if name not in self.proxies:
            err_console.print(f"Proxy {name} not found in address book.")
            return
        else:
            if isinstance(proxy_type, ProxyType):
                proxy_type_val = proxy_type.value
            else:
                proxy_type_val = proxy_type
            with ProxyAddressBook.get_db() as (conn, cursor):
                ProxyAddressBook.update_entry(
                    conn,
                    cursor,
                    name=name,
                    ss58_address=address,
                    proxy_type=proxy_type_val,
                    spawner=spawner,
                    note=note,
                    delay=delay,
                )
            console.print("Proxy updated")
            self.config_get_proxies()

    def is_valid_proxy_name_or_ss58(
        self, address: Optional[str], announce_only: bool
    ) -> Optional[str]:
        """
        Evaluates whether a non-None address is a valid SS58 address. Used as a callback for
        Annotated typer params.

        Args:
            address: an SS58 address, proxy name in config, or None
            announce_only: whether the call should be made as just an announcement or the actual call made

        Returns:
            the SS58 address (if valid) or None (if None)

        Raises:
            typer.BadParameter: if the address is not a valid SS58 address, or if `--announce-only` is supplied but
                without a proxy.
        """
        if address is None:
            if announce_only is True:
                raise typer.BadParameter(
                    f"Cannot supply '--announce-only' without supplying '--proxy'"
                )
            return None
        outer_proxy_from_config = self.proxies.get(address, {})
        proxy_from_config = outer_proxy_from_config.get("address")
        if proxy_from_config is not None:
            if not btwallet_is_valid_ss58_address(proxy_from_config):
                raise typer.BadParameter(
                    f"Invalid SS58 address: {proxy_from_config} from config {address}"
                )
            else:
                return proxy_from_config
        elif not btwallet_is_valid_ss58_address(address):
            raise typer.BadParameter(f"Invalid SS58 address: {address}")
        return address

    def ask_rate_tolerance(
        self,
        rate_tolerance: Optional[float],
    ) -> float:
        """
        Gets rate tolerance from args, config, or default.

        Args:
            rate_tolerance (Optional[float]): Explicitly provided slippage value

        Returns:
            float: rate tolerance value
        """
        if rate_tolerance is not None:
            console.print(
                f"[dim][blue]Rate tolerance[/blue]: [bold cyan]{rate_tolerance} ({rate_tolerance * 100}%)[/bold cyan]."
            )
            return rate_tolerance
        elif self.config.get("rate_tolerance") is not None:
            config_slippage = self.config["rate_tolerance"]
            console.print(
                f"[dim][blue]Rate tolerance[/blue]: [bold cyan]{config_slippage} ({config_slippage * 100}%)[/bold cyan] (from config)."
            )
            return config_slippage
        else:
            console.print(
                "[dim][blue]Rate tolerance[/blue]: "
                + f"[bold cyan]{defaults.rate_tolerance} ({defaults.rate_tolerance * 100}%)[/bold cyan] "
                + "by default. Set this using "
                + "[dark_sea_green3 italic]`btcli config set`[/dark_sea_green3 italic] "
                + "or "
                + "[dark_sea_green3 italic]`--tolerance`[/dark_sea_green3 italic] flag[/dim]"
            )
            return defaults.rate_tolerance

    def ask_safe_staking(
        self,
        safe_staking: Optional[bool],
    ) -> bool:
        """
        Gets safe staking setting from args, config, or default.

        Args:
            safe_staking (Optional[bool]): Explicitly provided safe staking value

        Returns:
            bool: Safe staking setting
        """
        if safe_staking is not None:
            enabled = "enabled" if safe_staking else "disabled"
            console.print(
                f"[dim][blue]Safe staking[/blue]: [bold cyan]{enabled}[/bold cyan]."
            )
            logger.debug(f"Safe staking {enabled}")
            return safe_staking
        elif self.config.get("safe_staking") is not None:
            safe_staking = self.config["safe_staking"]
            enabled = "enabled" if safe_staking else "disabled"
            console.print(
                f"[dim][blue]Safe staking[/blue]: [bold cyan]{enabled}[/bold cyan] (from config)."
            )
            logger.debug(f"Safe staking {enabled}")
            return safe_staking
        else:
            safe_staking = True
            console.print(
                "[dim][blue]Safe staking[/blue]: "
                f"[bold cyan]enabled[/bold cyan] "
                "by default. Set this using "
                "[dark_sea_green3 italic]`btcli config set`[/dark_sea_green3 italic] "
                "or "
                "[dark_sea_green3 italic]`--safe/--unsafe`[/dark_sea_green3 italic] flag[/dim]"
            )
            logger.debug(f"Safe staking enabled.")
            return safe_staking

    def ask_partial_stake(
        self,
        allow_partial_stake: Optional[bool],
    ) -> bool:
        """
        Gets partial stake setting from args, config, or default.

        Args:
            allow_partial_stake (Optional[bool]): Explicitly provided partial stake value

        Returns:
            bool: Partial stake setting
        """
        if allow_partial_stake is not None:
            partial_staking = "enabled" if allow_partial_stake else "disabled"
            console.print(
                f"[dim][blue]Partial staking[/blue]: [bold cyan]{partial_staking}[/bold cyan]."
            )
            logger.debug(f"Partial staking {partial_staking}")
            return allow_partial_stake
        elif self.config.get("allow_partial_stake") is not None:
            config_partial = self.config["allow_partial_stake"]
            partial_staking = "enabled" if allow_partial_stake else "disabled"
            console.print(
                f"[dim][blue]Partial staking[/blue]: [bold cyan]{partial_staking}[/bold cyan] (from config)."
            )
            logger.debug(f"Partial staking {partial_staking}")
            return config_partial
        else:
            partial_staking = "enabled" if allow_partial_stake else "disabled"
            console.print(
                "[dim][blue]Partial staking[/blue]: "
                f"[bold cyan]{partial_staking}[/bold cyan] "
                "by default. Set this using "
                "[dark_sea_green3 italic]`btcli config set`[/dark_sea_green3 italic] "
                "or "
                "[dark_sea_green3 italic]`--partial/--no-partial`[/dark_sea_green3 italic] flag[/dim]"
            )
            logger.debug(f"Partial staking {partial_staking}")
            return False

    @staticmethod
    def ask_subnet_mechanism(
        mechanism_id: Optional[int],
        mechanism_count: int,
        netuid: int,
    ) -> int:
        """Resolve the mechanism ID to use."""

        if mechanism_count is None or mechanism_count <= 0:
            err_console.print(f"Subnet {netuid} does not exist.")
            raise typer.Exit()

        if mechanism_id is not None:
            if mechanism_id < 0 or mechanism_id >= mechanism_count:
                err_console.print(
                    f"Mechanism ID {mechanism_id} is out of range for subnet {netuid}. "
                    f"Valid range: [bold cyan]0 to {mechanism_count - 1}[/bold cyan]."
                )
                raise typer.Exit()
            return mechanism_id

        if mechanism_count == 1:
            return 0

        while True:
            selected_mechanism_id = IntPrompt.ask(
                f"Select mechanism ID for subnet {netuid} "
                f"([bold cyan]0 to {mechanism_count - 1}[/bold cyan])",
                default=0,
            )
            if 0 <= selected_mechanism_id < mechanism_count:
                return selected_mechanism_id
            err_console.print(
                f"Mechanism ID {selected_mechanism_id} is out of range for subnet {netuid}. "
                f"Valid range: [bold cyan]0 to {mechanism_count - 1}[/bold cyan]."
            )

    def wallet_ask(
        self,
        wallet_name: Optional[str],
        wallet_path: Optional[str],
        wallet_hotkey: Optional[str],
        ask_for: Optional[list[WalletOptions]] = None,
        validate: WV = WV.WALLET,
        return_wallet_and_hotkey: bool = False,
    ) -> Union[Wallet, tuple[Wallet, str]]:
        """
        Generates a wallet object based on supplied values, validating the wallet is valid if flag is set
        :param wallet_name: name of the wallet
        :param wallet_path: root path of the wallets
        :param wallet_hotkey: name of the wallet hotkey file
        :param validate: flag whether to check for the wallet's validity
        :param ask_for: aspect of the wallet (name, path, hotkey) to prompt the user for
        :param return_wallet_and_hotkey: if specified, will return both the wallet object, and the hotkey SS58
        :return: created Wallet object (or wallet, hotkey ss58)
        """
        ask_for = ask_for or []
        # Prompt for missing attributes specified in ask_for
        if WO.NAME in ask_for and not wallet_name:
            if self.config.get("wallet_name"):
                wallet_name = self.config.get("wallet_name")
                console.print(
                    f"Using the [blue]wallet name[/blue] from config:[bold cyan] {wallet_name}"
                )
            else:
                wallet_name = Prompt.ask(
                    "Enter the [blue]wallet name[/blue]"
                    + f" [{COLORS.G.HINT} italic](Hint: You can set this with `btcli config set --wallet-name`)",
                    default=defaults.wallet.name,
                )

        if WO.HOTKEY in ask_for and not wallet_hotkey:
            if self.config.get("wallet_hotkey"):
                wallet_hotkey = self.config.get("wallet_hotkey")
                console.print(
                    f"Using the [blue]wallet hotkey[/blue] from config:[bold cyan] {wallet_hotkey}"
                )
            else:
                wallet_hotkey = Prompt.ask(
                    "Enter the [blue]wallet hotkey[/blue][dark_sea_green3 italic]"
                    "(Hint: You can set this with `btcli config set --wallet-hotkey`)"
                    "[/dark_sea_green3 italic]",
                    default=defaults.wallet.hotkey,
                )
        if wallet_path:
            if wallet_path == "default":
                wallet_path = defaults.wallet.path

        elif self.config.get("wallet_path"):
            wallet_path = self.config.get("wallet_path")
            console.print(
                f"Using the [blue]wallet path[/blue] from config:[bold magenta] {wallet_path}"
            )
        else:
            wallet_path = defaults.wallet.path

        if WO.PATH in ask_for and not wallet_path:
            wallet_path = Prompt.ask(
                "Enter the [blue]wallet path[/blue]"
                "[dark_sea_green3 italic](Hint: You can set this with `btcli config set --wallet-path`)"
                "[/dark_sea_green3 italic]",
                default=defaults.wallet.path,
            )
        # Create the Wallet object
        if wallet_path:
            wallet_path = os.path.expanduser(wallet_path)
        wallet = Wallet(name=wallet_name, path=wallet_path, hotkey=wallet_hotkey)
        logger.debug(f"Using wallet {wallet}")

        # Validate the wallet if required
        if validate == WV.WALLET or validate == WV.WALLET_AND_HOTKEY:
            valid = utils.is_valid_wallet(wallet)
            if not valid[0]:
                utils.err_console.print(
                    f"[red]Error: Wallet does not exist. \n"
                    f"Please verify your wallet information: {wallet}[/red]"
                )
                raise typer.Exit()

            if validate == WV.WALLET_AND_HOTKEY and not valid[1]:
                utils.err_console.print(
                    f"[red]Error: Wallet '{wallet.name}' exists but the hotkey '{wallet.hotkey_str}' does not. \n"
                    f"Please verify your wallet information: {wallet}[/red]"
                )
                raise typer.Exit()
        if return_wallet_and_hotkey:
            valid = utils.is_valid_wallet(wallet)
            if valid[1]:
                return wallet, get_hotkey_pub_ss58(wallet)
            else:
                if wallet_hotkey and is_valid_ss58_address(wallet_hotkey):
                    return wallet, wallet_hotkey
                else:
                    hotkey = (
                        Prompt.ask(
                            "Enter the SS58 of the hotkey to use for this transaction."
                        )
                    ).strip()
                    if not is_valid_ss58_address(hotkey):
                        err_console.print(
                            f"[red]Error: {hotkey} is not valid SS58 address."
                        )
                        raise typer.Exit(1)
                    else:
                        return wallet, hotkey
        else:
            return wallet

    # Wallet

    def wallet_list(
        self,
        wallet_name: Optional[str] = Options.wallet_name,
        wallet_path: str = Options.wallet_path,
        quiet: bool = Options.quiet,
        verbose: bool = Options.verbose,
        json_output: bool = Options.json_output,
    ):
        """
        Displays all the wallets and their corresponding hotkeys that are located in the wallet path specified in the config.

        The output display shows each wallet and its associated `ss58` addresses for the coldkey public key and any hotkeys. The output is presented in a hierarchical tree format, with each wallet as a root node and any associated hotkeys as child nodes. The `ss58` address (or an `<ENCRYPTED>` marker, for encrypted hotkeys) is displayed for each coldkey and hotkey that exists on the device.

        Upon invocation, the command scans the wallet directory and prints a list of all the wallets, indicating whether the
        public keys are available (`?` denotes unavailable or encrypted keys).

        # EXAMPLE

        [green]$[/green] btcli wallet list --path ~/.bittensor

        [bold]NOTE[/bold]: This command is read-only and does not modify the filesystem or the blockchain state. It is intended for use with the Bittensor CLI to provide a quick overview of the user's wallets.
        """
        self.verbosity_handler(quiet, verbose, json_output, False)
        wallet = self.wallet_ask(
            None, wallet_path, None, ask_for=[WO.PATH], validate=WV.NONE
        )
        return self._run_command(
            wallets.wallet_list(
                wallet.path,
                json_output,
                wallet_name=wallet_name,
            )
        )

    def wallet_overview(
        self,
        wallet_name: Optional[str] = Options.wallet_name,
        wallet_path: Optional[str] = Options.wallet_path,
        wallet_hotkey: Optional[str] = Options.wallet_hotkey,
        all_wallets: bool = typer.Option(
            False, "--all", "-a", help="See an overview for all the wallets"
        ),
        sort_by: Optional[str] = typer.Option(
            None,
            "--sort-by",
            "--sort_by",
            help="Sort the hotkeys by the specified column title. For example: name, uid, axon.",
        ),
        sort_order: Optional[str] = typer.Option(
            None,
            "--sort-order",
            "--sort_order",
            help="Sort the hotkeys in the specified order (ascending/asc or descending/desc/reverse).",
        ),
        include_hotkeys: str = typer.Option(
            "",
            "--include-hotkeys",
            "-in",
            help="Hotkeys to include. Specify by name or ss58 address. "
            "If left empty, all hotkeys, except those in the '--exclude-hotkeys', will be included.",
        ),
        exclude_hotkeys: str = typer.Option(
            "",
            "--exclude-hotkeys",
            "-ex",
            help="Hotkeys to exclude. Specify by name or ss58 address. "
            "If left empty, all hotkeys, except those in the '--include-hotkeys', will be excluded.",
        ),
        netuids: str = Options.netuids,
        network: Optional[list[str]] = Options.network,
        quiet: bool = Options.quiet,
        verbose: bool = Options.verbose,
        json_output: bool = Options.json_output,
    ):
        """
        Displays a detailed overview of the user's registered accounts on the Bittensor network.

        This command compiles and displays comprehensive information about each neuron associated with the user's wallets, including both hotkeys and coldkeys. It is especially useful for users managing multiple accounts or looking for a summary of their network activities and stake distributions.

        USAGE

        [green]$[/green] btcli wallet overview

        [green]$[/green] btcli wallet overview --all

        [bold]NOTE[/bold]: This command is read-only and does not modify the blockchain state or account configuration.
        It provides a quick and comprehensive view of the user's network presence, making it useful for monitoring account status,
        stake distribution, and overall contribution to the Bittensor network.
        """
        self.verbosity_handler(quiet, verbose, json_output, False)
        if include_hotkeys and exclude_hotkeys:
            utils.err_console.print(
                "[red]You have specified both the inclusion and exclusion options. Only one of these options is allowed currently."
            )
            raise typer.Exit()

        if netuids:
            netuids = parse_to_list(
                netuids,
                int,
                "Netuids must be a comma-separated list of ints, e.g., `--netuids 1,2,3,4`.",
            )

        ask_for = [WO.NAME] if not all_wallets else []
        validate = WV.WALLET if not all_wallets else WV.NONE
        wallet = self.wallet_ask(
            wallet_name, wallet_path, wallet_hotkey, ask_for=ask_for, validate=validate
        )

        if include_hotkeys:
            include_hotkeys = parse_to_list(
                include_hotkeys,
                str,
                "Hotkey names must be a comma-separated list, e.g., `--include-hotkeys hk1,hk2`.",
            )

        if exclude_hotkeys:
            exclude_hotkeys = parse_to_list(
                exclude_hotkeys,
                str,
                "Hotkeys names must be a comma-separated list, e.g., `--exclude-hotkeys hk1,hk2`.",
            )
        logger.debug(
            "args:\n"
            f"all_wallets: {all_wallets}\n"
            f"sort_by: {sort_by}\n"
            f"sort_order: {sort_order}\n"
            f"include_hotkeys: {include_hotkeys}\n"
            f"exclude_hotkeys: {exclude_hotkeys}\n"
            f"netuids: {netuids}\n"
        )

        return self._run_command(
            wallets.overview(
                wallet,
                self.initialize_chain(network),
                all_wallets,
                sort_by,
                sort_order,
                include_hotkeys,
                exclude_hotkeys,
                netuids_filter=netuids,
                verbose=verbose,
                json_output=json_output,
            )
        )

    def wallet_transfer(
        self,
        destination_ss58_address: str = typer.Option(
            None,
            "--destination",
            "--dest",
            "-d",
            prompt="Enter the destination coldkey ss58 address",
            help="Destination address (ss58) of the wallet (coldkey).",
        ),
        amount: float = typer.Option(
            None,
            "--amount",
            "-a",
            help="Amount (in TAO) to transfer.",
        ),
        transfer_all: bool = typer.Option(
            False, "--all", prompt=False, help="Transfer all available balance."
        ),
        allow_death: bool = typer.Option(
            False,
            "--allow-death",
            prompt=False,
            help="Transfer balance even if the resulting balance falls below the existential deposit.",
        ),
        period: int = Options.period,
        proxy: Optional[str] = Options.proxy,
        announce_only: bool = Options.announce_only,
        wallet_name: str = Options.wallet_name,
        wallet_path: str = Options.wallet_path,
        wallet_hotkey: str = Options.wallet_hotkey,
        network: Optional[list[str]] = Options.network,
        prompt: bool = Options.prompt,
        quiet: bool = Options.quiet,
        verbose: bool = Options.verbose,
        json_output: bool = Options.json_output,
    ):
        """
        Send TAO tokens from one wallet to another wallet on the Bittensor network.

        This command is used for transactions between different wallet accounts, enabling users to send tokens to other
        participants on the network. The command displays the user's current balance before prompting for the amount
        to transfer (send), ensuring transparency and accuracy in the transaction.

        USAGE

        The command requires that you specify the destination address (public key) and the amount of TAO you want transferred.
        It checks if sufficient balance exists in your wallet and prompts for confirmation before proceeding with the transaction.

        EXAMPLE

        [green]$[/green] btcli wallet transfer --dest 5Dp8... --amount 100

        [bold]NOTE[/bold]: This command is used for executing token transfers within the Bittensor network. Users should verify the destination address and the TAO amount before confirming the transaction to avoid errors or loss of funds.
        """
        if not is_valid_ss58_address(destination_ss58_address):
            print_error("You have entered an incorrect ss58 address. Please try again.")
            raise typer.Exit()

        self.verbosity_handler(quiet, verbose, json_output, prompt)
        proxy = self.is_valid_proxy_name_or_ss58(proxy, announce_only)
        wallet = self.wallet_ask(
            wallet_name,
            wallet_path,
            wallet_hotkey,
            ask_for=[WO.NAME],
            validate=WV.WALLET,
        )
        subtensor = self.initialize_chain(network)
        if transfer_all and amount:
            print_error("Cannot specify an amount and '--all' flag.")
            return False
        elif transfer_all:
            amount = 0
        elif not amount:
            amount = FloatPrompt.ask("Enter amount (in TAO) to transfer.")
        logger.debug(
            "args:\n"
            f"destination: {destination_ss58_address}\n"
            f"amount: {amount}\n"
            f"transfer_all: {transfer_all}\n"
            f"allow_death: {allow_death}\n"
            f"period: {period}\n"
            f"prompt: {prompt}\n"
        )
        return self._run_command(
            wallets.transfer(
                wallet=wallet,
                subtensor=subtensor,
                destination=destination_ss58_address,
                amount=amount,
                transfer_all=transfer_all,
                allow_death=allow_death,
                era=period,
                prompt=prompt,
                json_output=json_output,
                proxy=proxy,
                announce_only=announce_only,
            )
        )

    def wallet_swap_hotkey(
        self,
        wallet_name: Optional[str] = Options.wallet_name,
        wallet_path: Optional[str] = Options.wallet_path,
        wallet_hotkey: Optional[str] = Options.wallet_hotkey,
        netuid: Optional[int] = Options.netuid_not_req,
        all_netuids: bool = Options.all_netuids,
        network: Optional[list[str]] = Options.network,
        destination_hotkey_name: Optional[str] = typer.Argument(
            None, help="Destination hotkey name."
        ),
        quiet: bool = Options.quiet,
        verbose: bool = Options.verbose,
        prompt: bool = Options.prompt,
        json_output: bool = Options.json_output,
        proxy: Optional[str] = Options.proxy,
        announce_only: bool = Options.announce_only,
    ):
        """
        Swap hotkeys of a given wallet on the blockchain. For a registered key pair, for example, a (coldkeyA, hotkeyA) pair, this command swaps the hotkeyA with a new, unregistered, hotkeyB to move the original registration to the (coldkeyA, hotkeyB) pair.

        USAGE

        The command is used to swap the hotkey of a wallet for another hotkey on that same wallet.

        IMPORTANT

        - Make sure that your original key pair (coldkeyA, hotkeyA) is already registered.
        - Make sure that you use a newly created hotkeyB in this command. A hotkeyB that is already registered cannot be used in this command.
        - If NO netuid is specified, the swap will be initiated for ALL subnets (recommended for most users).
        - If a SPECIFIC netuid is specified (e.g., --netuid 1), the swap will only affect that particular subnet.
        - WARNING: Using --netuid 0 will ONLY swap on the root network (netuid 0), NOT a full swap across all subnets. Use without --netuid for full swap.
        - Finally, note that this command requires a fee of 1 TAO for recycling and this fee is taken from your wallet (coldkeyA).

        EXAMPLE

        Full swap across all subnets (recommended):
        [green]$[/green] btcli wallet swap_hotkey destination_hotkey_name --wallet-name your_wallet_name --wallet-hotkey original_hotkey

        Swap for a specific subnet only:
        [green]$[/green] btcli wallet swap_hotkey destination_hotkey_name --wallet-name your_wallet_name --wallet-hotkey original_hotkey --netuid 1
        """
        netuid = get_optional_netuid(netuid, all_netuids)
        proxy = self.is_valid_proxy_name_or_ss58(proxy, announce_only)
        self.verbosity_handler(quiet, verbose, json_output, prompt)

        # Warning for netuid 0 - only swaps on root network, not a full swap
        if netuid == 0 and prompt:
            console.print(
                "\n[bold yellow]⚠️  WARNING: Using --netuid 0 for swap_hotkey[/bold yellow]\n"
            )
            console.print(
                "[yellow]Specifying --netuid 0 will ONLY swap the hotkey on the root network (netuid 0).[/yellow]\n"
            )
            console.print(
                "[yellow]It will NOT move child hotkey delegation mappings on root.[/yellow]\n"
            )
            console.print(
                f"[bold green]btcli wallet swap_hotkey {destination_hotkey_name or '<destination_hotkey>'} "
                f"--wallet-name {wallet_name or '<wallet_name>'} "
                f"--wallet-hotkey {wallet_hotkey or '<original_hotkey>'}[/bold green]\n"
            )

            if not Confirm.ask(
                "Are you SURE you want to proceed with --netuid 0 (only root network swap)?",
                default=False,
            ):
                return
        original_wallet = self.wallet_ask(
            wallet_name,
            wallet_path,
            wallet_hotkey,
            ask_for=[WO.NAME, WO.PATH, WO.HOTKEY],
            validate=WV.WALLET_AND_HOTKEY,
        )
        if not destination_hotkey_name:
            destination_hotkey_name = typer.prompt(
                "Enter the destination hotkey name (within same wallet)"
            )

        new_wallet = self.wallet_ask(
            wallet_name,
            wallet_path,
            destination_hotkey_name,
            ask_for=[WO.NAME, WO.PATH, WO.HOTKEY],
            validate=WV.WALLET_AND_HOTKEY,
        )
        logger.debug(
            "args:\n"
            f"original_wallet: {original_wallet}\n"
            f"new_wallet: {new_wallet}\n"
            f"netuid: {netuid}\n"
            f"prompt: {prompt}\n"
        )
        self.initialize_chain(network)
        return self._run_command(
            wallets.swap_hotkey(
                original_wallet=original_wallet,
                new_wallet=new_wallet,
                subtensor=self.subtensor,
                netuid=netuid,
                proxy=proxy,
                prompt=prompt,
                json_output=json_output,
            )
        )

    def wallet_inspect(
        self,
        all_wallets: bool = typer.Option(
            False,
            "--all",
            "--all-wallets",
            "-a",
            help="Inspect all the wallets at the specified wallet path.",
        ),
        wallet_name: str = Options.wallet_name,
        wallet_path: str = Options.wallet_path,
        wallet_hotkey: str = Options.wallet_hotkey,
        network: Optional[list[str]] = Options.network,
        netuids: str = Options.netuids,
        quiet: bool = Options.quiet,
        verbose: bool = Options.verbose,
        json_output: bool = Options.json_output,
    ):
        """
        Displays the details of the user's wallet pairs (coldkey, hotkey) on the Bittensor network.

        The output is presented as a table with the below columns:

        - [blue bold]Coldkey[/blue bold]: The coldkey associated with the user's wallet.

        - [blue bold]Balance[/blue bold]: The balance of the coldkey.

        - [blue bold]Delegate[/blue bold]: The name of the delegate to which the coldkey has staked TAO.

        - [blue bold]Stake[/blue bold]: The amount of stake held by both the coldkey and hotkey.

        - [blue bold]Emission[/blue bold]: The emission or rewards earned from staking.

        - [blue bold]Netuid[/blue bold]: The network unique identifier of the subnet where the hotkey is active (i.e., validating).

        - [blue bold]Hotkey[/blue bold]: The hotkey associated with the neuron on the network.

        USAGE

        This command can be used to inspect a single wallet or all the wallets located at a specified path. It is useful for a comprehensive overview of a user's participation and performance in the Bittensor network.

        EXAMPLE

        [green]$[/green] btcli wallet inspect

        [green]$[/green] btcli wallet inspect --all -n 1 -n 2 -n 3

        [bold]Note[/bold]: The `inspect` command is for displaying information only and does not perform any transactions or state changes on the blockchain. It is intended to be used with Bittensor CLI and not as a standalone function in user code.
        """
        print_error("This command is disabled on the 'rao' network.")
        raise typer.Exit()
        self.verbosity_handler(quiet, verbose, json_output, False)

        if netuids:
            netuids = parse_to_list(
                netuids,
                int,
                "Netuids must be a comma-separated list of ints, e.g., `--netuids 1,2,3,4`.",
            )

        # if all-wallets is entered, ask for path
        ask_for = [WO.NAME, WO.PATH] if not all_wallets else [WO.PATH]
        validate = WV.WALLET if not all_wallets else WV.NONE
        wallet = self.wallet_ask(
            wallet_name, wallet_path, wallet_hotkey, ask_for=ask_for, validate=validate
        )

        self.initialize_chain(network)
        return self._run_command(
            wallets.inspect(
                wallet,
                self.subtensor,
                netuids_filter=netuids,
                all_wallets=all_wallets,
            )
        )

    def wallet_faucet(
        self,
        wallet_name: Optional[str] = Options.wallet_name,
        wallet_path: Optional[str] = Options.wallet_path,
        wallet_hotkey: Optional[str] = Options.wallet_hotkey,
        network: Optional[list[str]] = Options.network,
        # TODO add the following to config
        processors: Optional[int] = typer.Option(
            defaults.pow_register.num_processes,
            "--processors",
            help="Number of processors to use for proof of work (POW) registration.",
        ),
        update_interval: Optional[int] = typer.Option(
            defaults.pow_register.update_interval,
            "--update-interval",
            "-u",
            help="The number of nonces to process before checking for next block during registration",
        ),
        output_in_place: Optional[bool] = typer.Option(
            defaults.pow_register.output_in_place,
            help="Whether to output the registration statistics in-place.",
        ),
        verbose: Optional[bool] = typer.Option(  # TODO verbosity handler
            defaults.pow_register.verbose,
            "--verbose",
            "-v",
            help="Whether to output the registration statistics verbosely.",
        ),
        use_cuda: Optional[bool] = typer.Option(
            defaults.pow_register.cuda.use_cuda,
            "--use-cuda/--no-use-cuda",
            "--cuda/--no-cuda",
            help="Set flag to use CUDA for proof of work (POW) registration.",
        ),
        dev_id: Optional[int] = typer.Option(
            defaults.pow_register.cuda.dev_id,
            "--dev-id",
            "-d",
            help="Set the CUDA device id(s) in the order of speed, where 0 is the fastest.",
        ),
        threads_per_block: Optional[int] = typer.Option(
            defaults.pow_register.cuda.tpb,
            "--threads-per-block",
            "-tbp",
            help="Set the number of threads per block for CUDA.",
        ),
        max_successes: Optional[int] = typer.Option(
            3,
            "--max-successes",
            help="Set the maximum number of times to successfully run the faucet for this command.",
        ),
        prompt: bool = Options.prompt,
    ):
        """
        Obtain test TAO tokens by performing Proof of Work (PoW).

        This command is useful for users who need test tokens for operations on a local blockchain.

        [blue bold]IMPORTANT[/blue bold]: THIS COMMAND IS DISABLED ON FINNEY AND TESTNET.

        USAGE

        The command uses the proof-of-work (POW) mechanism to validate the user's effort and rewards them with test TAO tokens. It is
        typically used in local blockchain environments where transactions do not use real TAO tokens.

        EXAMPLE

        [green]$[/green] btcli wallet faucet --faucet.num_processes 4 --faucet.cuda.use_cuda

        [bold]Note[/bold]: This command is meant for used in local environments where users can experiment with the blockchain without using real TAO tokens. Users must have the necessary hardware setup, especially when opting for CUDA-based GPU calculations. It is currently disabled on testnet and mainnet (finney). You can only use this command on a local blockchain.
        """
        # TODO should we add json_output?
        wallet = self.wallet_ask(
            wallet_name,
            wallet_path,
            wallet_hotkey,
            ask_for=[WO.NAME, WO.PATH],
            validate=WV.WALLET,
        )
        logger.debug(
            "args:\n"
            f"network {network}\n"
            f"threads_per_block {threads_per_block}\n"
            f"update_interval {update_interval}\n"
            f"processors {processors}\n"
            f"use_cuda {use_cuda}\n"
            f"dev_id {dev_id}\n"
            f"output_in_place {output_in_place}\n"
            f"max_successes {max_successes}\n"
        )
        return self._run_command(
            wallets.faucet(
                wallet,
                self.initialize_chain(network),
                threads_per_block,
                update_interval,
                processors,
                use_cuda,
                dev_id,
                output_in_place,
                verbose,
                max_successes,
                prompt,
            )
        )

    def wallet_regen_coldkey(
        self,
        wallet_name: Optional[str] = Options.wallet_name,
        wallet_path: Optional[str] = Options.wallet_path,
        wallet_hotkey: Optional[str] = Options.wallet_hotkey,
        mnemonic: Optional[str] = Options.mnemonic,
        seed: Optional[str] = Options.seed,
        json_path: Optional[str] = Options.json,
        json_password: Optional[str] = Options.json_password,
        use_password: Optional[bool] = Options.use_password,
        overwrite: bool = Options.overwrite,
        quiet: bool = Options.quiet,
        verbose: bool = Options.verbose,
        json_output: bool = Options.json_output,
    ):
        """
        Regenerate a coldkey for a wallet on the Bittensor blockchain network.

        This command is used to create a new instance of a coldkey from an existing mnemonic, seed, or JSON file.

        USAGE

        Users can specify a mnemonic, a seed string, or a JSON file path to regenerate a coldkey. The command supports optional password protection for the generated key.

        EXAMPLE

        [green]$[/green] btcli wallet regen-coldkey --mnemonic "word1 word2 ... word12"


        [bold]Note[/bold]: This command is critical for users who need to regenerate their coldkey either for recovery or for security reasons.
        """
        self.verbosity_handler(quiet, verbose, json_output, False)

        if not wallet_path:
            wallet_path = Prompt.ask(
                "Enter the path for the wallets directory",
                default=self.config.get("wallet_path") or defaults.wallet.path,
            )
            wallet_path = os.path.expanduser(wallet_path)

        if not wallet_name:
            wallet_name = Prompt.ask(
                f"Enter the name of the [{COLORS.G.CK}]new wallet (coldkey)",
                default=self.config.get("wallet_name") or defaults.wallet.name,
            )

        wallet = Wallet(wallet_name, wallet_hotkey, wallet_path)

        mnemonic, seed, json_path, json_password = get_creation_data(
            mnemonic, seed, json_path, json_password
        )
        # logger.debug should NOT be used here, it's simply too risky
        return self._run_command(
            wallets.regen_coldkey(
                wallet,
                mnemonic,
                seed,
                json_path,
                json_password,
                use_password,
                overwrite,
                json_output,
            )
        )

    def wallet_regen_coldkey_pub(
        self,
        wallet_name: Optional[str] = Options.wallet_name,
        wallet_path: Optional[str] = Options.wallet_path,
        wallet_hotkey: Optional[str] = Options.wallet_hotkey,
        public_key_hex: Optional[str] = Options.public_hex_key,
        ss58_address: Optional[str] = Options.ss58_address,
        overwrite: bool = Options.overwrite,
        quiet: bool = Options.quiet,
        verbose: bool = Options.verbose,
        json_output: bool = Options.json_output,
    ):
        """
        Regenerates the public part of a coldkey (coldkeypub.txt) for a wallet.

        Use this command when you need to move machine for subnet mining. Use the public key or SS58 address from your coldkeypub.txt that you have on another machine to regenerate the coldkeypub.txt on this new machine.

        USAGE

        The command requires either a public key in hexadecimal format or an ``SS58`` address from the existing coldkeypub.txt from old machine to regenerate the coldkeypub on the new machine.

        EXAMPLE

        [green]$[/green] btcli wallet regen-coldkeypub --ss58_address 5DkQ4...

        [bold]Note[/bold]: This command is particularly useful for users who need to regenerate their coldkeypub, perhaps due to file corruption or loss. You will need either ss58 address or public hex key from your old coldkeypub.txt for the wallet. It is a recovery-focused utility that ensures continued access to your wallet functionalities.
        """
        self.verbosity_handler(quiet, verbose, json_output, False)

        if not wallet_path:
            wallet_path = Prompt.ask(
                "Enter the path to the wallets directory",
                default=self.config.get("wallet_path") or defaults.wallet.path,
            )
            wallet_path = os.path.expanduser(wallet_path)

        if not wallet_name:
            wallet_name = Prompt.ask(
                f"Enter the name of the [{COLORS.G.CK}]wallet for the new coldkeypub",
                default=defaults.wallet.name,
            )
        wallet = Wallet(wallet_name, wallet_hotkey, wallet_path)

        if not ss58_address and not public_key_hex:
            prompt_answer = typer.prompt(
                "Enter the ss58_address or the public key in hex"
            )
            if prompt_answer.startswith("0x"):
                public_key_hex = prompt_answer
            else:
                ss58_address = prompt_answer
        if not utils.is_valid_bittensor_address_or_public_key(
            address=ss58_address if ss58_address else public_key_hex
        ):
            rich.print("[red]Error: Invalid SS58 address or public key![/red]")
            return
        # do not logger.debug any creation cmds
        return self._run_command(
            wallets.regen_coldkey_pub(
                wallet, ss58_address, public_key_hex, overwrite, json_output
            )
        )

    def wallet_regen_hotkey(
        self,
        wallet_name: Optional[str] = Options.wallet_name,
        wallet_path: Optional[str] = Options.wallet_path,
        wallet_hotkey: Optional[str] = Options.wallet_hotkey,
        mnemonic: Optional[str] = Options.mnemonic,
        seed: Optional[str] = Options.seed,
        json_path: Optional[str] = Options.json,
        json_password: Optional[str] = Options.json_password,
        use_password: bool = typer.Option(
            False,  # Overriden to False
            help="Set to 'True' to protect the generated Bittensor key with a password.",
        ),
        overwrite: bool = Options.overwrite,
        quiet: bool = Options.quiet,
        verbose: bool = Options.verbose,
        json_output: bool = Options.json_output,
    ):
        """
        Regenerates a hotkey for a wallet.

        Similar to regenerating a coldkey, this command creates a new hotkey from a mnemonic, seed, or JSON file.

        USAGE

        Users can provide a mnemonic, seed string, or a JSON file to regenerate the hotkey. The command supports optional password protection and can overwrite an existing hotkey.

        # Example usage:

        [green]$[/green] btcli wallet regen_hotkey --seed 0x1234...
        [green]$[/green] btcli wallet regen-hotkey --mnemonic "word1 word2 ... word12"

        [bold]Note[/bold]: This command is essential for users who need to regenerate their hotkey, possibly for security upgrades or key recovery.
        It should be used with caution to avoid accidental overwriting of existing keys.
        """
        self.verbosity_handler(quiet, verbose, json_output, False)
        wallet = self.wallet_ask(
            wallet_name,
            wallet_path,
            wallet_hotkey,
            ask_for=[WO.NAME, WO.PATH, WO.HOTKEY],
            validate=WV.WALLET,
        )
        mnemonic, seed, json_path, json_password = get_creation_data(
            mnemonic, seed, json_path, json_password
        )
        # do not logger.debug any creation cmds
        return self._run_command(
            wallets.regen_hotkey(
                wallet,
                mnemonic,
                seed,
                json_path,
                json_password,
                use_password,
                overwrite,
                json_output,
            )
        )

    def wallet_regen_hotkey_pub(
        self,
        wallet_name: Optional[str] = Options.wallet_name,
        wallet_path: Optional[str] = Options.wallet_path,
        wallet_hotkey: Optional[str] = Options.wallet_hotkey,
        public_key_hex: Optional[str] = Options.public_hex_key,
        ss58_address: Optional[str] = Options.ss58_address,
        overwrite: bool = Options.overwrite,
        quiet: bool = Options.quiet,
        verbose: bool = Options.verbose,
        json_output: bool = Options.json_output,
    ):
        """
        Regenerates the public part of a hotkey (hotkeypub.txt) for a wallet.

        Use this command when you need to move machine for subnet mining. Use the public key or SS58 address from your hotkeypub.txt that you have on another machine to regenerate the hotkeypub.txt on this new machine.

        USAGE

        The command requires either a public key in hexadecimal format or an ``SS58`` address from the existing hotkeypub.txt from old machine to regenerate the coldkeypub on the new machine.

        EXAMPLE

        [green]$[/green] btcli wallet regen-hotkeypub --ss58_address 5DkQ4...

        [bold]Note[/bold]: This command is particularly useful for users who need to regenerate their hotkeypub, perhaps due to file corruption or loss. You will need either ss58 address or public hex key from your old hotkeypub.txt for the wallet. It is a recovery-focused utility that ensures continued access to your wallet functionalities.
        """
        self.verbosity_handler(quiet, verbose, json_output, False)

        if not wallet_path:
            wallet_path = Prompt.ask(
                "Enter the path to the wallets directory",
                default=self.config.get("wallet_path") or defaults.wallet.path,
            )
            wallet_path = os.path.expanduser(wallet_path)

        if not wallet_name:
            wallet_name = Prompt.ask(
                f"Enter the name of the [{COLORS.G.CK}]wallet for the new hotkeypub",
                default=defaults.wallet.name,
            )
        wallet = Wallet(wallet_name, wallet_hotkey, wallet_path)

        if not ss58_address and not public_key_hex:
            prompt_answer = typer.prompt(
                "Enter the ss58_address or the public key in hex"
            )
            if prompt_answer.startswith("0x"):
                public_key_hex = prompt_answer
            else:
                ss58_address = prompt_answer
        if not utils.is_valid_bittensor_address_or_public_key(
            address=ss58_address if ss58_address else public_key_hex
        ):
            rich.print("[red]Error: Invalid SS58 address or public key![/red]")
            return False
        # do not logger.debug any creation cmds
        return self._run_command(
            wallets.regen_hotkey_pub(
                wallet, ss58_address, public_key_hex, overwrite, json_output
            )
        )

    def wallet_new_hotkey(
        self,
        wallet_name: Optional[str] = Options.wallet_name,
        wallet_path: Optional[str] = Options.wallet_path,
        wallet_hotkey: Optional[str] = Options.wallet_hotkey,
        n_words: Optional[int] = typer.Option(
            None,
            "--n-words",
            "--n_words",
            help="The number of words used in the mnemonic. Options: [12, 15, 18, 21, 24]",
        ),
        use_password: bool = typer.Option(
            False,  # Overriden to False
            help="Set to 'True' to protect the generated Bittensor key with a password.",
        ),
        uri: Optional[str] = Options.uri,
        overwrite: bool = Options.overwrite,
        quiet: bool = Options.quiet,
        verbose: bool = Options.verbose,
        json_output: bool = Options.json_output,
    ):
        """
        Create a new hotkey for a wallet.

        USAGE

        This command is used to generate a new hotkey for managing a neuron or participating in a subnet. It provides options for the mnemonic word count, and supports password protection. It also allows overwriting the
        existing hotkey.

        EXAMPLE

        [green]$[/green] btcli wallet new-hotkey --n_words 24

        [italic]Note[/italic]: This command is useful to create additional hotkeys for different purposes, such as running multiple subnet miners or subnet validators or separating operational roles within the Bittensor network.
        """
        self.verbosity_handler(quiet, verbose, json_output, False)

        if not wallet_name:
            wallet_name = Prompt.ask(
                f"Enter the [{COLORS.G.CK}]wallet name",
                default=self.config.get("wallet_name") or defaults.wallet.name,
            )

        if not wallet_hotkey:
            wallet_hotkey = Prompt.ask(
                f"Enter the name of the [{COLORS.G.HK}]new hotkey",
                default=defaults.wallet.hotkey,
            )

        wallet = self.wallet_ask(
            wallet_name,
            wallet_path,
            wallet_hotkey,
            ask_for=[WO.NAME, WO.PATH, WO.HOTKEY],
            validate=WV.WALLET,
        )
        if not uri:
            n_words = get_n_words(n_words)
        # do not logger.debug any creation cmds
        return self._run_command(
            wallets.new_hotkey(
                wallet, n_words, use_password, uri, overwrite, json_output
            )
        )

    def wallet_associate_hotkey(
        self,
        wallet_name: Optional[str] = Options.wallet_name,
        wallet_path: Optional[str] = Options.wallet_path,
        wallet_hotkey: Optional[str] = Options.wallet_hotkey_ss58,
        network: Optional[list[str]] = Options.network,
        proxy: Optional[str] = Options.proxy,
        announce_only: bool = Options.announce_only,
        prompt: bool = Options.prompt,
        quiet: bool = Options.quiet,
        verbose: bool = Options.verbose,
    ):
        """
        Associate a hotkey with a wallet(coldkey).

        USAGE

        This command is used to associate a hotkey with a wallet(coldkey).

        EXAMPLE

        [green]$[/green] btcli wallet associate-hotkey --hotkey-name hotkey_name
        [green]$[/green] btcli wallet associate-hotkey --hotkey-ss58 5DkQ4...
        """
        self.verbosity_handler(quiet, verbose, json_output=False, prompt=prompt)
        proxy = self.is_valid_proxy_name_or_ss58(proxy, announce_only)
        if not wallet_name:
            wallet_name = Prompt.ask(
                "Enter the [blue]wallet name[/blue] [dim](which you want to associate with the hotkey)[/dim]",
                default=self.config.get("wallet_name") or defaults.wallet.name,
            )
        if not wallet_hotkey:
            wallet_hotkey = Prompt.ask(
                "Enter the [blue]hotkey[/blue] name or "
                "[blue]hotkey ss58 address[/blue] [dim](to associate with your coldkey)[/dim]",
                default=self.config.get("wallet_hotkey") or defaults.wallet.hotkey,
            )

        if wallet_hotkey and is_valid_ss58_address(wallet_hotkey):
            hotkey_ss58 = wallet_hotkey
            wallet = self.wallet_ask(
                wallet_name,
                wallet_path,
                None,
                ask_for=[WO.NAME, WO.PATH],
                validate=WV.WALLET,
            )
            hotkey_display = (
                f"hotkey [{COLORS.GENERAL.HK}]{hotkey_ss58}[/{COLORS.GENERAL.HK}]"
            )
        else:
            wallet = self.wallet_ask(
                wallet_name,
                wallet_path,
                wallet_hotkey,
                ask_for=[WO.NAME, WO.PATH, WO.HOTKEY],
                validate=WV.WALLET_AND_HOTKEY,
            )
            hotkey_ss58 = get_hotkey_pub_ss58(wallet)
            hotkey_display = (
                f"hotkey [blue]{wallet_hotkey}[/blue] "
                f"[{COLORS.GENERAL.HK}]({hotkey_ss58})[/{COLORS.GENERAL.HK}]"
            )
        logger.debug(
            "args:\n"
            f"network {network}\n"
            f"hotkey_ss58 {hotkey_ss58}\n"
            f"hotkey_display {hotkey_display}\n"
            f"prompt {prompt}\n"
        )
        return self._run_command(
            wallets.associate_hotkey(
                wallet,
                self.initialize_chain(network),
                hotkey_ss58,
                hotkey_display,
                prompt,
                proxy=proxy,
            )
        )

    def wallet_new_coldkey(
        self,
        wallet_name: Optional[str] = Options.wallet_name,
        wallet_path: Optional[str] = Options.wallet_path,
        wallet_hotkey: Optional[str] = Options.wallet_hotkey,
        n_words: Optional[int] = typer.Option(
            None,
            "--n-words",
            "--n_words",
            help="The number of words used in the mnemonic. Options: [12, 15, 18, 21, 24]",
        ),
        use_password: Optional[bool] = Options.use_password,
        uri: Optional[str] = Options.uri,
        overwrite: bool = Options.overwrite,
        quiet: bool = Options.quiet,
        verbose: bool = Options.verbose,
        json_output: bool = Options.json_output,
    ):
        """
        Create a new coldkey. A coldkey is required for holding TAO balances and performing high-value transactions.

        USAGE

        The command creates a new coldkey. It provides options for the mnemonic word count, and supports password protection. It also allows overwriting an existing coldkey.

        EXAMPLE

        [green]$[/green] btcli wallet new_coldkey --n_words 15

        [bold]Note[/bold]: This command is crucial for users who need to create a new coldkey for enhanced security or as part of setting up a new wallet. It is a foundational step in establishing a secure presence on the Bittensor network.
        """
        self.verbosity_handler(quiet, verbose, json_output, False)

        if not wallet_path:
            wallet_path = Prompt.ask(
                "Enter the path to the wallets directory",
                default=self.config.get("wallet_path") or defaults.wallet.path,
            )

        if not wallet_name:
            wallet_name = Prompt.ask(
                f"Enter the name of the [{COLORS.G.CK}]new wallet (coldkey)",
                default=self.config.get("wallet_name") or defaults.wallet.name,
            )

        wallet = self.wallet_ask(
            wallet_name,
            wallet_path,
            wallet_hotkey,
            ask_for=[WO.NAME, WO.PATH],
            validate=WV.NONE,
        )
        if not uri:
            n_words = get_n_words(n_words)
        return self._run_command(
            wallets.new_coldkey(
                wallet, n_words, use_password, uri, overwrite, json_output
            )
        )

    def wallet_check_ck_swap(
        self,
        wallet_ss58_address: Optional[str] = Options.wallet_ss58_address,
        wallet_path: Optional[str] = Options.wallet_path,
        wallet_hotkey: Optional[str] = Options.wallet_hotkey,
        scheduled_block: Optional[int] = typer.Option(
            None,
            "--block",
            help="Block number where the swap was scheduled",
        ),
        show_all: bool = typer.Option(
            False,
            "--all",
            "-a",
            help="Show all pending coldkey swaps",
        ),
        network: Optional[list[str]] = Options.network,
        quiet: bool = Options.quiet,
        verbose: bool = Options.verbose,
    ):
        """
        Check the status of scheduled coldkey swaps.

        USAGE

        This command can be used in three ways:
        1. Show all pending swaps (--all)
        2. Check status of a specific wallet's swap or SS58 address
        3. Check detailed swap status with block number (--block)

        EXAMPLES

        Show all pending swaps:
        [green]$[/green] btcli wallet swap-check --all

        Check specific wallet's swap:
        [green]$[/green] btcli wallet swap-check --wallet-name my_wallet

        Check swap using SS58 address:
        [green]$[/green] btcli wallet swap-check --ss58 5DkQ4...

        Check swap details with block number:
        [green]$[/green] btcli wallet swap-check --wallet-name my_wallet --block 12345
        """
        # TODO add json_output if this ever gets used again (doubtful)
        self.verbosity_handler(quiet, verbose, json_output=False, prompt=False)
        self.initialize_chain(network)

        if show_all:
            return self._run_command(
                wallets.check_swap_status(self.subtensor, None, None)
            )

        if not wallet_ss58_address:
            wallet_ss58_address = Prompt.ask(
                "Enter [blue]wallet name[/blue] or [blue]SS58 address[/blue] [dim]"
                "(leave blank to show all pending swaps)[/dim]"
            )
            if not wallet_ss58_address:
                return self._run_command(
                    wallets.check_swap_status(self.subtensor, None, None)
                )

        if is_valid_ss58_address(wallet_ss58_address):
            ss58_address = wallet_ss58_address
        else:
            wallet = self.wallet_ask(
                wallet_ss58_address,
                wallet_path,
                wallet_hotkey,
                ask_for=[WO.NAME, WO.PATH],
                validate=WV.WALLET,
            )
            ss58_address = wallet.coldkeypub.ss58_address

        if not scheduled_block:
            block_input = Prompt.ask(
                "[blue]Enter the block number[/blue] where the swap was scheduled "
                "[dim](optional, press enter to skip)[/dim]",
                default="",
            )
            if block_input:
                try:
                    scheduled_block = int(block_input)
                except ValueError:
                    print_error("Invalid block number")
                    raise typer.Exit()
        logger.debug(
            "args:\n"
            f"scheduled_block {scheduled_block}\n"
            f"ss58_address {ss58_address}\n"
            f"network {network}\n"
        )
        return self._run_command(
            wallets.check_swap_status(self.subtensor, ss58_address, scheduled_block)
        )

    def wallet_create_wallet(
        self,
        wallet_name: Optional[str] = Options.wallet_name,
        wallet_path: Optional[str] = Options.wallet_path,
        wallet_hotkey: Optional[str] = Options.wallet_hotkey,
        n_words: Optional[int] = None,
        use_password: bool = Options.use_password,
        uri: Optional[str] = Options.uri,
        overwrite: bool = Options.overwrite,
        quiet: bool = Options.quiet,
        verbose: bool = Options.verbose,
        json_output: bool = Options.json_output,
    ):
        """
        Create a complete wallet by setting up both coldkey and hotkeys.

        USAGE

        The command creates a new coldkey and hotkey. It provides an option for mnemonic word count. It supports password protection for the coldkey and allows overwriting of existing keys.

        EXAMPLE

        [green]$[/green] btcli wallet create --n_words 21

        [bold]Note[/bold]: This command is for new users setting up their wallet for the first time, or for those who wish to completely renew their wallet keys. It ensures a fresh start with new keys for secure and effective participation in the Bittensor network.
        """
        self.verbosity_handler(quiet, verbose, json_output, False)
        if not wallet_path:
            wallet_path = Prompt.ask(
                "Enter the path of wallets directory",
                default=self.config.get("wallet_path") or defaults.wallet.path,
            )

        if not wallet_name:
            wallet_name = Prompt.ask(
                f"Enter the name of the [{COLORS.G.CK}]new wallet (coldkey)",
            )
        if not wallet_hotkey:
            wallet_hotkey = Prompt.ask(
                f"Enter the the name of the [{COLORS.G.HK}]new hotkey",
                default=self.config.get("wallet_hotkey") or defaults.wallet.hotkey,
            )

        wallet = self.wallet_ask(
            wallet_name,
            wallet_path,
            wallet_hotkey,
            ask_for=[WO.NAME, WO.PATH, WO.HOTKEY],
            validate=WV.NONE,
        )
        if not uri:
            n_words = get_n_words(n_words)
        # do not logger.debug any creation commands
        return self._run_command(
            wallets.wallet_create(
                wallet, n_words, use_password, uri, overwrite, json_output
            )
        )

    def wallet_balance(
        self,
        wallet_name: Optional[str] = Options.wallet_name,
        wallet_path: Optional[str] = Options.wallet_path,
        wallet_hotkey: Optional[str] = Options.wallet_hotkey,
        ss58_addresses: Optional[list[str]] = Options.ss58_address,
        all_balances: Optional[bool] = typer.Option(
            False,
            "--all",
            "-a",
            help="Whether to display the balances for all the wallets.",
        ),
        sort_by: Optional[wallets.SortByBalance] = typer.Option(
            None,
            "--sort",
            help="When using `--all`, sorts the wallets by a given column",
        ),
        network: Optional[list[str]] = Options.network,
        quiet: bool = Options.quiet,
        verbose: bool = Options.verbose,
        json_output: bool = Options.json_output,
    ):
        """
        Check the balance of the wallet. This command shows a detailed view of the wallet's coldkey balances, including free and staked balances.

        You can also pass multiple ss58 addresses of coldkeys to check their balance (using --ss58).

        EXAMPLES:

        - To display the balance of a single wallet, use the command with the `--wallet-name` argument and provide the wallet name:

            [green]$[/green] btcli w balance --wallet-name WALLET

        - To use the default config values, use:

            [green]$[/green] btcli w balance

        - To display the balances of all your wallets, use the `--all` argument:

            [green]$[/green] btcli w balance --all

        - To display the balances of ss58 addresses, use the `--ss58` argument:

            [green]$[/green] btcli w balance --ss58 <ss58_address> --ss58 <ss58_address>

        """
        self.verbosity_handler(quiet, verbose, json_output, False)
        wallet = None
        if all_balances:
            ask_for = [WO.PATH]
            validate = WV.NONE
            wallet = self.wallet_ask(
                wallet_name,
                wallet_path,
                wallet_hotkey,
                ask_for=ask_for,
                validate=validate,
            )
        elif ss58_addresses:
            valid_ss58s = [
                ss58 for ss58 in set(ss58_addresses) if is_valid_ss58_address(ss58)
            ]

            invalid_ss58s = set(ss58_addresses) - set(valid_ss58s)
            for invalid_ss58 in invalid_ss58s:
                print_error(f"Incorrect ss58 address: {invalid_ss58}. Skipping.")

            if valid_ss58s:
                ss58_addresses = valid_ss58s
            else:
                raise typer.Exit()
        else:
            if wallet_name:
                coldkey_or_ss58 = wallet_name
            else:
                coldkey_or_ss58 = Prompt.ask(
                    "Enter the [blue]wallet name[/blue] or [blue]coldkey ss58 addresses[/blue] (comma-separated)",
                    default=self.config.get("wallet_name") or defaults.wallet.name,
                )

            # Split and validate ss58 addresses
            coldkey_or_ss58_list = [x.strip() for x in coldkey_or_ss58.split(",")]
            if any(is_valid_ss58_address(x) for x in coldkey_or_ss58_list):
                valid_ss58s = [
                    ss58 for ss58 in coldkey_or_ss58_list if is_valid_ss58_address(ss58)
                ]
                invalid_ss58s = set(coldkey_or_ss58_list) - set(valid_ss58s)
                for invalid_ss58 in invalid_ss58s:
                    print_error(f"Incorrect ss58 address: {invalid_ss58}. Skipping.")

                if valid_ss58s:
                    ss58_addresses = valid_ss58s
                else:
                    raise typer.Exit()
            else:
                wallet_name = (
                    coldkey_or_ss58_list[0] if coldkey_or_ss58_list else wallet_name
                )
                ask_for = [WO.NAME, WO.PATH]
                validate = WV.WALLET
                wallet = self.wallet_ask(
                    wallet_name,
                    wallet_path,
                    wallet_hotkey,
                    ask_for=ask_for,
                    validate=validate,
                )
        logger.debug(
            "args:\n"
            f"all_balances {all_balances}\n"
            f"ss58_addresses {ss58_addresses}\n"
            f"network {network}"
        )
        subtensor = self.initialize_chain(network)
        return self._run_command(
            wallets.wallet_balance(
                wallet, subtensor, all_balances, ss58_addresses, sort_by, json_output
            )
        )

    def wallet_history(
        self,
        wallet_name: Optional[str] = Options.wallet_name,
        wallet_path: Optional[str] = Options.wallet_path,
        wallet_hotkey: Optional[str] = Options.wallet_hotkey,
        quiet: bool = Options.quiet,
        verbose: bool = Options.verbose,
    ):
        """
        Show the history of the transfers carried out with the provided wallet on the Bittensor network.

        USAGE

        The output shows the latest transfers of the provided wallet, showing the columns 'From', 'To', 'Amount', 'Extrinsic ID' and 'Block Number'.

        EXAMPLE

        [green]$[/green] btcli wallet history

        """
        # TODO: Fetch effective network and redirect users accordingly - this only works on finney
        # TODO: Add json_output if this gets re-enabled
        # no_use_config_str = "Using the network [dark_orange]finney[/dark_orange] and ignoring network/chain configs"

        # if self.config.get("network"):
        #     if self.config.get("network") != "finney":
        #         console.print(no_use_config_str)

        # For Rao games
        print_error("This command is disabled on the 'rao' network.")
        raise typer.Exit()

        self.verbosity_handler(quiet, verbose, False, False)
        wallet = self.wallet_ask(
            wallet_name,
            wallet_path,
            wallet_hotkey,
            ask_for=[WO.NAME, WO.PATH],
            validate=WV.WALLET,
        )
        return self._run_command(wallets.wallet_history(wallet))

    def wallet_set_id(
        self,
        wallet_name: Optional[str] = Options.wallet_name,
        wallet_path: Optional[str] = Options.wallet_path,
        wallet_hotkey: Optional[str] = Options.wallet_hotkey,
        network: Optional[list[str]] = Options.network,
        name: str = typer.Option(
            "",
            "--id-name",
            help="The display name for the identity.",
        ),
        web_url: str = typer.Option(
            "",
            "--web-url",
            "--web",
            help="The web URL for the identity.",
        ),
        image_url: str = typer.Option(
            "",
            "--image-url",
            "--image",
            help="The image URL for the identity.",
        ),
        discord: str = typer.Option(
            "",
            "--discord",
            help="The Discord handle for the identity.",
        ),
        description: str = typer.Option(
            "",
            "--description",
            help="The description for the identity.",
        ),
        additional: str = typer.Option(
            "",
            "--additional",
            help="Additional details for the identity.",
        ),
        github_repo: str = typer.Option(
            "",
            "--github",
            help="The GitHub repository for the identity.",
        ),
        proxy: Optional[str] = Options.proxy,
        announce_only: bool = Options.announce_only,
        quiet: bool = Options.quiet,
        verbose: bool = Options.verbose,
        prompt: bool = Options.prompt,
        json_output: bool = Options.json_output,
    ):
        """
        Create or update the on-chain identity of a coldkey or a hotkey on the Bittensor network. [bold]Incurs a 1 TAO transaction fee.[/bold]

        The on-chain identity includes attributes such as display name, legal name, web URL, PGP fingerprint, and contact information, among others.

        The command prompts the user for the identity attributes and validates the input size for each attribute. It provides an option to update an existing validator hotkey identity. If the user consents to the transaction cost, the identity is updated on the blockchain.

        Each field has a maximum size of 64 bytes. The PGP fingerprint field is an exception and has a maximum size of 20 bytes. The user is prompted to enter the PGP fingerprint as a hex string, which is then converted to bytes. The user is also prompted to enter the coldkey or hotkey ``ss58`` address for the identity to be updated.

        If the user does not have a hotkey, the coldkey address is used by default. If setting a validator identity, the hotkey will be used by default. If the user is setting an identity for a subnet, the coldkey will be used by default.

        EXAMPLE

        [green]$[/green] btcli wallet set_identity

        [bold]Note[/bold]: This command should only be used if the user is willing to incur the a recycle fee associated with setting an identity on the blockchain. It is a high-level command that makes changes to the blockchain state and should not be used programmatically as part of other scripts or applications.
        """
        self.verbosity_handler(quiet, verbose, json_output, prompt)
        proxy = self.is_valid_proxy_name_or_ss58(proxy, announce_only)
        wallet = self.wallet_ask(
            wallet_name,
            wallet_path,
            wallet_hotkey,
            ask_for=[WO.NAME],
            validate=WV.WALLET,
        )

        current_identity = self._run_command(
            wallets.get_id(
                self.initialize_chain(network),
                wallet.coldkeypub.ss58_address,
                "Current on-chain identity",
            ),
            exit_early=False,
        )

        if prompt:
            if not Confirm.ask(
                "Cost to register an [blue]Identity[/blue] is [blue]0.1 TAO[/blue],"
                " are you sure you wish to continue?"
            ):
                console.print(":cross_mark: Aborted!")
                raise typer.Exit()

        identity = prompt_for_identity(
            current_identity,
            name,
            web_url,
            image_url,
            discord,
            description,
            additional,
            github_repo,
        )
        logger.debug(f"args:\nidentity {identity}\nnetwork {network}\n")

        return self._run_command(
            wallets.set_id(
                wallet=wallet,
                subtensor=self.initialize_chain(network),
                name=identity["name"],
                web_url=identity["url"],
                image_url=identity["image"],
                discord=identity["discord"],
                description=identity["description"],
                additional=identity["additional"],
                github_repo=identity["github_repo"],
                json_output=json_output,
                proxy=proxy,
            )
        )

    def wallet_get_id(
        self,
        wallet_name: Optional[str] = Options.wallet_name,
        wallet_hotkey: Optional[str] = Options.wallet_hotkey,
        wallet_path: Optional[str] = Options.wallet_path,
        coldkey_ss58=typer.Option(
            None,
            "--ss58",
            "--coldkey_ss58",
            "--coldkey.ss58_address",
            "--coldkey.ss58",
            "--key",
            "-k",
            help="Coldkey address of the wallet",
        ),
        network: Optional[list[str]] = Options.network,
        quiet: bool = Options.quiet,
        verbose: bool = Options.verbose,
        json_output: bool = Options.json_output,
    ):
        """
        Shows the identity details of a user's coldkey or hotkey.

        The command displays the information in a table format showing:

        - [blue bold]Address[/blue bold]: The ``ss58`` address of the queried key.

        - [blue bold]Item[/blue bold]: Various attributes of the identity such as stake, rank, and trust.

        - [blue bold]Value[/blue bold]: The corresponding values of the attributes.

        EXAMPLE

        [green]$[/green] btcli wallet get_identity --key <s58_address>

        [bold]Note[/bold]: This command is primarily used for informational purposes and has no side effects on the blockchain network state.
        """
        self.verbosity_handler(quiet, verbose, json_output, False)
        if not wallet_name:
            if coldkey_ss58:
                if not is_valid_ss58_address(coldkey_ss58):
                    print_error("You entered an invalid ss58 address")
                    raise typer.Exit()
            else:
                coldkey_or_ss58 = Prompt.ask(
                    "Enter the [blue]wallet name[/blue] or [blue]coldkey ss58 address[/blue]",
                    default=self.config.get("wallet_name") or defaults.wallet.name,
                )
                if is_valid_ss58_address(coldkey_or_ss58):
                    coldkey_ss58 = coldkey_or_ss58
                else:
                    wallet_name = coldkey_or_ss58 if coldkey_or_ss58 else wallet_name
                    wallet = self.wallet_ask(
                        wallet_name, wallet_path, wallet_hotkey, ask_for=[WO.NAME]
                    )
                    coldkey_ss58 = wallet.coldkeypub.ss58_address
        else:
            wallet = self.wallet_ask(
                wallet_name, wallet_path, wallet_hotkey, ask_for=[WO.NAME]
            )
            coldkey_ss58 = wallet.coldkeypub.ss58_address

        return self._run_command(
            wallets.get_id(
                subtensor=self.initialize_chain(network),
                ss58_address=coldkey_ss58,
                json_output=json_output,
            )
        )

    def wallet_sign(
        self,
        wallet_path: str = Options.wallet_path,
        wallet_name: str = Options.wallet_name,
        wallet_hotkey: str = Options.wallet_hotkey,
        use_hotkey: Optional[bool] = typer.Option(
            None,
            "--use-hotkey/--no-use-hotkey",
            help="If specified, the message will be signed by the hotkey. If not specified, the user will be prompted.",
        ),
        message: str = typer.Option("", help="The message to encode and sign"),
        quiet: bool = Options.quiet,
        verbose: bool = Options.verbose,
        json_output: bool = Options.json_output,
    ):
        """
        Allows users to sign a message with the provided wallet or wallet hotkey. Use this command to easily prove your ownership of a coldkey or a hotkey.

        USAGE

        Using the provided wallet (coldkey), the command generates a signature for a given message.

        EXAMPLES

        [green]$[/green] btcli wallet sign --wallet-name default --message '{"something": "here", "timestamp": 1719908486}'

        [green]$[/green] btcli wallet sign --wallet-name default --wallet-hotkey hotkey --message
        '{"something": "here", "timestamp": 1719908486}'
        """
        self.verbosity_handler(quiet, verbose, json_output, False)
        if use_hotkey is None:
            use_hotkey = Confirm.ask(
                f"Would you like to sign the transaction using your [{COLORS.G.HK}]hotkey[/{COLORS.G.HK}]?"
                f"\n[Type [{COLORS.G.HK}]y[/{COLORS.G.HK}] for [{COLORS.G.HK}]hotkey[/{COLORS.G.HK}]"
                f" and [{COLORS.G.CK}]n[/{COLORS.G.CK}] for [{COLORS.G.CK}]coldkey[/{COLORS.G.CK}]] "
                f"(default is [{COLORS.G.CK}]coldkey[/{COLORS.G.CK}])",
                default=False,
            )

        ask_for = [WO.HOTKEY, WO.PATH, WO.NAME] if use_hotkey else [WO.NAME, WO.PATH]
        validate = WV.WALLET_AND_HOTKEY if use_hotkey else WV.WALLET

        wallet = self.wallet_ask(
            wallet_name, wallet_path, wallet_hotkey, ask_for=ask_for, validate=validate
        )
        if not message:
            message = Prompt.ask("Enter the [blue]message[/blue] to encode and sign")

        return self._run_command(wallets.sign(wallet, message, use_hotkey, json_output))

    def wallet_verify(
        self,
        message: Optional[str] = typer.Option(
            None, "--message", "-m", help="The message that was signed"
        ),
        signature: Optional[str] = typer.Option(
            None, "--signature", "-s", help="The signature to verify (hex format)"
        ),
        public_key_or_ss58: Optional[str] = typer.Option(
            None,
            "--address",
            "-a",
            "--public-key",
            "-p",
            help="SS58 address or public key (hex) of the signer",
        ),
        quiet: bool = Options.quiet,
        verbose: bool = Options.verbose,
        json_output: bool = Options.json_output,
    ):
        """
        Verify a message signature using the signer's public key or SS58 address.

        This command allows you to verify that a message was signed by the owner of a specific address.

        USAGE

        Provide the original message, the signature (in hex format), and either the SS58 address
        or public key of the signer to verify the signature.

        EXAMPLES

        [green]$[/green] btcli wallet verify --message "Hello world" --signature "0xabc123..." --address "5GrwvaEF..."

        [green]$[/green] btcli wallet verify -m "Test message" -s "0xdef456..." -p "0x1234abcd..."
        """
        self.verbosity_handler(quiet, verbose, json_output, False)

        if not public_key_or_ss58:
            public_key_or_ss58 = Prompt.ask(
                "Enter the [blue]address[/blue] (SS58 or hex format)"
            )

        if not message:
            message = Prompt.ask("Enter the [blue]message[/blue]")

        if not signature:
            signature = Prompt.ask("Enter the [blue]signature[/blue]")

        return self._run_command(
            wallets.verify(message, signature, public_key_or_ss58, json_output)
        )

    def wallet_swap_coldkey(
        self,
        wallet_name: Optional[str] = Options.wallet_name,
        wallet_path: Optional[str] = Options.wallet_path,
        wallet_hotkey: Optional[str] = Options.wallet_hotkey,
        new_wallet_or_ss58: Optional[str] = typer.Option(
            None,
            "--new-coldkey",
            "--new-coldkey-ss58",
            "--new-wallet",
            "--new",
            help="SS58 address of the new coldkey that will replace the current one.",
        ),
        network: Optional[list[str]] = Options.network,
        proxy: Optional[str] = Options.proxy,
        announce_only: bool = Options.announce_only,
        quiet: bool = Options.quiet,
        verbose: bool = Options.verbose,
        force_swap: bool = typer.Option(
            False,
            "--force",
            "-f",
            "--force-swap",
            help="Force the swap even if the new coldkey is already scheduled for a swap.",
        ),
    ):
        """
        Schedule a coldkey swap for a wallet.

        This command allows you to schedule a coldkey swap for a wallet. You can either provide a new wallet name, or SS58 address.

        EXAMPLES

        [green]$[/green] btcli wallet schedule-coldkey-swap --new-wallet my_new_wallet

        [green]$[/green] btcli wallet schedule-coldkey-swap --new-coldkey-ss58 5Dk...X3q
        """
        self.verbosity_handler(quiet, verbose, prompt=False, json_output=False)
        proxy = self.is_valid_proxy_name_or_ss58(proxy, announce_only)

        if not wallet_name:
            wallet_name = Prompt.ask(
                "Enter the [blue]wallet name[/blue] which you want to swap the coldkey for",
                default=self.config.get("wallet_name") or defaults.wallet.name,
            )
        wallet = self.wallet_ask(
            wallet_name,
            wallet_path,
            wallet_hotkey,
            ask_for=[WO.NAME],
            validate=WV.WALLET,
        )
        console.print(
            f"\nWallet selected to swap the [blue]coldkey[/blue] from: \n"
            f"[dark_sea_green3]{wallet}[/dark_sea_green3]\n"
        )

        if not new_wallet_or_ss58:
            new_wallet_or_ss58 = Prompt.ask(
                "Enter the [blue]new wallet name[/blue] or [blue]SS58 address[/blue] of the new coldkey",
            )

        if is_valid_ss58_address(new_wallet_or_ss58):
            new_wallet_coldkey_ss58 = new_wallet_or_ss58
        else:
            new_wallet_name = new_wallet_or_ss58
            new_wallet = self.wallet_ask(
                new_wallet_name,
                wallet_path,
                wallet_hotkey,
                ask_for=[WO.NAME],
                validate=WV.WALLET,
            )
            console.print(
                f"\nNew wallet to swap the [blue]coldkey[/blue] to: \n"
                f"[dark_sea_green3]{new_wallet}[/dark_sea_green3]\n"
            )
            new_wallet_coldkey_ss58 = new_wallet.coldkeypub.ss58_address
        logger.debug(
            "args:\n"
            f"network {network}\n"
            f"new_coldkey_ss58 {new_wallet_coldkey_ss58}\n"
            f"force_swap {force_swap}"
        )
        return self._run_command(
            wallets.schedule_coldkey_swap(
                wallet=wallet,
                subtensor=self.initialize_chain(network),
                new_coldkey_ss58=new_wallet_coldkey_ss58,
                force_swap=force_swap,
                proxy=proxy,
            )
        )

    # Stake

    def get_auto_stake(
        self,
        network: Optional[list[str]] = Options.network,
        wallet_name: Optional[str] = Options.wallet_name,
        wallet_path: Optional[str] = Options.wallet_path,
        coldkey_ss58=typer.Option(
            None,
            "--ss58",
            "--coldkey_ss58",
            "--coldkey.ss58_address",
            "--coldkey.ss58",
            help="Coldkey address of the wallet",
        ),
        quiet: bool = Options.quiet,
        verbose: bool = Options.verbose,
        json_output: bool = Options.json_output,
    ):
        """Display auto-stake destinations for a wallet across all subnets."""

        self.verbosity_handler(quiet, verbose, json_output, False)

        wallet = None
        if coldkey_ss58:
            if not is_valid_ss58_address(coldkey_ss58):
                print_error("You entered an invalid ss58 address")
                raise typer.Exit()
        else:
            if wallet_name:
                coldkey_or_ss58 = wallet_name
            else:
                coldkey_or_ss58 = Prompt.ask(
                    "Enter the [blue]wallet name[/blue] or [blue]coldkey ss58 address[/blue]",
                    default=self.config.get("wallet_name") or defaults.wallet.name,
                )
            if is_valid_ss58_address(coldkey_or_ss58):
                coldkey_ss58 = coldkey_or_ss58
            else:
                wallet_name = coldkey_or_ss58 if coldkey_or_ss58 else wallet_name
                wallet = self.wallet_ask(
                    wallet_name,
                    wallet_path,
                    None,
                    ask_for=[WO.NAME, WO.PATH],
                    validate=WV.WALLET,
                )

        return self._run_command(
            auto_stake.show_auto_stake_destinations(
                wallet,
                self.initialize_chain(network),
                coldkey_ss58=coldkey_ss58,
                json_output=json_output,
            )
        )

    def set_auto_stake(
        self,
        network: Optional[list[str]] = Options.network,
        wallet_name: Optional[str] = Options.wallet_name,
        wallet_path: Optional[str] = Options.wallet_path,
        netuid: Optional[int] = Options.netuid_not_req,
        proxy: Optional[str] = Options.proxy,
        announce_only: bool = Options.announce_only,
        quiet: bool = Options.quiet,
        verbose: bool = Options.verbose,
        prompt: bool = Options.prompt,
        wait_for_inclusion: bool = Options.wait_for_inclusion,
        wait_for_finalization: bool = Options.wait_for_finalization,
        json_output: bool = Options.json_output,
    ):
        """Set the auto-stake destination hotkey for a coldkey."""

        self.verbosity_handler(quiet, verbose, json_output, prompt)
        proxy = self.is_valid_proxy_name_or_ss58(proxy, announce_only)

        wallet = self.wallet_ask(
            wallet_name,
            wallet_path,
            None,
            ask_for=[WO.NAME, WO.PATH],
            validate=WV.WALLET,
        )

        if netuid is None:
            netuid = IntPrompt.ask(
                "Enter the [blue]netuid[/blue] to configure",
                default=defaults.netuid,
            )
        validate_netuid(netuid)

        hotkey_prompt = Prompt.ask(
            "Enter the [blue]hotkey ss58 address[/blue] to auto-stake to "
            "[dim](Press Enter to view delegates)[/dim]",
            default="",
            show_default=False,
        ).strip()

        if not hotkey_prompt:
            selected_hotkey = self._run_command(
                subnets.show(
                    subtensor=self.initialize_chain(network),
                    netuid=netuid,
                    sort=False,
                    max_rows=20,
                    prompt=False,
                    delegate_selection=True,
                ),
                exit_early=False,
            )
            if not selected_hotkey:
                print_error("No delegate selected. Exiting.")
                return
            hotkey_ss58 = selected_hotkey
        else:
            hotkey_ss58 = hotkey_prompt

        if not is_valid_ss58_address(hotkey_ss58):
            print_error("You entered an invalid hotkey ss58 address")
            return

        return self._run_command(
            auto_stake.set_auto_stake_destination(
                wallet,
                self.initialize_chain(network),
                netuid,
                hotkey_ss58,
                proxy=proxy,
                wait_for_inclusion=wait_for_inclusion,
                wait_for_finalization=wait_for_finalization,
                prompt_user=prompt,
                json_output=json_output,
            )
        )

    def stake_list(
        self,
        network: Optional[list[str]] = Options.network,
        wallet_name: Optional[str] = Options.wallet_name,
        wallet_hotkey: Optional[str] = Options.wallet_hotkey,
        wallet_path: Optional[str] = Options.wallet_path,
        coldkey_ss58=typer.Option(
            None,
            "--ss58",
            "--coldkey_ss58",
            "--coldkey.ss58_address",
            "--coldkey.ss58",
            help="Coldkey address of the wallet",
        ),
        live: bool = Options.live,
        quiet: bool = Options.quiet,
        verbose: bool = Options.verbose,
        no_prompt: bool = Options.prompt,
        json_output: bool = Options.json_output,
        # TODO add: all-wallets, reuse_last, html_output
    ):
        """
        Display detailed stake information for a wallet across all subnets.

        Shows stake allocations, exchange rates, and emissions for each hotkey.

        [bold]Common Examples:[/bold]

        1. Basic stake overview:
        [green]$[/green] btcli stake list --wallet.name my_wallet

        2. Live updating view with refresh:
        [green]$[/green] btcli stake list --wallet.name my_wallet --live

        3. View specific coldkey by address:
        [green]$[/green] btcli stake list --ss58 5Dk...X3q

        4. Verbose output with full values:
        [green]$[/green] btcli stake list --wallet.name my_wallet --verbose
        """
        self.verbosity_handler(quiet, verbose, json_output, False)

        wallet = None
        if coldkey_ss58:
            if not is_valid_ss58_address(coldkey_ss58):
                print_error("You entered an invalid ss58 address")
                raise typer.Exit()
        else:
            if wallet_name:
                coldkey_or_ss58 = wallet_name
            else:
                coldkey_or_ss58 = Prompt.ask(
                    "Enter the [blue]wallet name[/blue] or [blue]coldkey ss58 address[/blue]",
                    default=self.config.get("wallet_name") or defaults.wallet.name,
                )
            if is_valid_ss58_address(coldkey_or_ss58):
                coldkey_ss58 = coldkey_or_ss58
            else:
                wallet_name = coldkey_or_ss58 if coldkey_or_ss58 else wallet_name
                wallet = self.wallet_ask(
                    wallet_name, wallet_path, wallet_hotkey, ask_for=[WO.NAME, WO.PATH]
                )
        logger.debug(
            "args:\n"
            f"coldkey_ss58 {coldkey_ss58}\n"
            f"network {network}\n"
            f"live: {live}\n"
            f"no_prompt: {no_prompt}\n"
        )
        return self._run_command(
            list_stake.stake_list(
                wallet,
                coldkey_ss58,
                self.initialize_chain(network),
                live,
                verbose,
                no_prompt,
                json_output,
            )
        )

    def stake_add(
        self,
        stake_all: bool = typer.Option(
            False,
            "--all-tokens",
            "--all",
            "-a",
            help="When set, the command stakes all the available TAO from the coldkey.",
        ),
        amount: float = typer.Option(
            0.0, "--amount", help="The amount of TAO to stake"
        ),
        include_hotkeys: str = typer.Option(
            "",
            "--include-hotkeys",
            "-in",
            "--hotkey-ss58-address",
            help="Specifies hotkeys by name or ss58 address to stake to. For example, `-in hk1,hk2`",
        ),
        exclude_hotkeys: str = typer.Option(
            "",
            "--exclude-hotkeys",
            "-ex",
            help="Specifies hotkeys by name or ss58 address to not to stake to (use this option only with `--all-hotkeys`)"
            " i.e. `--all-hotkeys -ex hk3,hk4`",
        ),
        all_hotkeys: bool = typer.Option(
            False,
            help="When set, this command stakes to all hotkeys associated with the wallet. Do not use if specifying "
            "hotkeys in `--include-hotkeys`.",
        ),
        netuids: Optional[str] = Options.edit_help(
            "netuids",
            "Netuid(s) to for which to add stake. Specify multiple netuids by separating with a comma, e.g."
            "`btcli st add -n 1,2,3",
        ),
        all_netuids: bool = Options.all_netuids,
        wallet_name: str = Options.wallet_name,
        wallet_path: str = Options.wallet_path,
        wallet_hotkey: str = Options.wallet_hotkey,
        proxy: Optional[str] = Options.proxy,
        announce_only: bool = Options.announce_only,
        network: Optional[list[str]] = Options.network,
        rate_tolerance: Optional[float] = Options.rate_tolerance,
        safe_staking: Optional[bool] = Options.safe_staking,
        allow_partial_stake: Optional[bool] = Options.allow_partial_stake,
        period: int = Options.period,
        prompt: bool = Options.prompt,
        quiet: bool = Options.quiet,
        verbose: bool = Options.verbose,
        json_output: bool = Options.json_output,
    ):
        """
        Stake TAO to one or more hotkeys on specific netuids with your coldkey.

        Stake is always added through your coldkey's free balance. For stake movement, please see `[green]$[/green] btcli stake move` command.

        [bold]Common Examples:[/bold]

        1. Interactive staking (guided prompts):
            [green]$[/green] btcli stake add

        2. Safe staking with rate tolerance of 10% with partial transaction disabled:
            [green]$[/green] btcli stake add --amount 100 --netuid 1 --safe --tolerance 0.1 --no-partial

        3. Allow partial stake if rates change with tolerance of 10%:
            [green]$[/green] btcli stake add --amount 300 --safe --partial --tolerance 0.1

        4. Unsafe staking with no rate protection:
            [green]$[/green] btcli stake add --amount 300 --netuid 1 --unsafe

        5. Stake to multiple hotkeys:
            [green]$[/green] btcli stake add --amount 200 --include-hotkeys hk_ss58_1,hk_ss58_2,hk_ss58_3

        6. Stake all balance to a subnet:
            [green]$[/green] btcli stake add --all --netuid 3

        7. Stake the same amount to multiple subnets:
            [green]$[/green] btcli stake add --amount 100 --netuids 4,5,6

        [bold]Safe Staking Parameters:[/bold]
        • [blue]--safe[/blue]: Enables rate tolerance checks
        • [blue]--tolerance[/blue]: Maximum % rate change allowed (0.05 = 5%)
        • [blue]--partial[/blue]: Complete partial stake if rates exceed tolerance

        """
        netuids = netuids or []
        self.verbosity_handler(quiet, verbose, json_output, prompt)
        proxy = self.is_valid_proxy_name_or_ss58(proxy, announce_only)
        safe_staking = self.ask_safe_staking(safe_staking)
        if safe_staking:
            rate_tolerance = self.ask_rate_tolerance(rate_tolerance)
            allow_partial_stake = self.ask_partial_stake(allow_partial_stake)
            console.print("\n")

        if netuids:
            netuids = parse_to_list(
                netuids, int, "Netuids must be ints separated by commas", False
            )
        else:
            netuid_ = get_optional_netuid(None, all_netuids)
            netuids = [netuid_] if netuid_ is not None else None
        if netuids:
            for netuid_ in netuids:
                # ensure no negative netuids make it into our list
                validate_netuid(netuid_)

        if stake_all and amount:
            print_error(
                "Cannot specify an amount and 'stake-all'. Choose one or the other."
            )
            return

        if stake_all and not amount:
            if not Confirm.ask("Stake all the available TAO tokens?", default=False):
                return

        if (
            stake_all
            and (isinstance(netuids, list) and len(netuids) > 1)
            or (netuids is None)
        ):
            print_error("Cannot stake all to multiple subnets.")
            return

        if all_hotkeys and include_hotkeys:
            print_error(
                "You have specified hotkeys to include and also the `--all-hotkeys` flag. The flag"
                "should only be used standalone (to use all hotkeys) or with `--exclude-hotkeys`."
            )
            return

        if include_hotkeys and exclude_hotkeys:
            print_error(
                "You have specified options for both including and excluding hotkeys. Select one or the other."
            )
            return

        if not wallet_hotkey and not all_hotkeys and not include_hotkeys:
            if not wallet_name:
                wallet_name = Prompt.ask(
                    "Enter the [blue]wallet name[/blue]",
                    default=self.config.get("wallet_name") or defaults.wallet.name,
                )
            if netuids is not None:
                hotkey_or_ss58 = Prompt.ask(
                    "Enter the [blue]wallet hotkey[/blue] name or [blue]ss58 address[/blue] to stake to [dim]"
                    "(or Press Enter to view delegates)[/dim]",
                )
            else:
                hotkey_or_ss58 = Prompt.ask(
                    "Enter the [blue]hotkey[/blue] name or [blue]ss58 address[/blue] to stake to",
                    default=self.config.get("wallet_hotkey") or defaults.wallet.hotkey,
                )

            if hotkey_or_ss58 == "":
                wallet = self.wallet_ask(
                    wallet_name, wallet_path, wallet_hotkey, ask_for=[WO.NAME, WO.PATH]
                )
                if len(netuids) > 1:
                    netuid_ = IntPrompt.ask(
                        "Enter the netuid for which to show delegates",
                        choices=[str(x) for x in netuids],
                    )
                else:
                    netuid_ = netuids[0]

                selected_hotkey = self._run_command(
                    subnets.show(
                        subtensor=self.initialize_chain(network),
                        netuid=netuid_,
                        mechanism_id=0,
                        mechanism_count=1,
                        sort=False,
                        max_rows=12,
                        prompt=False,
                        delegate_selection=True,
                    ),
                    exit_early=False,
                )
                if not selected_hotkey:
                    print_error("No delegate selected. Exiting.")
                    return
                include_hotkeys = selected_hotkey
            elif is_valid_ss58_address(hotkey_or_ss58):
                wallet = self.wallet_ask(
                    wallet_name, wallet_path, wallet_hotkey, ask_for=[WO.NAME, WO.PATH]
                )
                include_hotkeys = hotkey_or_ss58
            else:
                wallet_hotkey = hotkey_or_ss58
                wallet = self.wallet_ask(
                    wallet_name,
                    wallet_path,
                    wallet_hotkey,
                    ask_for=[WO.NAME, WO.HOTKEY, WO.PATH],
                    validate=WV.WALLET_AND_HOTKEY,
                )
                include_hotkeys = get_hotkey_pub_ss58(wallet)

        elif all_hotkeys or include_hotkeys or exclude_hotkeys:
            wallet = self.wallet_ask(
                wallet_name, wallet_path, wallet_hotkey, ask_for=[WO.NAME, WO.PATH]
            )
        else:
            wallet = self.wallet_ask(
                wallet_name,
                wallet_path,
                wallet_hotkey,
                ask_for=[WO.NAME, WO.PATH, WO.HOTKEY],
                validate=WV.WALLET_AND_HOTKEY,
            )

        if include_hotkeys:
            include_hotkeys = parse_to_list(
                include_hotkeys,
                str,
                "Hotkeys must be a comma-separated list of ss58s, e.g., `--include-hotkeys 5Grw....,5Grw....`.",
                is_ss58=True,
            )
        else:
            include_hotkeys = []

        if exclude_hotkeys:
            exclude_hotkeys = parse_to_list(
                exclude_hotkeys,
                str,
                "Hotkeys must be a comma-separated list of ss58s, e.g., `--exclude-hotkeys 5Grw....,5Grw....`.",
                is_ss58=True,
            )
        else:
            exclude_hotkeys = []

        # TODO: Ask amount for each subnet explicitly if more than one
        if not stake_all and not amount:
            free_balance = self._run_command(
                wallets.wallet_balance(
                    wallet, self.initialize_chain(network), False, None
                ),
                exit_early=False,
            )
            logger.debug(f"Free balance: {free_balance}")
            if free_balance == Balance.from_tao(0):
                print_error("You dont have any balance to stake.")
                return
            if netuids:
                amount = FloatPrompt.ask(
                    f"Amount to [{COLORS.G.SUBHEAD_MAIN}]stake (TAO τ)"
                )
            else:
                amount = FloatPrompt.ask(
                    f"Amount to [{COLORS.G.SUBHEAD_MAIN}]stake to each netuid (TAO τ)"
                )

            if amount <= 0:
                print_error(f"You entered an incorrect stake amount: {amount}")
                raise typer.Exit()
            if Balance.from_tao(amount) > free_balance:
                print_error(
                    f"You dont have enough balance to stake. Current free Balance: {free_balance}."
                )
                raise typer.Exit()
        logger.debug(
            "args:\n"
            f"network: {network}\n"
            f"netuids: {netuids}\n"
            f"stake_all: {stake_all}\n"
            f"amount: {amount}\n"
            f"prompt: {prompt}\n"
            f"all_hotkeys: {all_hotkeys}\n"
            f"include_hotkeys: {include_hotkeys}\n"
            f"exclude_hotkeys: {exclude_hotkeys}\n"
            f"safe_staking: {safe_staking}\n"
            f"rate_tolerance: {rate_tolerance}\n"
            f"allow_partial_stake: {allow_partial_stake}\n"
            f"period: {period}\n"
        )
        return self._run_command(
            add_stake.stake_add(
                wallet=wallet,
                subtensor=self.initialize_chain(network),
                netuids=netuids,
                stake_all=stake_all,
                amount=amount,
                prompt=prompt,
                all_hotkeys=all_hotkeys,
                include_hotkeys=include_hotkeys,
                exclude_hotkeys=exclude_hotkeys,
                safe_staking=safe_staking,
                rate_tolerance=rate_tolerance,
                allow_partial_stake=allow_partial_stake,
                json_output=json_output,
                era=period,
                proxy=proxy,
            )
        )

    def stake_remove(
        self,
        network: Optional[list[str]] = Options.network,
        wallet_name: str = Options.wallet_name,
        wallet_path: str = Options.wallet_path,
        wallet_hotkey: str = Options.wallet_hotkey,
        netuid: Optional[int] = Options.netuid_not_req,
        all_netuids: bool = Options.all_netuids,
        unstake_all: bool = typer.Option(
            False,
            "--unstake-all",
            "--all",
            help="When set, this command unstakes all staked TAO + Alpha from the all hotkeys.",
        ),
        unstake_all_alpha: bool = typer.Option(
            False,
            "--unstake-all-alpha",
            "--all-alpha",
            help="When set, this command unstakes all staked Alpha from the all hotkeys.",
        ),
        amount: float = typer.Option(
            0.0, "--amount", "-a", help="The amount of TAO to unstake."
        ),
        hotkey_ss58_address: str = typer.Option(
            "",
            help="The ss58 address of the hotkey to unstake from.",
        ),
        include_hotkeys: str = typer.Option(
            "",
            "--include-hotkeys",
            "-in",
            help="Specifies the hotkeys by name or ss58 address to unstake from. For example, `-in hk1,hk2`",
        ),
        exclude_hotkeys: str = typer.Option(
            "",
            "--exclude-hotkeys",
            "-ex",
            help="Specifies the hotkeys by name or ss58 address not to unstake from (only use with `--all-hotkeys`)"
            " i.e. `--all-hotkeys -ex hk3,hk4`",
        ),
        all_hotkeys: bool = typer.Option(
            False,
            help="When set, this command unstakes from all the hotkeys associated with the wallet. Do not use if specifying "
            "hotkeys in `--include-hotkeys`.",
        ),
        proxy: Optional[str] = Options.proxy,
        announce_only: bool = Options.announce_only,
        rate_tolerance: Optional[float] = Options.rate_tolerance,
        safe_staking: Optional[bool] = Options.safe_staking,
        allow_partial_stake: Optional[bool] = Options.allow_partial_stake,
        period: int = Options.period,
        prompt: bool = Options.prompt,
        interactive: bool = typer.Option(
            False,
            "--interactive",
            "-i",
            help="Enter interactive mode for unstaking.",
        ),
        quiet: bool = Options.quiet,
        verbose: bool = Options.verbose,
        json_output: bool = Options.json_output,
    ):
        """
        Unstake TAO from one or more hotkeys and transfer them back to the user's coldkey wallet.

        This command is used to withdraw TAO or Alpha stake from different hotkeys.

        [bold]Common Examples:[/bold]

        1. Interactive unstaking (guided prompts):
            [green]$[/green] btcli stake remove

        2. Safe unstaking with 10% rate tolerance:
            [green]$[/green] btcli stake remove --amount 100 --netuid 1 --safe --tolerance 0.1

        3. Allow partial unstake if rates change:
            [green]$[/green] btcli stake remove --amount 300 --safe --partial

        4. Unstake from multiple hotkeys:
            [green]$[/green] btcli stake remove --amount 200 --include-hotkeys hk1,hk2,hk3

        5. Unstake all from a hotkey:
            [green]$[/green] btcli stake remove --all

        6. Unstake all Alpha from a hotkey and stake to Root:
            [green]$[/green] btcli stake remove --all-alpha

        [bold]Safe Staking Parameters:[/bold]
        • [blue]--safe[/blue]: Enables rate tolerance checks during unstaking
        • [blue]--tolerance[/blue]: Max allowed rate change (0.05 = 5%)
        • [blue]--partial[/blue]: Complete partial unstake if rates exceed tolerance
        """
        self.verbosity_handler(quiet, verbose, json_output, prompt)
        proxy = self.is_valid_proxy_name_or_ss58(proxy, announce_only)
        if not unstake_all and not unstake_all_alpha:
            safe_staking = self.ask_safe_staking(safe_staking)
            if safe_staking:
                rate_tolerance = self.ask_rate_tolerance(rate_tolerance)
                allow_partial_stake = self.ask_partial_stake(allow_partial_stake)
                console.print("\n")

        if interactive and any(
            [hotkey_ss58_address, include_hotkeys, exclude_hotkeys, all_hotkeys]
        ):
            print_error(
                "Interactive mode cannot be used with hotkey selection options like "
                "--include-hotkeys, --exclude-hotkeys, --all-hotkeys, or --hotkey."
            )
            return False

        if unstake_all and unstake_all_alpha:
            print_error("Cannot specify both unstake-all and unstake-all-alpha.")
            return False

        if not interactive and not unstake_all and not unstake_all_alpha:
            netuid = get_optional_netuid(netuid, all_netuids)
            if all_hotkeys and include_hotkeys:
                print_error(
                    "You have specified hotkeys to include and also the `--all-hotkeys` flag. The flag"
                    " should only be used standalone (to use all hotkeys) or with `--exclude-hotkeys`."
                )
                return False

            if include_hotkeys and exclude_hotkeys:
                print_error(
                    "You have specified both including and excluding hotkeys options. Select one or the other."
                )
                return False

            if unstake_all and amount:
                print_error(
                    "Cannot specify both a specific amount and 'unstake-all'. Choose one or the other."
                )
                return False

            if amount and amount <= 0:
                print_error(f"You entered an incorrect unstake amount: {amount}")
                return False

        if include_hotkeys:
            include_hotkeys = parse_to_list(
                include_hotkeys,
                str,
                "Hotkeys must be a comma-separated list of ss58s or names, e.g., `--include-hotkeys hk1,hk2`.",
                is_ss58=False,
            )

        if exclude_hotkeys:
            exclude_hotkeys = parse_to_list(
                exclude_hotkeys,
                str,
                "Hotkeys must be a comma-separated list of ss58s or names, e.g., `--exclude-hotkeys hk3,hk4`.",
                is_ss58=False,
            )

        if (
            not wallet_hotkey
            and not hotkey_ss58_address
            and not all_hotkeys
            and not include_hotkeys
            and not interactive
            and not unstake_all
            and not unstake_all_alpha
        ):
            if not wallet_name:
                wallet_name = Prompt.ask(
                    "Enter the [blue]wallet name[/blue]",
                    default=self.config.get("wallet_name") or defaults.wallet.name,
                )
            hotkey_or_ss58 = Prompt.ask(
                "Enter the [blue]hotkey[/blue] name or [blue]ss58 address[/blue] to unstake from [dim]"
                "(or Press Enter to view existing staked hotkeys)[/dim]",
            )
            if hotkey_or_ss58 == "":
                wallet = self.wallet_ask(
                    wallet_name, wallet_path, wallet_hotkey, ask_for=[WO.NAME, WO.PATH]
                )
                interactive = True
            elif is_valid_ss58_address(hotkey_or_ss58):
                hotkey_ss58_address = hotkey_or_ss58
                wallet = self.wallet_ask(
                    wallet_name, wallet_path, wallet_hotkey, ask_for=[WO.NAME, WO.PATH]
                )
            else:
                wallet_hotkey = hotkey_or_ss58
                wallet = self.wallet_ask(
                    wallet_name,
                    wallet_path,
                    wallet_hotkey,
                    ask_for=[WO.NAME, WO.PATH, WO.HOTKEY],
                    validate=WV.WALLET_AND_HOTKEY,
                )

        elif unstake_all or unstake_all_alpha:
            if not wallet_name:
                wallet_name = Prompt.ask(
                    "Enter the [blue]wallet name[/blue]",
                    default=self.config.get("wallet_name") or defaults.wallet.name,
                )
            if include_hotkeys:
                if len(include_hotkeys) > 1:
                    print_error("Cannot unstake_all from multiple hotkeys at once.")
                    return False
                elif is_valid_ss58_address(include_hotkeys[0]):
                    hotkey_ss58_address = include_hotkeys[0]
                else:
                    print_error("Invalid hotkey ss58 address.")
                    return False
            elif all_hotkeys:
                wallet = self.wallet_ask(
                    wallet_name,
                    wallet_path,
                    wallet_hotkey,
                    ask_for=[WO.NAME, WO.PATH],
                )
            else:
                if not hotkey_ss58_address and not wallet_hotkey:
                    hotkey_or_ss58 = Prompt.ask(
                        "Enter the [blue]hotkey[/blue] name or [blue]ss58 address[/blue] to unstake all from [dim]"
                        "(or enter 'all' to unstake from all hotkeys)[/dim]",
                        default=self.config.get("wallet_hotkey")
                        or defaults.wallet.hotkey,
                    )
                else:
                    hotkey_or_ss58 = hotkey_ss58_address or wallet_hotkey

                if is_valid_ss58_address(hotkey_or_ss58):
                    hotkey_ss58_address = hotkey_or_ss58
                    wallet = self.wallet_ask(
                        wallet_name,
                        wallet_path,
                        wallet_hotkey,
                        ask_for=[WO.NAME, WO.PATH],
                    )
                elif hotkey_or_ss58 == "all":
                    all_hotkeys = True
                    wallet = self.wallet_ask(
                        wallet_name,
                        wallet_path,
                        wallet_hotkey,
                        ask_for=[WO.NAME, WO.PATH],
                    )
                else:
                    wallet_hotkey = hotkey_or_ss58
                    wallet = self.wallet_ask(
                        wallet_name,
                        wallet_path,
                        wallet_hotkey,
                        ask_for=[WO.NAME, WO.PATH, WO.HOTKEY],
                        validate=WV.WALLET_AND_HOTKEY,
                    )
            logger.debug(
                "args:\n"
                f"network: {network}\n"
                f"hotkey_ss58_address: {hotkey_ss58_address}\n"
                f"unstake_all: {unstake_all}\n"
                f"unstake_all_alpha: {unstake_all_alpha}\n"
                f"all_hotkeys: {all_hotkeys}\n"
                f"include_hotkeys: {include_hotkeys}\n"
                f"exclude_hotkeys: {exclude_hotkeys}\n"
                f"era: {period}"
            )
            return self._run_command(
                remove_stake.unstake_all(
                    wallet=wallet,
                    subtensor=self.initialize_chain(network),
                    hotkey_ss58_address=hotkey_ss58_address,
                    unstake_all_alpha=unstake_all_alpha,
                    all_hotkeys=all_hotkeys,
                    include_hotkeys=include_hotkeys,
                    exclude_hotkeys=exclude_hotkeys,
                    prompt=prompt,
                    json_output=json_output,
                    era=period,
                    proxy=proxy,
                )
            )
        elif (
            all_hotkeys
            or include_hotkeys
            or exclude_hotkeys
            or hotkey_ss58_address
            or interactive
            or unstake_all
            or unstake_all_alpha
        ):
            wallet = self.wallet_ask(
                wallet_name, wallet_path, wallet_hotkey, ask_for=[WO.NAME, WO.PATH]
            )
        else:
            wallet = self.wallet_ask(
                wallet_name,
                wallet_path,
                wallet_hotkey,
                ask_for=[WO.NAME, WO.PATH, WO.HOTKEY],
                validate=WV.WALLET_AND_HOTKEY,
            )
        if not amount and not prompt:
            print_error(
                f"Ambiguous request! Specify {arg__('--amount')}, {arg__('--all')}, or {arg__('--all-alpha')} "
                f"to use {arg__('--no-prompt')}"
            )
            return False

        if not amount and json_output:
            json_console.print_json(
                data={
                    "success": False,
                    "err_msg": "Ambiguous request! Specify '--amount', '--all', "
                    "or '--all-alpha' to use '--json-output'",
                }
            )
            return False
        logger.debug(
            "args:\n"
            f"network: {network}\n"
            f"hotkey_ss58_address: {hotkey_ss58_address}\n"
            f"all_hotkeys: {all_hotkeys}\n"
            f"include_hotkeys: {include_hotkeys}\n"
            f"exclude_hotkeys: {exclude_hotkeys}\n"
            f"amount: {amount}\n"
            f"prompt: {prompt}\n"
            f"interactive: {interactive}\n"
            f"netuid: {netuid}\n"
            f"safe_staking: {safe_staking}\n"
            f"rate_tolerance: {rate_tolerance}\n"
            f"allow_partial_stake: {allow_partial_stake}\n"
            f"era: {period}"
        )

        return self._run_command(
            remove_stake.unstake(
                wallet=wallet,
                subtensor=self.initialize_chain(network),
                hotkey_ss58_address=hotkey_ss58_address,
                all_hotkeys=all_hotkeys,
                include_hotkeys=include_hotkeys,
                exclude_hotkeys=exclude_hotkeys,
                amount=amount,
                prompt=prompt,
                interactive=interactive,
                netuid=netuid,
                safe_staking=safe_staking,
                rate_tolerance=rate_tolerance,
                allow_partial_stake=allow_partial_stake,
                json_output=json_output,
                era=period,
                proxy=proxy,
            )
        )

    def stake_move(
        self,
        network: Optional[list[str]] = Options.network,
        wallet_name: Optional[str] = Options.wallet_name,
        wallet_path: Optional[str] = Options.wallet_path,
        wallet_hotkey: Optional[str] = typer.Option(
            None,
            "--from",
            "--hotkey",
            "--hotkey-ss58",
            "-H",
            "--wallet_hotkey",
            "--wallet_hotkey_ss58",
            "--wallet-hotkey",
            "--wallet-hotkey-ss58",
            "--wallet.hotkey",
            help="Validator hotkey or SS58 where the stake is currently located.",
        ),
        origin_netuid: Optional[int] = typer.Option(
            None, "--origin-netuid", help="Origin netuid"
        ),
        destination_netuid: Optional[int] = typer.Option(
            None, "--dest-netuid", help="Destination netuid"
        ),
        destination_hotkey: Optional[str] = typer.Option(
            None,
            "--to",
            "--dest-ss58",
            "--dest",
            help="Destination validator hotkey SS58",
            prompt=False,
        ),
        amount: float = typer.Option(
            None,
            "--amount",
            help="The amount of TAO to stake",
            prompt=False,
        ),
        stake_all: bool = typer.Option(
            False, "--stake-all", "--all", help="Stake all", prompt=False
        ),
        proxy: Optional[str] = Options.proxy,
        announce_only: bool = Options.announce_only,
        period: int = Options.period,
        prompt: bool = Options.prompt,
        quiet: bool = Options.quiet,
        verbose: bool = Options.verbose,
        json_output: bool = Options.json_output,
    ):
        """
        Move staked TAO between hotkeys while keeping the same coldkey ownership.

        This command allows you to:
        - Move stake from one hotkey to another hotkey
        - Move stake between different subnets
        - Keep the same coldkey ownership

        You can specify:
        - The origin subnet (--origin-netuid)
        - The destination subnet (--dest-netuid)
        - The destination hotkey (--dest-hotkey)
        - The amount to move (--amount)

        If no arguments are provided, an interactive selection menu will be shown.

        EXAMPLE

        [green]$[/green] btcli stake move
        """
        self.verbosity_handler(quiet, verbose, json_output, prompt)
        proxy = self.is_valid_proxy_name_or_ss58(proxy, announce_only)
        if prompt:
            if not Confirm.ask(
                "This transaction will [bold]move stake[/bold] to another hotkey while keeping the same "
                "coldkey ownership. Do you wish to continue? ",
                default=False,
            ):
                raise typer.Exit()
        else:
            console.print(
                "[dim]This command moves stake from one hotkey to another hotkey while keeping the same coldkey.[/dim]"
            )
        if not destination_hotkey:
            dest_wallet_or_ss58 = Prompt.ask(
                "Enter the [blue]destination wallet[/blue] where destination hotkey is located or "
                "[blue]ss58 address[/blue]"
            )
            if is_valid_ss58_address(dest_wallet_or_ss58):
                destination_hotkey = dest_wallet_or_ss58
            else:
                dest_wallet = self.wallet_ask(
                    dest_wallet_or_ss58,
                    wallet_path,
                    None,
                    ask_for=[WO.NAME, WO.PATH],
                    validate=WV.WALLET,
                )
                destination_hotkey = Prompt.ask(
                    "Enter the [blue]destination hotkey[/blue] name",
                    default=dest_wallet.hotkey_str,
                )
                destination_wallet = self.wallet_ask(
                    dest_wallet_or_ss58,
                    wallet_path,
                    destination_hotkey,
                    ask_for=[WO.NAME, WO.PATH, WO.HOTKEY],
                    validate=WV.WALLET_AND_HOTKEY,
                )
                destination_hotkey = get_hotkey_pub_ss58(destination_wallet)
        else:
            if is_valid_ss58_address(destination_hotkey):
                destination_hotkey = destination_hotkey
            else:
                print_error(
                    "Invalid destination hotkey ss58 address. Please enter a valid ss58 address or wallet name."
                )
                raise typer.Exit()

        if not wallet_name:
            wallet_name = Prompt.ask(
                "Enter the [blue]origin wallet name[/blue]",
                default=self.config.get("wallet_name") or defaults.wallet.name,
            )
        wallet = self.wallet_ask(
            wallet_name, wallet_path, wallet_hotkey, ask_for=[WO.NAME, WO.PATH]
        )

        interactive_selection = False
        if not wallet_hotkey:
            origin_hotkey = Prompt.ask(
                "Enter the [blue]origin hotkey[/blue] name or "
                "[blue]ss58 address[/blue] where the stake will be moved from "
                "[dim](or Press Enter to view existing stakes)[/dim]"
            )
            if origin_hotkey == "":
                interactive_selection = True

            elif is_valid_ss58_address(origin_hotkey):
                origin_hotkey = origin_hotkey
            else:
                wallet = self.wallet_ask(
                    wallet_name,
                    wallet_path,
                    origin_hotkey,
                    ask_for=[WO.NAME, WO.PATH, WO.HOTKEY],
                    validate=WV.WALLET_AND_HOTKEY,
                )
                origin_hotkey = get_hotkey_pub_ss58(wallet)
        else:
            if is_valid_ss58_address(wallet_hotkey):
                origin_hotkey = wallet_hotkey
            else:
                wallet = self.wallet_ask(
                    wallet_name,
                    wallet_path,
                    wallet_hotkey,
                    ask_for=[],
                    validate=WV.WALLET_AND_HOTKEY,
                )
                origin_hotkey = get_hotkey_pub_ss58(wallet)

        if not interactive_selection:
            if origin_netuid is None:
                origin_netuid = IntPrompt.ask(
                    "Enter the [blue]origin subnet[/blue] (netuid) to move stake from"
                )

            if destination_netuid is None:
                destination_netuid = IntPrompt.ask(
                    "Enter the [blue]destination subnet[/blue] (netuid) to move stake to"
                )
        logger.debug(
            "args:\n"
            f"network: {network}\n"
            f"origin_netuid: {origin_netuid}\n"
            f"origin_hotkey: {origin_hotkey}\n"
            f"destination_hotkey: {destination_hotkey}\n"
            f"destination_netuid: {destination_netuid}\n"
            f"amount: {amount}\n"
            f"stake_all: {stake_all}\n"
            f"era: {period}\n"
            f"interactive_selection: {interactive_selection}\n"
            f"prompt: {prompt}\n"
            f"proxy: {proxy}\n"
        )
        result, ext_id = self._run_command(
            move_stake.move_stake(
                subtensor=self.initialize_chain(network),
                wallet=wallet,
                origin_netuid=origin_netuid,
                origin_hotkey=origin_hotkey,
                destination_netuid=destination_netuid,
                destination_hotkey=destination_hotkey,
                amount=amount,
                stake_all=stake_all,
                era=period,
                interactive_selection=interactive_selection,
                prompt=prompt,
                proxy=proxy,
            )
        )
        if json_output:
            json_console.print(
                json.dumps({"success": result, "extrinsic_identifier": ext_id or None})
            )
        return result

    def stake_transfer(
        self,
        network: Optional[list[str]] = Options.network,
        wallet_name: Optional[str] = Options.wallet_name,
        wallet_path: Optional[str] = Options.wallet_path,
        wallet_hotkey: Optional[str] = Options.wallet_hotkey_ss58,
        origin_netuid: Optional[int] = typer.Option(
            None,
            "--origin-netuid",
            help="The netuid to transfer stake from",
        ),
        dest_netuid: Optional[int] = typer.Option(
            None,
            "--dest-netuid",
            help="The netuid to transfer stake to",
        ),
        dest_ss58: Optional[str] = typer.Option(
            None,
            "--dest-ss58",
            "--dest",
            "--dest-coldkey",
            help="The destination wallet name or SS58 address to transfer stake to",
        ),
        amount: float = typer.Option(
            None,
            "--amount",
            "-a",
            help="Amount of stake to transfer",
        ),
        stake_all: bool = typer.Option(
            False, "--stake-all", "--all", help="Stake all", prompt=False
        ),
        period: int = Options.period,
        proxy: Optional[str] = Options.proxy,
        announce_only: bool = Options.announce_only,
        prompt: bool = Options.prompt,
        quiet: bool = Options.quiet,
        verbose: bool = Options.verbose,
        json_output: bool = Options.json_output,
    ):
        """
        Transfer stake between coldkeys while keeping the same hotkey ownership.

        This command allows you to:
        - Transfer stake from one coldkey to another coldkey
        - Keep the same hotkey ownership
        - Transfer stake between different subnets

        You can specify:
        - The origin subnet (--origin-netuid)
        - The destination subnet (--dest-netuid)
        - The destination wallet/address (--dest)
        - The amount to transfer (--amount)
        - The origin wallet (--wallet-name)
        - The origin hotkey wallet/address (--wallet-hotkey)

        If no arguments are provided, an interactive selection menu will be shown.

        EXAMPLE

        Transfer 100 TAO from subnet 1 to subnet 2:
        [green]$[/green] btcli stake transfer --origin-netuid 1 --dest-netuid 2 --dest wallet2 --amount 100

        Using Destination SS58 address:
        [green]$[/green] btcli stake transfer --origin-netuid 1 --dest-netuid 2 --dest 5FrLxJsyJ5x9n2rmxFwosFraxFCKcXZDngEP9H7qjkKgHLcK --amount 100

        Using Origin hotkey SS58 address (useful when transferring stake from a delegate):
        [green]$[/green] btcli stake transfer --wallet-hotkey 5FrLxJsyJ5x9n2rmxFwosFraxFCKcXZDngEP9H7qjkKgHLcK --wallet-name sample_wallet

        Transfer all available stake from origin hotkey:
        [green]$[/green] btcli stake transfer --all --origin-netuid 1 --dest-netuid 2
        """
        self.verbosity_handler(quiet, verbose, json_output, prompt)
        proxy = self.is_valid_proxy_name_or_ss58(proxy, announce_only)
        if prompt:
            if not Confirm.ask(
                "This transaction will [bold]transfer ownership[/bold] from one coldkey to another, in subnets "
                "which have enabled it. You should ensure that the destination coldkey is "
                "[bold]not a validator hotkey[/bold] before continuing. Do you wish to continue?",
                default=False,
            ):
                raise typer.Exit()
        else:
            console.print(
                "[dim]This command transfers stake from one coldkey to another while keeping the same hotkey.[/dim]"
            )

        if not dest_ss58:
            dest_ss58 = Prompt.ask(
                "Enter the [blue]destination wallet name[/blue] or [blue]coldkey SS58 address[/blue]"
            )

        if is_valid_ss58_address(dest_ss58):
            dest_ss58 = dest_ss58
        else:
            dest_wallet = self.wallet_ask(
                dest_ss58,
                wallet_path,
                None,
                ask_for=[WO.NAME, WO.PATH],
                validate=WV.WALLET,
            )
            dest_ss58 = dest_wallet.coldkeypub.ss58_address

        if not wallet_name:
            wallet_name = Prompt.ask(
                "Enter the [blue]origin wallet name[/blue]",
                default=self.config.get("wallet_name") or defaults.wallet.name,
            )
        wallet = self.wallet_ask(
            wallet_name, wallet_path, wallet_hotkey, ask_for=[WO.NAME]
        )

        interactive_selection = False
        if not wallet_hotkey:
            origin_hotkey = Prompt.ask(
                "Enter the [blue]origin hotkey[/blue] name or ss58 address [bold]"
                "(stake will be transferred FROM here)[/bold] "
                "[dim](or press Enter to select from existing stakes)[/dim]"
            )
            if origin_hotkey == "":
                interactive_selection = True

            elif is_valid_ss58_address(origin_hotkey):
                origin_hotkey = origin_hotkey
            else:
                wallet = self.wallet_ask(
                    wallet_name,
                    wallet_path,
                    origin_hotkey,
                    ask_for=[WO.NAME, WO.PATH, WO.HOTKEY],
                    validate=WV.WALLET_AND_HOTKEY,
                )
                origin_hotkey = get_hotkey_pub_ss58(wallet)
        else:
            if is_valid_ss58_address(wallet_hotkey):
                origin_hotkey = wallet_hotkey
            else:
                wallet = self.wallet_ask(
                    wallet_name,
                    wallet_path,
                    wallet_hotkey,
                    ask_for=[],
                    validate=WV.WALLET_AND_HOTKEY,
                )
                origin_hotkey = get_hotkey_pub_ss58(wallet)

        if not interactive_selection:
            if origin_netuid is None:
                origin_netuid = IntPrompt.ask(
                    "Enter the [blue]origin subnet[/blue] (netuid)"
                )

            if dest_netuid is None:
                dest_netuid = IntPrompt.ask(
                    "Enter the [blue]destination subnet[/blue] (netuid)"
                )
        logger.debug(
            "args:\n"
            f"network: {network}\n"
            f"origin_hotkey: {origin_hotkey}\n"
            f"origin_netuid: {origin_netuid}\n"
            f"dest_netuid: {dest_netuid}\n"
            f"dest_hotkey: {origin_hotkey}\n"
            f"dest_coldkey_ss58: {dest_ss58}\n"
            f"amount: {amount}\n"
            f"era: {period}\n"
            f"stake_all: {stake_all}"
            f"proxy: {proxy}"
        )
        result, ext_id = self._run_command(
            move_stake.transfer_stake(
                wallet=wallet,
                subtensor=self.initialize_chain(network),
                origin_hotkey=origin_hotkey,
                origin_netuid=origin_netuid,
                dest_netuid=dest_netuid,
                dest_coldkey_ss58=dest_ss58,
                amount=amount,
                era=period,
                interactive_selection=interactive_selection,
                stake_all=stake_all,
                prompt=prompt,
                proxy=proxy,
            )
        )
        if json_output:
            json_console.print(
                json.dumps({"success": result, "extrinsic_identifier": ext_id or None})
            )
        return result

    def stake_swap(
        self,
        network: Optional[list[str]] = Options.network,
        wallet_name: Optional[str] = Options.wallet_name,
        wallet_path: Optional[str] = Options.wallet_path,
        wallet_hotkey: Optional[str] = Options.wallet_hotkey,
        origin_netuid: Optional[int] = typer.Option(
            None,
            "--origin-netuid",
            "-o",
            "--origin",
            help="The netuid to swap stake from",
        ),
        dest_netuid: Optional[int] = typer.Option(
            None,
            "--dest-netuid",
            "-d",
            "--dest",
            help="The netuid to swap stake to",
        ),
        amount: float = typer.Option(
            None,
            "--amount",
            "-a",
            help="Amount of stake to swap",
        ),
        swap_all: bool = typer.Option(
            False,
            "--swap-all",
            "--all",
            help="Swap all available stake",
        ),
        proxy: Optional[str] = Options.proxy,
        announce_only: bool = Options.announce_only,
        period: int = Options.period,
        prompt: bool = Options.prompt,
        wait_for_inclusion: bool = Options.wait_for_inclusion,
        wait_for_finalization: bool = Options.wait_for_finalization,
        quiet: bool = Options.quiet,
        verbose: bool = Options.verbose,
        json_output: bool = Options.json_output,
    ):
        """
        Swap stake between different subnets while keeping the same coldkey-hotkey pair ownership.

        This command allows you to:
        - Move stake from one subnet to another subnet
        - Keep the same coldkey ownership
        - Keep the same hotkey ownership

        You can specify:
        - The origin subnet (--origin-netuid)
        - The destination subnet (--dest-netuid)
        - The amount to swap (--amount)

        If no arguments are provided, an interactive selection menu will be shown.

        EXAMPLE

        Swap 100 TAO from subnet 1 to subnet 2:
        [green]$[/green] btcli stake swap --wallet-name default --wallet-hotkey default --origin-netuid 1 --dest-netuid 2 --amount 100
        """
        self.verbosity_handler(quiet, verbose, json_output, prompt)
        proxy = self.is_valid_proxy_name_or_ss58(proxy, announce_only)
        console.print(
            "[dim]This command moves stake from one subnet to another subnet while keeping "
            "the same coldkey-hotkey pair.[/dim]"
        )

        wallet = self.wallet_ask(
            wallet_name,
            wallet_path,
            wallet_hotkey,
            ask_for=[WO.NAME, WO.PATH, WO.HOTKEY],
            validate=WV.WALLET_AND_HOTKEY,
        )

        interactive_selection = False
        if origin_netuid is None and dest_netuid is None and not amount:
            interactive_selection = True
        else:
            if origin_netuid is None:
                origin_netuid = IntPrompt.ask(
                    "Enter the [blue]origin subnet[/blue] (netuid)"
                )
            if dest_netuid is None:
                dest_netuid = IntPrompt.ask(
                    "Enter the [blue]destination subnet[/blue] (netuid)"
                )
            if not amount and not swap_all:
                amount = FloatPrompt.ask("Enter the [blue]amount[/blue] to swap")
        logger.debug(
            "args:\n"
            f"network: {network}\n"
            f"origin_netuid: {origin_netuid}\n"
            f"dest_netuid: {dest_netuid}\n"
            f"amount: {amount}\n"
            f"swap_all: {swap_all}\n"
            f"era: {period}\n"
            f"proxy: {proxy}\n"
            f"interactive_selection: {interactive_selection}\n"
            f"prompt: {prompt}\n"
            f"wait_for_inclusion: {wait_for_inclusion}\n"
            f"wait_for_finalization: {wait_for_finalization}\n"
        )
        result, ext_id = self._run_command(
            move_stake.swap_stake(
                wallet=wallet,
                subtensor=self.initialize_chain(network),
                origin_netuid=origin_netuid,
                destination_netuid=dest_netuid,
                amount=amount,
                swap_all=swap_all,
                era=period,
                interactive_selection=interactive_selection,
                prompt=prompt,
                proxy=proxy,
                wait_for_inclusion=wait_for_inclusion,
                wait_for_finalization=wait_for_finalization,
            )
        )
        if json_output:
            json_console.print(
                json.dumps({"success": result, "extrinsic_identifier": ext_id or None})
            )
        return result

<<<<<<< HEAD
    def stake_set_claim_type(
        self,
        claim_type: Annotated[
            Optional[claim_stake.ClaimType],
            typer.Argument(
                help="Claim type: 'Keep' or 'Swap'. If omitted, user will be prompted.",
            ),
        ] = None,
        wallet_name: Optional[str] = Options.wallet_name,
        wallet_path: Optional[str] = Options.wallet_path,
        wallet_hotkey: Optional[str] = Options.wallet_hotkey,
        network: Optional[list[str]] = Options.network,
        proxy: Optional[str] = Options.proxy,
        announce_only: bool = Options.announce_only,
        prompt: bool = Options.prompt,
        quiet: bool = Options.quiet,
        verbose: bool = Options.verbose,
        json_output: bool = Options.json_output,
    ):
        """
        Set the root claim type for your coldkey.

        Root claim types control how staking emissions are handled on the ROOT network (subnet 0):

        [bold]Claim Types:[/bold]
        • [green]Swap[/green]: Future Root Alpha Emissions are swapped to TAO and added to root stake (default)
        • [yellow]Keep[/yellow]: Future Root Alpha Emissions are kept as Alpha tokens

        USAGE:

        [green]$[/green] btcli stake claim
        [green]$[/green] btcli stake claim keep
        [green]$[/green] btcli stake claim swap

        With specific wallet:

        [green]$[/green] btcli stake claim swap --wallet-name my_wallet
        """
        self.verbosity_handler(quiet, verbose, json_output, prompt)
        proxy = self.is_valid_proxy_name_or_ss58(proxy, announce_only)
        wallet = self.wallet_ask(
            wallet_name,
            wallet_path,
            wallet_hotkey,
            ask_for=[WO.NAME],
        )
        return self._run_command(
            claim_stake.set_claim_type(
                wallet=wallet,
                subtensor=self.initialize_chain(network),
                claim_type=claim_type,
                proxy=proxy,
                prompt=prompt,
                json_output=json_output,
            )
        )

    def stake_process_claim(
        self,
        netuids: Optional[str] = Options.netuids,
        wallet_name: Optional[str] = Options.wallet_name,
        wallet_path: Optional[str] = Options.wallet_path,
        wallet_hotkey: Optional[str] = Options.wallet_hotkey,
        network: Optional[list[str]] = Options.network,
        proxy: Optional[str] = Options.proxy,
        announce_only: bool = Options.announce_only,
        prompt: bool = Options.prompt,
        quiet: bool = Options.quiet,
        verbose: bool = Options.verbose,
        json_output: bool = Options.json_output,
    ):
        """
        Manually claim accumulated root network emissions for your coldkey.

        [bold]Note:[/bold] The network will eventually process your pending emissions automatically.
        However, you can choose to manually claim your emissions with a small extrinsic fee.

        A maximum of 5 netuids can be processed in one call.

        USAGE:

        [green]$[/green] btcli stake process-claim

        Claim from specific netuids:

        [green]$[/green] btcli stake process-claim --netuids 1,2,3

        Claim with specific wallet:

        [green]$[/green] btcli stake process-claim --netuids 1,2 --wallet-name my_wallet

        """
        self.verbosity_handler(quiet, verbose, json_output, prompt)
        proxy = self.is_valid_proxy_name_or_ss58(proxy, announce_only)
        parsed_netuids = None
        if netuids:
            parsed_netuids = parse_to_list(
                netuids,
                int,
                "Netuids must be a comma-separated list of ints, e.g., `--netuids 1,2,3`.",
            )

            if len(parsed_netuids) > 5:
                print_error("Maximum 5 netuids allowed per claim")
                return
=======
    def stake_wizard(
        self,
        network: Optional[list[str]] = Options.network,
        wallet_name: Optional[str] = Options.wallet_name,
        wallet_path: Optional[str] = Options.wallet_path,
        wallet_hotkey: Optional[str] = Options.wallet_hotkey,
        period: int = Options.period,
        prompt: bool = Options.prompt,
        quiet: bool = Options.quiet,
        verbose: bool = Options.verbose,
    ):
        """
        Interactive wizard that guides you through stake movement operations.

        This wizard helps you understand and choose the right stake movement command:
        - [bold]Move[/bold]: Move stake between hotkeys (same coldkey)
        - [bold]Transfer[/bold]: Transfer stake between coldkeys (same hotkey)
        - [bold]Swap[/bold]: Swap stake between subnets (same coldkey-hotkey pair)

        The wizard will:
        1. Explain the differences between each operation
        2. Help you select the appropriate operation
        3. Guide you through the selection process
        4. Execute the operation with your choices

        EXAMPLE

        Start the wizard:
        [green]$[/green] btcli stake wizard
        """
        self.verbosity_handler(quiet, verbose)
>>>>>>> 197730e4

        wallet = self.wallet_ask(
            wallet_name,
            wallet_path,
            wallet_hotkey,
<<<<<<< HEAD
            ask_for=[WO.NAME],
        )

        return self._run_command(
            claim_stake.process_pending_claims(
                wallet=wallet,
                subtensor=self.initialize_chain(network),
                netuids=parsed_netuids,
                proxy=proxy,
                prompt=prompt,
                json_output=json_output,
                verbose=verbose,
            )
        )

=======
            ask_for=[WO.NAME, WO.PATH],
            validate=WV.WALLET,
        )

        subtensor = self.initialize_chain(network)

        wizard_result = self._run_command(
            stake_wizard.stake_movement_wizard(
                subtensor=subtensor,
                wallet=wallet,
            ),
            exit_early=False,
        )

        if not wizard_result or not isinstance(wizard_result, dict):
            return False

        operation = wizard_result.get("operation")
        if not operation:
            return False

        if operation == "move":
            # Execute move operation
            result, ext_id = self._run_command(
                move_stake.move_stake(
                    subtensor=subtensor,
                    wallet=wallet,
                    origin_netuid=wizard_result["origin_netuid"],
                    origin_hotkey=wizard_result["origin_hotkey"],
                    destination_netuid=wizard_result["destination_netuid"],
                    destination_hotkey=wizard_result["destination_hotkey"],
                    amount=wizard_result.get("amount"),
                    stake_all=wizard_result.get("stake_all", False),
                    era=period,
                    interactive_selection=False,
                    prompt=prompt,
                )
            )
        elif operation == "transfer":
            # Execute transfer operation
            dest_coldkey = wizard_result.get("destination_coldkey")
            if not is_valid_ss58_address(dest_coldkey):
                # Assume it's a wallet name
                dest_wallet = self.wallet_ask(
                    dest_coldkey,
                    wallet_path,
                    None,
                    ask_for=[WO.NAME, WO.PATH],
                    validate=WV.WALLET,
                )
                dest_coldkey = dest_wallet.coldkeypub.ss58_address

            result, ext_id = self._run_command(
                move_stake.transfer_stake(
                    wallet=wallet,
                    subtensor=subtensor,
                    origin_hotkey=wizard_result["origin_hotkey"],
                    origin_netuid=wizard_result["origin_netuid"],
                    dest_netuid=wizard_result["destination_netuid"],
                    dest_coldkey_ss58=dest_coldkey,
                    amount=wizard_result.get("amount"),
                    stake_all=wizard_result.get("stake_all", False),
                    era=period,
                    interactive_selection=False,
                    prompt=prompt,
                )
            )
        elif operation == "swap":
            # Execute swap operation
            result, ext_id = self._run_command(
                move_stake.swap_stake(
                    wallet=wallet,
                    subtensor=subtensor,
                    origin_netuid=wizard_result["origin_netuid"],
                    destination_netuid=wizard_result["destination_netuid"],
                    amount=wizard_result.get("amount"),
                    swap_all=False,
                    era=period,
                    interactive_selection=False,
                    prompt=prompt,
                )
            )
        else:
            print_error(f"Unknown operation: {operation}")
            return False
        return result

>>>>>>> 197730e4
    def stake_get_children(
        self,
        wallet_name: Optional[str] = Options.wallet_name,
        wallet_hotkey: Optional[str] = Options.wallet_hotkey,
        wallet_path: Optional[str] = Options.wallet_path,
        network: Optional[list[str]] = Options.network,
        netuid: Optional[int] = typer.Option(
            None,
            help="The netuid of the subnet (e.g. 2)",
            prompt=False,
        ),
        all_netuids: bool = typer.Option(
            False,
            "--all-netuids",
            "--all",
            "--allnetuids",
            help="When set, gets the child hotkeys from all the subnets.",
        ),
        quiet: bool = Options.quiet,
        verbose: bool = Options.verbose,
        json_output: bool = Options.json_output,
    ):
        """
        Get all the child hotkeys on a specified subnet.

        Users can specify the subnet and see the child hotkeys and the proportion that is given to them. This command is used to view the authority delegated to different hotkeys on the subnet.

        EXAMPLE

        [green]$[/green] btcli stake child get --netuid 1
        [green]$[/green] btcli stake child get --all-netuids
        """
        self.verbosity_handler(quiet, verbose, json_output, False)
        wallet = self.wallet_ask(
            wallet_name,
            wallet_path,
            wallet_hotkey,
            ask_for=[WO.NAME, WO.PATH, WO.HOTKEY],
            validate=WV.WALLET_AND_HOTKEY,
        )

        if all_netuids and netuid:
            err_console.print("Specify either a netuid or `--all`, not both.")
            raise typer.Exit()

        if all_netuids:
            netuid = None

        elif not netuid:
            netuid = IntPrompt.ask(
                "Enter a netuid (leave blank for all)", default=None, show_default=True
            )

        result = self._run_command(
            children_hotkeys.get_children(
                wallet, self.initialize_chain(network), netuid
            )
        )
        if json_output:
            json_console.print(json.dumps(result))
        return result

    def stake_set_children(
        self,
        children: list[str] = typer.Option(
            [], "--children", "-c", help="Enter child hotkeys (ss58)", prompt=False
        ),
        wallet_name: str = Options.wallet_name,
        wallet_hotkey: str = Options.wallet_hotkey,
        wallet_path: str = Options.wallet_path,
        network: Optional[list[str]] = Options.network,
        netuid: Optional[int] = Options.netuid_not_req,
        all_netuids: bool = Options.all_netuids,
        proportions: list[float] = typer.Option(
            [],
            "--proportions",
            "--prop",
            help="Enter the stake weight proportions for the child hotkeys (sum should be less than or equal to 1)",
            prompt=False,
        ),
        proxy: Optional[str] = Options.proxy,
        announce_only: bool = Options.announce_only,
        wait_for_inclusion: bool = Options.wait_for_inclusion,
        wait_for_finalization: bool = Options.wait_for_finalization,
        quiet: bool = Options.quiet,
        verbose: bool = Options.verbose,
        prompt: bool = Options.prompt,
        json_output: bool = Options.json_output,
    ):
        """
        Set child hotkeys on a specified subnet (or all). Overrides currently set children.

        Users can specify the 'proportion' to delegate to child hotkeys (ss58 address). The sum of proportions cannot be greater than 1.

        This command is used to delegate authority to different hotkeys, securing their position and influence on the subnet.

        EXAMPLE

        [green]$[/green] btcli stake child set -c 5FCL3gmjtQV4xxxxuEPEFQVhyyyyqYgNwX7drFLw7MSdBnxP -c 5Hp5dxxxxtGg7pu8dN2btyyyyVA1vELmM9dy8KQv3LxV8PA7 --hotkey default --netuid 1 --prop 0.3 --prop 0.7
        """
        self.verbosity_handler(quiet, verbose, json_output, prompt)
        proxy = self.is_valid_proxy_name_or_ss58(proxy, announce_only)
        netuid = get_optional_netuid(netuid, all_netuids)

        children = list_prompt(
            children,
            str,
            "Enter the child hotkeys (ss58), comma-separated for multiple",
        )

        proportions = list_prompt(
            proportions,
            float,
            "Enter comma-separated proportions equal to the number of children "
            "(sum not exceeding a total of 1.0)",
        )

        if len(proportions) != len(children):
            err_console.print("You must have as many proportions as you have children.")
            raise typer.Exit()

        if sum(proportions) > 1.0:
            err_console.print("Your proportion total must not exceed 1.0.")
            raise typer.Exit()

        wallet = self.wallet_ask(
            wallet_name,
            wallet_path,
            wallet_hotkey,
            ask_for=[WO.NAME, WO.HOTKEY],
            validate=WV.WALLET_AND_HOTKEY,
        )
        logger.debug(
            "args:\n"
            f"network: {network}\n"
            f"netuid: {netuid}\n"
            f"proxy: {proxy}\n"
            f"children: {children}\n"
            f"proportions: {proportions}\n"
            f"wait_for_inclusion: {wait_for_inclusion}\n"
            f"wait_for_finalization: {wait_for_finalization}\n"
        )
        return self._run_command(
            children_hotkeys.set_children(
                wallet=wallet,
                subtensor=self.initialize_chain(network),
                netuid=netuid,
                children=children,
                proportions=proportions,
                wait_for_finalization=wait_for_finalization,
                wait_for_inclusion=wait_for_inclusion,
                prompt=prompt,
                json_output=json_output,
                proxy=proxy,
            )
        )

    def stake_revoke_children(
        self,
        wallet_name: Optional[str] = Options.wallet_name,
        wallet_hotkey: Optional[str] = Options.wallet_hotkey,
        wallet_path: Optional[str] = Options.wallet_path,
        network: Optional[list[str]] = Options.network,
        netuid: Optional[int] = typer.Option(
            None,
            help="The netuid of the subnet, (e.g. 8)",
            prompt=False,
        ),
        all_netuids: bool = typer.Option(
            False,
            "--all-netuids",
            "--all",
            "--allnetuids",
            help="When this flag is used it sets child hotkeys on all the subnets.",
        ),
        proxy: Optional[str] = Options.proxy,
        announce_only: bool = Options.announce_only,
        wait_for_inclusion: bool = Options.wait_for_inclusion,
        wait_for_finalization: bool = Options.wait_for_finalization,
        quiet: bool = Options.quiet,
        verbose: bool = Options.verbose,
        prompt: bool = Options.prompt,
        json_output: bool = Options.json_output,
    ):
        """
        Remove all children hotkeys on a specified subnet (or all).

        This command is used to remove delegated authority from all child hotkeys, removing their position and influence on the subnet.

        EXAMPLE

        [green]$[/green] btcli stake child revoke --hotkey <parent_hotkey> --netuid 1
        """
        self.verbosity_handler(quiet, verbose, json_output, prompt)
        proxy = self.is_valid_proxy_name_or_ss58(proxy, announce_only)
        wallet = self.wallet_ask(
            wallet_name,
            wallet_path,
            wallet_hotkey,
            ask_for=[WO.NAME, WO.HOTKEY],
            validate=WV.WALLET_AND_HOTKEY,
        )
        if all_netuids and netuid:
            err_console.print("Specify either a netuid or '--all', not both.")
            raise typer.Exit()
        if all_netuids:
            netuid = None
        elif not netuid:
            netuid = IntPrompt.ask(
                "Enter netuid (leave blank for all)", default=None, show_default=True
            )
        logger.debug(
            "args:\n"
            f"network: {network}\n"
            f"netuid: {netuid}\n"
            f"proxy: {proxy}\n"
            f"wait_for_inclusion: {wait_for_inclusion}\n"
            f"wait_for_finalization: {wait_for_finalization}\n"
        )
        return self._run_command(
            children_hotkeys.revoke_children(
                wallet=wallet,
                subtensor=self.initialize_chain(network),
                netuid=netuid,
                proxy=proxy,
                wait_for_inclusion=wait_for_inclusion,
                wait_for_finalization=wait_for_finalization,
                prompt=prompt,
                json_output=json_output,
            )
        )

    def stake_childkey_take(
        self,
        wallet_name: Optional[str] = Options.wallet_name,
        wallet_hotkey: Optional[str] = Options.wallet_hotkey,
        wallet_path: Optional[str] = Options.wallet_path,
        network: Optional[list[str]] = Options.network,
        child_hotkey_ss58: Optional[str] = typer.Option(
            None,
            "--child-hotkey-ss58",
            help="The hotkey SS58 to designate as child (not specifying will use the provided wallet's hotkey)",
            prompt=False,
        ),
        netuid: Optional[int] = typer.Option(
            None,
            help="The netuid of the subnet, (e.g. 23)",
            prompt=False,
        ),
        all_netuids: bool = typer.Option(
            False,
            "--all-netuids",
            "--all",
            "--allnetuids",
            help="When this flag is used it sets child hotkeys on all the subnets.",
        ),
        take: Optional[float] = typer.Option(
            None,
            "--take",
            "-t",
            help="Use to set the take value for your child hotkey. When not used, the command will fetch the current "
            "take value.",
            prompt=False,
        ),
        proxy: Optional[str] = Options.proxy,
        announce_only: bool = Options.announce_only,
        wait_for_inclusion: bool = Options.wait_for_inclusion,
        wait_for_finalization: bool = Options.wait_for_finalization,
        prompt: bool = Options.prompt,
        quiet: bool = Options.quiet,
        verbose: bool = Options.verbose,
        json_output: bool = Options.json_output,
    ):
        """
        Get and set your child hotkey take on a specified subnet.

        The child hotkey take must be between 0 - 18%.

        EXAMPLE

        To get the current take value, do not use the '--take' option:

            [green]$[/green] btcli stake child take --child-hotkey-ss58 <child_hotkey> --netuid 1

        To set a new take value, use the '--take' option:

            [green]$[/green] btcli stake child take --child-hotkey-ss58 <child_hotkey> --take 0.12 --netuid 1
        """
        self.verbosity_handler(quiet, verbose, json_output, prompt)
        proxy = self.is_valid_proxy_name_or_ss58(proxy, announce_only)
        wallet = self.wallet_ask(
            wallet_name,
            wallet_path,
            wallet_hotkey,
            ask_for=[WO.NAME, WO.HOTKEY],
            validate=WV.WALLET_AND_HOTKEY,
        )
        if all_netuids and netuid:
            err_console.print("Specify either a netuid or '--all', not both.")
            raise typer.Exit()
        if all_netuids:
            netuid = None
        elif not netuid:
            netuid = IntPrompt.ask(
                "Enter netuid (leave blank for all)", default=None, show_default=True
            )
        logger.debug(
            "args:\n"
            f"network: {network}\n"
            f"netuid: {netuid}\n"
            f"take: {take}\n"
            f"proxy: {proxy}\n"
            f"wait_for_inclusion: {wait_for_inclusion}\n"
            f"wait_for_finalization: {wait_for_finalization}\n"
        )
        results: list[tuple[Optional[int], bool, Optional[str]]] = self._run_command(
            children_hotkeys.childkey_take(
                wallet=wallet,
                subtensor=self.initialize_chain(network),
                netuid=netuid,
                take=take,
                proxy=proxy,
                hotkey=child_hotkey_ss58,
                wait_for_inclusion=wait_for_inclusion,
                wait_for_finalization=wait_for_finalization,
                prompt=prompt,
            )
        )
        if json_output:
            output = {}
            for netuid_, success, ext_id in results:
                output[netuid_] = {"success": success, "extrinsic_identifier": ext_id}
            json_console.print(json.dumps(output))
        return results

    # Mechanism

    def mechanism_count_set(
        self,
        network: Optional[list[str]] = Options.network,
        wallet_name: str = Options.wallet_name,
        wallet_path: str = Options.wallet_path,
        wallet_hotkey: str = Options.wallet_hotkey,
        netuid: int = Options.netuid,
        mechanism_count: Optional[int] = typer.Option(
            None,
            "--count",
            "--mech-count",
            help="Number of mechanisms to set for the subnet.",
        ),
        proxy: Optional[str] = Options.proxy,
        announce_only: bool = Options.announce_only,
        wait_for_inclusion: bool = Options.wait_for_inclusion,
        wait_for_finalization: bool = Options.wait_for_finalization,
        prompt: bool = Options.prompt,
        quiet: bool = Options.quiet,
        verbose: bool = Options.verbose,
        json_output: bool = Options.json_output,
    ):
        """
        Configure how many mechanisms are registered for a subnet.

        The base mechanism at index 0 and new ones are incremented by 1.

        [bold]Common Examples:[/bold]

        1. Prompt for the new mechanism count interactively:
        [green]$[/green] btcli subnet mech set --netuid 12

        2. Set the count to 2 using a specific wallet:
        [green]$[/green] btcli subnet mech set --netuid 12 --count 2 --wallet.name my_wallet --wallet.hotkey admin

        """
        proxy = self.is_valid_proxy_name_or_ss58(proxy, announce_only)
        self.verbosity_handler(quiet, verbose, json_output, prompt)
        subtensor = self.initialize_chain(network)

        if not json_output:
            current_count = self._run_command(
                subnet_mechanisms.count(
                    subtensor=subtensor,
                    netuid=netuid,
                    json_output=False,
                ),
                exit_early=False,
            )
        else:
            current_count = self._run_command(
                subtensor.get_subnet_mechanisms(netuid),
                exit_early=False,
            )

        if mechanism_count is None:
            if not prompt:
                err_console.print(
                    "Mechanism count not supplied with `--no-prompt` flag. Cannot continue."
                )
                return False
            prompt_text = "\n\nEnter the [blue]number of mechanisms[/blue] to set"
            mechanism_count = IntPrompt.ask(prompt_text)

        if mechanism_count == current_count:
            visible_count = max(mechanism_count - 1, 0)
            message = (
                ":white_heavy_check_mark: "
                f"[dark_sea_green3]Subnet {netuid} already has {visible_count} mechanism"
                f"{'s' if visible_count != 1 else ''}.[/dark_sea_green3]"
            )
            if json_output:
                json_console.print(
                    json.dumps(
                        {
                            "success": True,
                            "message": f"Subnet {netuid} already has {visible_count} mechanisms.",
                            "extrinsic_identifier": None,
                        }
                    )
                )
            else:
                console.print(message)
            return True

        wallet = self.wallet_ask(
            wallet_name,
            wallet_path,
            wallet_hotkey,
            ask_for=[WO.NAME, WO.PATH],
        )

        logger.debug(
            "args:\n"
            f"network: {network}\n"
            f"netuid: {netuid}\n"
            f"mechanism_count: {mechanism_count}\n"
            f"proxy: {proxy}\n"
        )

        result, err_msg, ext_id = self._run_command(
            subnet_mechanisms.set_mechanism_count(
                wallet=wallet,
                subtensor=subtensor,
                netuid=netuid,
                mechanism_count=mechanism_count,
                proxy=proxy,
                previous_count=current_count or 0,
                wait_for_inclusion=wait_for_inclusion,
                wait_for_finalization=wait_for_finalization,
                json_output=json_output,
            )
        )

        if json_output:
            json_console.print_json(
                data={
                    "success": result,
                    "message": err_msg,
                    "extrinsic_identifier": ext_id,
                }
            )

        return result

    def mechanism_count_get(
        self,
        network: Optional[list[str]] = Options.network,
        netuid: int = Options.netuid,
        quiet: bool = Options.quiet,
        verbose: bool = Options.verbose,
        json_output: bool = Options.json_output,
    ):
        """
        Display how many mechanisms are registered under a subnet.

        Includes the base mechanism (index 0). Helpful for verifying the active
        mechanism counts in a subnet.

        [green]$[/green] btcli subnet mech count --netuid 12
        """

        self.verbosity_handler(quiet, verbose, json_output, prompt=False)
        subtensor = self.initialize_chain(network)
        return self._run_command(
            subnet_mechanisms.count(
                subtensor=subtensor,
                netuid=netuid,
                json_output=json_output,
            )
        )

    def mechanism_emission_set(
        self,
        network: Optional[list[str]] = Options.network,
        wallet_name: str = Options.wallet_name,
        wallet_path: str = Options.wallet_path,
        wallet_hotkey: str = Options.wallet_hotkey,
        netuid: int = Options.netuid,
        split: Optional[str] = typer.Option(
            None,
            "--split",
            help="Comma-separated relative weights for each mechanism (normalised automatically).",
        ),
        proxy: Optional[str] = Options.proxy,
        announce_only: bool = Options.announce_only,
        wait_for_inclusion: bool = Options.wait_for_inclusion,
        wait_for_finalization: bool = Options.wait_for_finalization,
        prompt: bool = Options.prompt,
        quiet: bool = Options.quiet,
        verbose: bool = Options.verbose,
        json_output: bool = Options.json_output,
    ):
        """
        Update the emission split across mechanisms for a subnet.

        Accepts comma-separated weights (U16 values or percentages). When `--split`
        is omitted and prompts remain enabled, you will be guided interactively and
        the CLI automatically normalises the weights.

        [bold]Common Examples:[/bold]

        1. Configure the split interactively:
        [green]$[/green] btcli subnet mech emissions-split --netuid 12

        2. Apply a 70/30 distribution in one command:
        [green]$[/green] btcli subnet mech emissions-split --netuid 12 --split 70,30 --wallet.name my_wallet --wallet.hotkey admin
        """
        proxy = self.is_valid_proxy_name_or_ss58(proxy, announce_only)
        self.verbosity_handler(quiet, verbose, json_output, prompt)
        subtensor = self.initialize_chain(network)
        wallet = self.wallet_ask(
            wallet_name,
            wallet_path,
            wallet_hotkey,
            ask_for=[WO.NAME, WO.PATH],
        )

        return self._run_command(
            subnet_mechanisms.set_emission_split(
                subtensor=subtensor,
                wallet=wallet,
                netuid=netuid,
                proxy=proxy,
                new_emission_split=split,
                wait_for_inclusion=wait_for_inclusion,
                wait_for_finalization=wait_for_finalization,
                prompt=prompt,
                json_output=json_output,
            )
        )

    def mechanism_emission_get(
        self,
        network: Optional[list[str]] = Options.network,
        netuid: int = Options.netuid,
        quiet: bool = Options.quiet,
        verbose: bool = Options.verbose,
        json_output: bool = Options.json_output,
    ):
        """
        Display the current emission split across mechanisms for a subnet.

        Shows raw U16 weights alongside percentage shares for each mechanism. Useful
        for verifying the emission split in a subnet.

        [green]$[/green] btcli subnet mech emissions --netuid 12
        """

        self.verbosity_handler(quiet, verbose, json_output, prompt=False)
        subtensor = self.initialize_chain(network)
        return self._run_command(
            subnet_mechanisms.get_emission_split(
                subtensor=subtensor,
                netuid=netuid,
                json_output=json_output,
            )
        )

    # Sudo

    def sudo_set(
        self,
        network: Optional[list[str]] = Options.network,
        wallet_name: str = Options.wallet_name,
        wallet_path: str = Options.wallet_path,
        wallet_hotkey: str = Options.wallet_hotkey,
        netuid: int = Options.netuid,
        param_name: str = typer.Option(
            "", "--param", "--parameter", help="The subnet hyperparameter to set"
        ),
        param_value: Optional[str] = typer.Option(
            "", "--value", help="Value to set the hyperparameter to."
        ),
        proxy: Optional[str] = Options.proxy,
        announce_only: bool = Options.announce_only,
        prompt: bool = Options.prompt,
        quiet: bool = Options.quiet,
        verbose: bool = Options.verbose,
        json_output: bool = Options.json_output,
    ):
        """
        Used to set hyperparameters for a specific subnet.

        This command allows subnet owners to modify hyperparameters such as its tempo, emission rates, and other hyperparameters.

        EXAMPLE

        [green]$[/green] btcli sudo set --netuid 1 --param tempo --value 400
        """
        self.verbosity_handler(quiet, verbose, json_output, prompt)
        proxy = self.is_valid_proxy_name_or_ss58(proxy, announce_only)

        if not param_name or not param_value:
            hyperparams = self._run_command(
                sudo.get_hyperparameters(self.initialize_chain(network), netuid),
                exit_early=False,
            )
            if not hyperparams:
                # TODO this will cause a hanging connection, subtensor needs to be gracefully exited
                raise typer.Exit()

        if not param_name:
            if not prompt:
                err_console.print(
                    "Param name not supplied with `--no-prompt` flag. Cannot continue"
                )
                return False
            hyperparam_list = sorted(
                [field.name for field in fields(SubnetHyperparameters)]
            )
            console.print("Available hyperparameters:\n")
            for idx, param in enumerate(hyperparam_list, start=1):
                console.print(f"  {idx}. {param}")
            console.print()
            choice = IntPrompt.ask(
                "Enter the [bold]number[/bold] of the hyperparameter",
                choices=[str(i) for i in range(1, len(hyperparam_list) + 1)],
                show_choices=False,
            )
            param_name = hyperparam_list[choice - 1]

        if param_name in ["alpha_high", "alpha_low"]:
            if not prompt:
                err_console.print(
                    f"[{COLORS.SU.HYPERPARAM}]alpha_high[/{COLORS.SU.HYPERPARAM}] and "
                    f"[{COLORS.SU.HYPERPARAM}]alpha_low[/{COLORS.SU.HYPERPARAM}] "
                    f"values cannot be set with `--no-prompt`"
                )
                return False
            param_name = "alpha_values"
            low_val = FloatPrompt.ask(f"Enter the new value for {arg__('alpha_low')}")
            high_val = FloatPrompt.ask(f"Enter the new value for {arg__('alpha_high')}")
            param_value = f"{low_val},{high_val}"
        if param_name == "yuma_version":
            if not prompt:
                err_console.print(
                    f"[{COLORS.SU.HYPERPARAM}]yuma_version[/{COLORS.SU.HYPERPARAM}]"
                    f" is set using a different hyperparameter, and thus cannot be set with `--no-prompt`"
                )
                return False
            if Confirm.ask(
                f"[{COLORS.SU.HYPERPARAM}]yuma_version[/{COLORS.SU.HYPERPARAM}] can only be used to toggle Yuma 3. "
                f"Would you like to toggle Yuma 3?"
            ):
                param_name = "yuma3_enabled"
                question = Prompt.ask(
                    "Would to like to enable or disable Yuma 3?",
                    choices=["enable", "disable"],
                )
                param_value = "true" if question == "enable" else "false"
            else:
                return False
        if param_name == "subnet_is_active":
            err_console.print(
                f"[{COLORS.SU.HYPERPARAM}]subnet_is_active[/{COLORS.SU.HYPERPARAM}] "
                f"is set by using {arg__('btcli subnets start')} command."
            )
            return False

        if not param_value:
            if not prompt:
                err_console.print(
                    "Param value not supplied with `--no-prompt` flag. Cannot continue."
                )
                return False
            if HYPERPARAMS.get(param_name):
                param_value = Prompt.ask(
                    f"Enter the new value for [{COLORS.G.SUBHEAD}]{param_name}[/{COLORS.G.SUBHEAD}] "
                    f"in the VALUE column format"
                )
            else:
                param_value = None

        wallet = self.wallet_ask(
            wallet_name, wallet_path, wallet_hotkey, ask_for=[WO.NAME, WO.PATH]
        )
        logger.debug(
            "args:\n"
            f"network: {network}\n"
            f"netuid: {netuid}\n"
            f"proxy: {proxy}\n"
            f"param_name: {param_name}\n"
            f"param_value: {param_value}"
        )
        result, err_msg, ext_id = self._run_command(
            sudo.sudo_set_hyperparameter(
                wallet=wallet,
                subtensor=self.initialize_chain(network),
                netuid=netuid,
                proxy=proxy,
                param_name=param_name,
                param_value=param_value,
                prompt=prompt,
                json_output=json_output,
            )
        )
        if json_output:
            json_console.print(
                json.dumps(
                    {
                        "success": result,
                        "err_msg": err_msg,
                        "extrinsic_identifier": ext_id,
                    }
                )
            )
        return result

    def sudo_get(
        self,
        network: Optional[list[str]] = Options.network,
        netuid: int = Options.netuid,
        quiet: bool = Options.quiet,
        verbose: bool = Options.verbose,
        json_output: bool = Options.json_output,
    ):
        """
        Shows a list of the hyperparameters for the specified subnet.

        EXAMPLE

        [green]$[/green] btcli sudo get --netuid 1
        """
        self.verbosity_handler(quiet, verbose, json_output, False)
        return self._run_command(
            sudo.get_hyperparameters(
                self.initialize_chain(network), netuid, json_output
            )
        )

    def sudo_senate(
        self,
        network: Optional[list[str]] = Options.network,
        quiet: bool = Options.quiet,
        verbose: bool = Options.verbose,
        json_output: bool = Options.json_output,
    ):
        """
        Shows the Senate members of the Bittensor's governance protocol.

        This command lists the delegates involved in the decision-making process of the Bittensor network, showing their names and wallet addresses. This information is crucial for understanding who holds governance roles within the network.

        EXAMPLE
        [green]$[/green] btcli sudo senate
        """
        self.verbosity_handler(quiet, verbose, json_output, False)
        return self._run_command(
            sudo.get_senate(self.initialize_chain(network), json_output)
        )

    def sudo_proposals(
        self,
        network: Optional[list[str]] = Options.network,
        quiet: bool = Options.quiet,
        verbose: bool = Options.verbose,
        json_output: bool = Options.json_output,
    ):
        """
        View active proposals for the senate in the Bittensor's governance protocol.

        This command displays the details of ongoing proposals, including proposal hashes, votes, thresholds, and proposal data.

        EXAMPLE
        [green]$[/green] btcli sudo proposals
        """
        self.verbosity_handler(quiet, verbose, json_output, prompt=False)
        return self._run_command(
            sudo.proposals(self.initialize_chain(network), verbose, json_output)
        )

    def sudo_senate_vote(
        self,
        network: Optional[list[str]] = Options.network,
        wallet_name: Optional[str] = Options.wallet_name,
        wallet_path: Optional[str] = Options.wallet_path,
        wallet_hotkey: Optional[str] = Options.wallet_hotkey,
        proposal: str = typer.Option(
            None,
            "--proposal",
            "--proposal-hash",
            prompt="Enter the proposal hash",
            help="The hash of the proposal to vote on.",
        ),
        proxy: Optional[str] = Options.proxy,
        announce_only: bool = Options.announce_only,
        prompt: bool = Options.prompt,
        quiet: bool = Options.quiet,
        verbose: bool = Options.verbose,
        vote: bool = typer.Option(
            None,
            "--vote-aye/--vote-nay",
            prompt="Enter y to vote Aye, or enter n to vote Nay",
            help="The vote cast on the proposal",
        ),
    ):
        """
        Cast a vote on an active proposal in Bittensor's governance protocol.

        This command is used by Senate members to vote on various proposals that shape the network's future. Use `btcli sudo proposals` to see the active proposals and their hashes.

        USAGE
        The user must specify the hash of the proposal they want to vote on. The command then allows the Senate member to cast a 'Yes' or 'No' vote, contributing to the decision-making process on the proposal. This command is crucial for Senate members to exercise their voting rights on key proposals. It plays a vital role in the governance and evolution of the Bittensor network.

        EXAMPLE
        [green]$[/green] btcli sudo senate_vote --proposal <proposal_hash>
        """
        # TODO discuss whether this should receive json_output. I don't think it should.
        proxy = self.is_valid_proxy_name_or_ss58(proxy, announce_only)
        self.verbosity_handler(quiet, verbose, json_output=False, prompt=False)
        wallet = self.wallet_ask(
            wallet_name,
            wallet_path,
            wallet_hotkey,
            ask_for=[WO.NAME, WO.PATH, WO.HOTKEY],
            validate=WV.WALLET_AND_HOTKEY,
        )
        logger.debug(
            f"args:\nnetwork: {network}\nproposal: {proposal}\nvote: {vote}\nproxy: {proxy}"
        )
        return self._run_command(
            sudo.senate_vote(
                wallet=wallet,
                subtensor=self.initialize_chain(network),
                proxy=proxy,
                proposal_hash=proposal,
                vote=vote,
                prompt=prompt,
            )
        )

    def sudo_set_take(
        self,
        network: Optional[list[str]] = Options.network,
        wallet_name: Optional[str] = Options.wallet_name,
        wallet_path: Optional[str] = Options.wallet_path,
        wallet_hotkey: Optional[str] = Options.wallet_hotkey,
        proxy: Optional[str] = Options.proxy,
        announce_only: bool = Options.announce_only,
        take: float = typer.Option(None, help="The new take value."),
        quiet: bool = Options.quiet,
        verbose: bool = Options.verbose,
        json_output: bool = Options.json_output,
    ):
        """
        Allows users to change their delegate take percentage.

        This command can be used to update the delegate takes. To run the command, the user must have a configured wallet with both hotkey and coldkey.
        The command makes sure the new take value is within 0-18% range.

        EXAMPLE
        [green]$[/green] btcli sudo set-take --wallet-name my_wallet --wallet-hotkey my_hotkey
        """
        max_value = 0.18
        min_value = 0.00
        self.verbosity_handler(quiet, verbose, json_output, prompt=False)
        proxy = self.is_valid_proxy_name_or_ss58(proxy, announce_only)

        wallet = self.wallet_ask(
            wallet_name,
            wallet_path,
            wallet_hotkey,
            ask_for=[WO.NAME, WO.PATH, WO.HOTKEY],
            validate=WV.WALLET_AND_HOTKEY,
        )

        self._run_command(
            # TODO does this need to take the proxy account?
            sudo.display_current_take(self.initialize_chain(network), wallet),
            exit_early=False,
        )

        if not take:
            take = FloatPrompt.ask(
                f"Enter [blue]take value[/blue] (0.18 for 18%) [blue]Min: {min_value} Max: {max_value}"
            )
        if not (min_value <= take <= max_value):
            print_error(
                f"Take value must be between {min_value} and {max_value}. Provided value: {take}"
            )
            raise typer.Exit()
        logger.debug(f"args:\nnetwork: {network}\ntake: {take}\nproxy: {proxy}\n")
        result, ext_id = self._run_command(
            sudo.set_take(
                wallet=wallet,
                subtensor=self.initialize_chain(network),
                take=take,
                proxy=proxy,
            )
        )
        if json_output:
            json_console.print(
                json.dumps({"success": result, "extrinsic_identifier": ext_id})
            )
        return result

    def sudo_get_take(
        self,
        network: Optional[list[str]] = Options.network,
        wallet_name: Optional[str] = Options.wallet_name,
        wallet_path: Optional[str] = Options.wallet_path,
        wallet_hotkey: Optional[str] = Options.wallet_hotkey,
        quiet: bool = Options.quiet,
        verbose: bool = Options.verbose,
        json_output: bool = Options.json_output,
    ):
        """
        Allows users to check their delegate take percentage.

        This command can be used to fetch the delegate take of your hotkey.

        EXAMPLE
        [green]$[/green] btcli sudo get-take --wallet-name my_wallet --wallet-hotkey my_hotkey
        """
        self.verbosity_handler(quiet, verbose, json_output, prompt=False)

        wallet = self.wallet_ask(
            wallet_name,
            wallet_path,
            wallet_hotkey,
            ask_for=[WO.NAME, WO.PATH, WO.HOTKEY],
            validate=WV.WALLET_AND_HOTKEY,
        )
        if json_output:
            result = self._run_command(
                sudo.get_current_take(self.initialize_chain(network), wallet)
            )
            json_console.print(json.dumps({"current_take": result}))
        else:
            self._run_command(
                sudo.display_current_take(self.initialize_chain(network), wallet)
            )

    def sudo_trim(
        self,
        network: Optional[list[str]] = Options.network,
        wallet_name: Optional[str] = Options.wallet_name,
        wallet_path: Optional[str] = Options.wallet_path,
        wallet_hotkey: Optional[str] = Options.wallet_hotkey,
        netuid: int = Options.netuid,
        proxy: Optional[str] = Options.proxy,
        announce_only: bool = Options.announce_only,
        max_uids: int = typer.Option(
            None,
            "--max",
            "--max-uids",
            help="The maximum number of allowed uids to which to trim",
            prompt="Max UIDs",
        ),
        quiet: bool = Options.quiet,
        verbose: bool = Options.verbose,
        json_output: bool = Options.json_output,
        prompt: bool = Options.prompt,
        period: int = Options.period,
    ):
        """
        Allows subnet owners to trim UIDs on their subnet to a specified max number of netuids.

        EXAMPLE
        [green]$[/green] btcli sudo trim --netuid 95 --wallet-name my_wallet --wallet-hotkey my_hotkey --max 64
        """
        self.verbosity_handler(quiet, verbose, json_output, prompt)
        proxy = self.is_valid_proxy_name_or_ss58(proxy, announce_only)

        wallet = self.wallet_ask(
            wallet_name,
            wallet_path,
            wallet_hotkey,
            ask_for=[WO.NAME, WO.PATH],
            validate=WV.WALLET,
        )
        self._run_command(
            sudo.trim(
                subtensor=self.initialize_chain(network),
                wallet=wallet,
                netuid=netuid,
                max_n=max_uids,
                period=period,
                proxy=proxy,
                json_output=json_output,
                prompt=prompt,
            )
        )

    # Subnets

    def subnets_list(
        self,
        network: Optional[list[str]] = Options.network,
        quiet: bool = Options.quiet,
        verbose: bool = Options.verbose,
        live_mode: bool = Options.live,
        json_output: bool = Options.json_output,
    ):
        """
         List all subnets and their detailed information.

         [bold]Common Examples:[/bold]

         1. List all subnets:
         [green]$[/green] btcli subnets list

         2. List all subnets in live mode:
         [green]$[/green] btcli subnets list --live

        [bold]Output Columns:[/bold]
         • [white]Netuid[/white] - Subnet identifier number
         • [white]Name[/white] - Subnet name with currency symbol (τ/α/β etc)
         • [white]Price (τ_in/α_in)[/white] - Exchange rate (TAO per alpha token)
         • [white]Market Cap (α * Price)[/white] - Total value in TAO (alpha tokens × price)
         • [white]Emission (τ)[/white] - TAO rewards emitted per block to subnet
         • [white]P (τ_in, α_in)[/white] - Pool reserves (Tao reserves, alpha reserves) in liquidity pool
         • [white]Stake (α_out)[/white] - Total staked alpha tokens across all hotkeys (alpha outstanding)
         • [white]Supply (α)[/white] - Circulating alpha token supply
         • [white]Tempo (k/n)[/white] - Block interval for subnet updates

         EXAMPLE

         [green]$[/green] btcli subnets list
        """
        if json_output and live_mode:
            print_error("Cannot use `--json-output` and `--live` at the same time.")
            return
        self.verbosity_handler(quiet, verbose, json_output, prompt=False)
        subtensor = self.initialize_chain(network)
        return self._run_command(
            subnets.subnets_list(
                subtensor,
                False,  # reuse-last
                False,  # html-output
                not self.config.get("use_cache", True),
                verbose,
                live_mode,
                json_output,
            )
        )

    def subnets_price(
        self,
        network: Optional[list[str]] = Options.network,
        netuids: str = Options.edit_help(
            "netuids",
            "Netuids to show the price for. Separate multiple netuids with a comma, for example: `-n 0,1,2`.",
        ),
        interval_hours: int = typer.Option(
            4,
            "--interval-hours",
            "--interval",
            help="The number of hours to show the historical price for.",
        ),
        all_netuids: bool = typer.Option(
            False,
            "--all-netuids",
            "--all",
            help="Show the price for all subnets.",
        ),
        log_scale: bool = typer.Option(
            False,
            "--log-scale",
            "--log",
            help="Show the price in log scale.",
        ),
        current_only: bool = typer.Option(
            False,
            "--current",
            help="Show only the current data, and no historical data.",
        ),
        html_output: bool = Options.html_output,
        quiet: bool = Options.quiet,
        verbose: bool = Options.verbose,
        json_output: bool = Options.json_output,
    ):
        """
        Shows the historical price of a subnet for the past 24 hours.

        This command displays the historical price of a subnet for the past 24 hours.
        If the `--all` flag is used, the command will display the price for all subnets in html format.
        If the `--html` flag is used, the command will display the price in an HTML chart.
        If the `--log-scale` flag is used, the command will display the price in log scale.
        If no html flag is used, the command will display the price in the cli.

        EXAMPLE

        [green]$[/green] btcli subnets price --netuid 1
        [green]$[/green] btcli subnets price --netuid 1 --html --log
        [green]$[/green] btcli subnets price --all --html
        [green]$[/green] btcli subnets price --netuids 1,2,3,4 --html
        """
        if json_output and html_output:
            print_error(
                f"Cannot specify both {arg__('--json-output')} and {arg__('--html')}"
            )
            return
        if current_only and html_output:
            print_error(
                f"Cannot specify both {arg__('--current')} and {arg__('--html')}"
            )
            return
        self.verbosity_handler(
            quiet=quiet, verbose=verbose, json_output=json_output, prompt=False
        )

        subtensor = self.initialize_chain(network)
        non_archives = ["finney", "latent-lite"]
        if not current_only and subtensor.network in non_archives + [
            Constants.network_map[x] for x in non_archives
        ]:
            err_console.print(
                f"[red]Error[/red] Running this command without {arg__('--current')} requires use of an archive node. "
                f"Try running again with the {arg__('--network archive')} flag."
            )
            return False

        if netuids:
            netuids = parse_to_list(
                netuids,
                int,
                "Netuids must be a comma-separated list of ints, e.g., `--netuids 1,2,3,4`.",
            )
        if all_netuids and netuids:
            print_error("Cannot specify both --netuid and --all-netuids")
            return

        if not netuids and not all_netuids:
            netuids = Prompt.ask(
                "Enter the [blue]netuid(s)[/blue] to view the price of in comma-separated format [dim]"
                "(or Press Enter to view all subnets)[/dim]",
            )
            if not netuids:
                all_netuids = True
            else:
                netuids = parse_to_list(
                    netuids,
                    int,
                    "Netuids must be a comma-separated list of ints, e.g., `--netuids 1,2,3,4`.",
                )

        if all_netuids and not json_output:
            html_output = True

        return self._run_command(
            price.price(
                subtensor,
                netuids,
                all_netuids,
                interval_hours,
                current_only,
                html_output,
                log_scale,
                json_output,
            )
        )

    def subnets_show(
        self,
        network: Optional[list[str]] = Options.network,
        netuid: int = Options.netuid,
        mechanism_id: Optional[int] = Options.mechanism_id,
        sort: bool = typer.Option(
            False,
            "--sort",
            help="Sort the subnets by uid.",
        ),
        quiet: bool = Options.quiet,
        verbose: bool = Options.verbose,
        prompt: bool = Options.prompt,
        json_output: bool = Options.json_output,
    ):
        """
        Inspect the metagraph for a subnet.

        Shows miners, validators, stake, ranks, emissions, and other runtime stats.
        When multiple mechanisms exist, the CLI prompts for one unless `--mechid`
        is supplied. Netuid 0 always uses mechid 0.

        [bold]Common Examples:[/bold]

        1. Inspect the mechanism with prompts for selection:
        [green]$[/green] btcli subnets show --netuid 12

        2. Pick mechanism 1 explicitly:
        [green]$[/green] btcli subnets show --netuid 12 --mechid 1
        """
        self.verbosity_handler(quiet, verbose, json_output, prompt)
        subtensor = self.initialize_chain(network)
        if netuid == 0:
            mechanism_count = 1
            selected_mechanism_id = 0
            if mechanism_id not in (None, 0):
                console.print(
                    "[dim]Mechanism selection ignored for the root subnet (only mechanism 0 exists).[/dim]"
                )
        else:
            mechanism_count = self._run_command(
                subtensor.get_subnet_mechanisms(netuid), exit_early=False
            )
            selected_mechanism_id = self.ask_subnet_mechanism(
                mechanism_id, mechanism_count, netuid
            )

        return self._run_command(
            subnets.show(
                subtensor=subtensor,
                netuid=netuid,
                mechanism_id=selected_mechanism_id,
                mechanism_count=mechanism_count,
                sort=sort,
                max_rows=None,
                delegate_selection=False,
                verbose=verbose,
                prompt=prompt,
                json_output=json_output,
            )
        )

    def subnets_burn_cost(
        self,
        network: Optional[list[str]] = Options.network,
        quiet: bool = Options.quiet,
        verbose: bool = Options.verbose,
        json_output: bool = Options.json_output,
    ):
        """
        Shows the required amount of TAO to be recycled for creating a new subnet, i.e., cost of registering a new subnet.

        The current implementation anneals the cost of creating a subnet over a period of two days. If the displayed cost is unappealing to you, check back in a day or two to see if it has decreased to a more affordable level.

        EXAMPLE

        [green]$[/green] btcli subnets burn_cost
        """
        self.verbosity_handler(quiet, verbose, json_output, prompt=False)
        return self._run_command(
            subnets.burn_cost(self.initialize_chain(network), json_output)
        )

    def subnets_create(
        self,
        wallet_name: str = Options.wallet_name,
        wallet_path: str = Options.wallet_path,
        wallet_hotkey: str = Options.wallet_hotkey,
        network: Optional[list[str]] = Options.network,
        proxy: Optional[str] = Options.proxy,
        announce_only: bool = Options.announce_only,
        subnet_name: Optional[str] = typer.Option(
            None, "--subnet-name", help="Name of the subnet"
        ),
        github_repo: Optional[str] = typer.Option(
            None, "--github-repo", "--repo", help="GitHub repository URL"
        ),
        subnet_contact: Optional[str] = typer.Option(
            None,
            "--subnet-contact",
            "--contact",
            "--email",
            help="Contact email for subnet",
        ),
        subnet_url: Optional[str] = typer.Option(
            None, "--subnet-url", "--url", help="Subnet URL"
        ),
        discord: Optional[str] = typer.Option(
            None, "--discord-handle", "--discord", help="Discord handle"
        ),
        description: Optional[str] = typer.Option(
            None, "--description", help="Description"
        ),
        logo_url: Optional[str] = typer.Option(None, "--logo-url", help="Logo URL"),
        additional_info: Optional[str] = typer.Option(
            None, "--additional-info", help="Additional information"
        ),
        json_output: bool = Options.json_output,
        prompt: bool = Options.prompt,
        quiet: bool = Options.quiet,
        verbose: bool = Options.verbose,
    ):
        """
        Registers a new subnet on the network.

        This command allows you to create a new subnet and set the subnet's identity.
        You also have the option to set your own identity after the registration is complete.

        [bold]Common Examples:[/bold]

        1. Interactive subnet creation:
        [green]$[/green] btcli subnets create

        2. Create with GitHub repo and contact email:
        [green]$[/green] btcli subnets create --subnet-name MySubnet --github-repo https://github.com/myorg/mysubnet --subnet-contact team@mysubnet.net
        """
        self.verbosity_handler(quiet, verbose, json_output, prompt)
        proxy = self.is_valid_proxy_name_or_ss58(proxy, announce_only)
        wallet = self.wallet_ask(
            wallet_name,
            wallet_path,
            wallet_hotkey,
            ask_for=[
                WO.NAME,
                WO.HOTKEY,
                WO.PATH,
            ],
            validate=WV.WALLET,
        )
        identity = prompt_for_subnet_identity(
            current_identity={},
            subnet_name=subnet_name,
            github_repo=github_repo,
            subnet_contact=subnet_contact,
            subnet_url=subnet_url,
            discord=discord,
            description=description,
            logo_url=logo_url,
            additional=additional_info,
        )
        logger.debug(
            f"args:\nnetwork: {network}\nidentity: {identity}\nproxy: {proxy}\n"
        )
        self._run_command(
            subnets.create(
                wallet=wallet,
                subtensor=self.initialize_chain(network),
                subnet_identity=identity,
                proxy=proxy,
                json_output=json_output,
                prompt=prompt,
            )
        )

    def subnets_check_start(
        self,
        network: Optional[list[str]] = Options.network,
        netuid: int = Options.netuid,
        quiet: bool = Options.quiet,
        verbose: bool = Options.verbose,
    ):
        """
        Checks if a subnet's emission schedule can be started.

        This command verifies if a subnet's emission schedule can be started based on the subnet's registration block.

        Example:
        [green]$[/green] btcli subnets check-start --netuid 1
        """
        self.verbosity_handler(quiet, verbose, json_output=False, prompt=False)
        return self._run_command(
            subnets.get_start_schedule(self.initialize_chain(network), netuid)
        )

    def subnets_start(
        self,
        wallet_name: str = Options.wallet_name,
        wallet_path: str = Options.wallet_path,
        wallet_hotkey: str = Options.wallet_hotkey,
        network: Optional[list[str]] = Options.network,
        proxy: Optional[str] = Options.proxy,
        announce_only: bool = Options.announce_only,
        netuid: int = Options.netuid,
        prompt: bool = Options.prompt,
        quiet: bool = Options.quiet,
        verbose: bool = Options.verbose,
    ):
        """
        Starts a subnet's emission schedule.

        The owner of the subnet must call this command to start the emission schedule.

        Example:
        [green]$[/green] btcli subnets start --netuid 1
        [green]$[/green] btcli subnets start --netuid 1 --wallet-name alice
        """
        self.verbosity_handler(quiet, verbose, json_output=False, prompt=prompt)
        proxy = self.is_valid_proxy_name_or_ss58(proxy, announce_only)
        if not wallet_name:
            wallet_name = Prompt.ask(
                "Enter the [blue]wallet name[/blue] [dim](which you used to create the subnet)[/dim]",
                default=self.config.get("wallet_name") or defaults.wallet.name,
            )
        wallet = self.wallet_ask(
            wallet_name,
            wallet_path,
            wallet_hotkey,
            ask_for=[
                WO.NAME,
            ],
            validate=WV.WALLET,
        )
        logger.debug(f"args:\nnetwork: {network}\nnetuid: {netuid}\nproxy: {proxy}\n")
        return self._run_command(
            subnets.start_subnet(
                wallet=wallet,
                subtensor=self.initialize_chain(network),
                netuid=netuid,
                proxy=proxy,
                prompt=prompt,
            )
        )

    def subnets_get_identity(
        self,
        network: Optional[list[str]] = Options.network,
        netuid: int = Options.netuid,
        quiet: bool = Options.quiet,
        verbose: bool = Options.verbose,
        json_output: bool = Options.json_output,
    ):
        """
        Get the identity information for a subnet.

        This command displays the identity information of a subnet including name, GitHub repo, contact details, etc.

        [green]$[/green] btcli subnets get-identity --netuid 1
        """
        self.verbosity_handler(quiet, verbose, json_output, prompt=False)
        return self._run_command(
            subnets.get_identity(
                self.initialize_chain(network), netuid, json_output=json_output
            )
        )

    def subnets_set_identity(
        self,
        wallet_name: str = Options.wallet_name,
        wallet_path: str = Options.wallet_path,
        wallet_hotkey: str = Options.wallet_hotkey,
        network: Optional[list[str]] = Options.network,
        netuid: int = Options.netuid,
        proxy: Optional[str] = Options.proxy,
        announce_only: bool = Options.announce_only,
        subnet_name: Optional[str] = typer.Option(
            None, "--subnet-name", "--sn-name", help="Name of the subnet"
        ),
        github_repo: Optional[str] = typer.Option(
            None, "--github-repo", "--repo", help="GitHub repository URL"
        ),
        subnet_contact: Optional[str] = typer.Option(
            None,
            "--subnet-contact",
            "--contact",
            "--email",
            help="Contact email for subnet",
        ),
        subnet_url: Optional[str] = typer.Option(
            None, "--subnet-url", "--url", help="Subnet URL"
        ),
        discord: Optional[str] = typer.Option(
            None, "--discord-handle", "--discord", help="Discord handle"
        ),
        description: Optional[str] = typer.Option(
            None, "--description", help="Description"
        ),
        logo_url: Optional[str] = typer.Option(None, "--logo-url", help="Logo URL"),
        additional_info: Optional[str] = typer.Option(
            None, "--additional-info", help="Additional information"
        ),
        json_output: bool = Options.json_output,
        prompt: bool = Options.prompt,
        quiet: bool = Options.quiet,
        verbose: bool = Options.verbose,
    ):
        """
        Set or update the identity information for a subnet.

        This command allows subnet owners to set or update identity information like name, GitHub repo, contact details, etc.

        [bold]Common Examples:[/bold]

        1. Interactive subnet identity setting:
        [green]$[/green] btcli subnets set-identity --netuid 1

        2. Set subnet identity with specific values:
        [green]$[/green] btcli subnets set-identity --netuid 1 --subnet-name MySubnet --github-repo https://github.com/myorg/mysubnet --subnet-contact team@mysubnet.net
        """
        self.verbosity_handler(quiet, verbose, json_output, prompt)
        proxy = self.is_valid_proxy_name_or_ss58(proxy, announce_only)
        wallet = self.wallet_ask(
            wallet_name,
            wallet_path,
            wallet_hotkey,
            ask_for=[WO.NAME],
            validate=WV.WALLET,
        )

        current_identity = self._run_command(
            subnets.get_identity(
                self.initialize_chain(network),
                netuid,
                f"Current Subnet {netuid}'s Identity",
            ),
            exit_early=False,
        )
        if current_identity is None:
            if json_output:
                json_console.print('{"success": false}')
            return

        identity = prompt_for_subnet_identity(
            current_identity=current_identity,
            subnet_name=subnet_name,
            github_repo=github_repo,
            subnet_contact=subnet_contact,
            subnet_url=subnet_url,
            discord=discord,
            description=description,
            logo_url=logo_url,
            additional=additional_info,
        )
        logger.debug(
            f"args:\nnetwork: {network}\nnetuid: {netuid}\nidentity: {identity}\nproxy: {proxy}\n"
        )
        success, ext_id = self._run_command(
            subnets.set_identity(
                wallet=wallet,
                subtensor=self.initialize_chain(network),
                netuid=netuid,
                subnet_identity=identity,
                prompt=prompt,
                proxy=proxy,
            )
        )
        if json_output:
            json_console.print(
                json.dumps({"success": success, "extrinsic_identifier": ext_id})
            )

    def subnets_pow_register(
        self,
        wallet_name: Optional[str] = Options.wallet_name,
        wallet_path: Optional[str] = Options.wallet_path,
        wallet_hotkey: Optional[str] = Options.wallet_hotkey,
        network: Optional[list[str]] = Options.network,
        netuid: int = Options.netuid,
        # TODO add the following to config
        processors: Optional[int] = typer.Option(
            defaults.pow_register.num_processes,
            "--processors",
            help="Number of processors to use for POW registration.",
        ),
        update_interval: Optional[int] = typer.Option(
            defaults.pow_register.update_interval,
            "--update-interval",
            "-u",
            help="The number of nonces to process before checking for the next block during registration",
        ),
        output_in_place: Optional[bool] = typer.Option(
            defaults.pow_register.output_in_place,
            help="Whether to output the registration statistics in-place.",
        ),
        verbose: Optional[bool] = typer.Option(  # TODO verbosity here
            defaults.pow_register.verbose,
            "--verbose",
            "-v",
            help="Whether to output the registration statistics verbosely.",
        ),
        use_cuda: Optional[bool] = typer.Option(
            defaults.pow_register.cuda.use_cuda,
            "--use-cuda/--no-use-cuda",
            "--cuda/--no-cuda",
            help="Set the flag to use CUDA for POW registration.",
        ),
        dev_id: Optional[int] = typer.Option(
            defaults.pow_register.cuda.dev_id,
            "--dev-id",
            "-d",
            help="Set the CUDA device id(s), in the order of the device speed (0 is the fastest).",
        ),
        threads_per_block: Optional[int] = typer.Option(
            defaults.pow_register.cuda.tpb,
            "--threads-per-block",
            "-tbp",
            help="Set the number of threads per block for CUDA.",
        ),
        prompt: bool = Options.prompt,
    ):
        """
        Register a neuron (a subnet validator or a subnet miner) using Proof of Work (POW).

        This method is an alternative registration process that uses computational work for securing a neuron's place on the subnet.

        The command starts by verifying the existence of the specified subnet. If the subnet does not exist, it terminates with an error message. On successful verification, the POW registration process is initiated, which requires solving computational puzzles.

        The command also supports additional wallet and subtensor arguments, enabling further customization of the registration process.

        EXAMPLE

        [green]$[/green] btcli pow_register --netuid 1 --num_processes 4 --cuda

        [blue bold]Note[/blue bold]: This command is suitable for users with adequate computational resources to participate in POW registration.
        It requires a sound understanding of the network's operations and POW mechanics. Users should ensure their systems meet the necessary hardware and software requirements, particularly when opting for CUDA-based GPU acceleration.

        This command may be disabled by the subnet owner. For example, on netuid 1 this is permanently disabled.
        """
        return self._run_command(
            subnets.pow_register(
                self.wallet_ask(
                    wallet_name,
                    wallet_path,
                    wallet_hotkey,
                    ask_for=[WO.NAME, WO.PATH, WO.HOTKEY],
                    validate=WV.WALLET_AND_HOTKEY,
                ),
                self.initialize_chain(network),
                netuid,
                processors,
                update_interval,
                output_in_place,
                verbose,
                use_cuda,
                dev_id,
                threads_per_block,
                prompt=prompt,
            )
        )

    def subnets_register(
        self,
        wallet_name: str = Options.wallet_name,
        wallet_path: str = Options.wallet_path,
        wallet_hotkey: str = Options.wallet_hotkey,
        network: Optional[list[str]] = Options.network,
        netuid: int = Options.netuid,
        period: Optional[
            int
        ] = typer.Option(  # Should not be Options.period bc this needs to be an Optional[int]
            None,
            "--period",
            "--era",
            help="Length (in blocks) for which the transaction should be valid. Note that it is possible that if you "
            "use an era for this transaction that you may pay a different fee to register than the one stated.",
        ),
        proxy: Optional[str] = Options.proxy,
        announce_only: bool = Options.announce_only,
        json_output: bool = Options.json_output,
        prompt: bool = Options.prompt,
        quiet: bool = Options.quiet,
        verbose: bool = Options.verbose,
    ):
        """
        Register a neuron (a subnet validator or a subnet miner) in the specified subnet by recycling some TAO.

        Before registering, the command checks if the specified subnet exists and whether the user's balance is sufficient to cover the registration cost.

        The registration cost is determined by the current recycle amount for the specified subnet. If the balance is insufficient or the subnet does not exist, the command will exit with an error message.

        EXAMPLE

        [green]$[/green] btcli subnets register --netuid 1
        """
        self.verbosity_handler(quiet, verbose, json_output, prompt)
        proxy = self.is_valid_proxy_name_or_ss58(proxy, announce_only)
        wallet = self.wallet_ask(
            wallet_name,
            wallet_path,
            wallet_hotkey,
            ask_for=[WO.NAME, WO.HOTKEY],
            validate=WV.WALLET_AND_HOTKEY,
        )
        logger.debug(
            f"args:\nnetwork: {network}\nnetuid: {netuid}\nperiod: {period}\nproxy: {proxy}\n"
        )
        return self._run_command(
            subnets.register(
                wallet=wallet,
                subtensor=self.initialize_chain(network),
                netuid=netuid,
                era=period,
                json_output=json_output,
                prompt=prompt,
                proxy=proxy,
            )
        )

    def subnets_metagraph(
        self,
        netuid: Optional[int] = typer.Option(
            None,
            help="The netuid of the subnet (e.g. 1). This option "
            "is ignored when used with `--reuse-last`.",
        ),
        network: Optional[list[str]] = Options.network,
        reuse_last: bool = Options.reuse_last,
        html_output: bool = Options.html_output,
        quiet: bool = Options.quiet,
        verbose: bool = Options.verbose,
    ):
        """
        Shows the metagraph of a subnet.

        The displayed metagraph, representing a snapshot of the subnet's state at the time of calling, contains detailed information about all the neurons (subnet validator and subnet miner nodes) participating in the subnet, including the neuron's stake, trust score, and more.

        The table displayed includes the following columns for each neuron:

        - [bold]UID[/bold]: Unique identifier of the neuron.

        - [bold]STAKE(τ)[/bold]: Total stake of the neuron in TAO (τ).

        - [bold]RANK[/bold]: Rank score of the neuron.

        - [bold]TRUST[/bold]: Trust score assigned to the neuron by other neurons.

        - [bold]CONSENSUS[/bold]: Consensus score of the neuron.

        - [bold]INCENTIVE[/bold]: Incentive score representing the neuron's incentive alignment.

        - [bold]DIVIDENDS[/bold]: Dividends earned by the neuron.

        - [bold]EMISSION(p)[/bold]: Emission in rho (p) received by the neuron.

        - [bold]VTRUST[/bold]: Validator trust score indicating the network's trust in the neuron as a validator.

        - [bold]VAL[/bold]: Validator status of the neuron.

        - [bold]UPDATED[/bold]: Number of blocks since the neuron's last update.

        - [bold]ACTIVE[/bold]: Activity status of the neuron.

        - [bold]AXON[/bold]: Network endpoint information of the neuron.

        - [bold]HOTKEY[/bold]: Partial hotkey (public key) of the neuron.

        - [bold]COLDKEY[/bold]: Partial coldkey (public key) of the neuron.

        The command also prints network-wide statistics such as total stake, issuance, and difficulty.

        The user must specify the netuid to query the metagraph. If not specified, the default netuid from the config is used.

        EXAMPLE

        Show the metagraph of the root network (netuid 0) on finney (mainnet):

            [green]$[/green] btcli subnet metagraph --netuid 0

        Show the metagraph of subnet 1 on the testnet:

            [green]$[/green] btcli subnet metagraph --netuid 1 --network test

        [blue bold]Note[/blue bold]: This command is not intended to be used as a standalone function within user code.
        """
        self.verbosity_handler(quiet, verbose, json_output=False, prompt=False)
        if (reuse_last or html_output) and self.config.get("use_cache") is False:
            err_console.print(
                "Unable to use `--reuse-last` or `--html` when config `no-cache` is set to `True`. "
                "Set the`no-cache` field to `False` by using `btcli config set` or editing the config.yml file."
            )
            raise typer.Exit()

        # For Rao games
        effective_network = get_effective_network(self.config, network)
        if is_rao_network(effective_network):
            print_error("This command is disabled on the 'rao' network.")
            raise typer.Exit()

        if reuse_last:
            if netuid is not None:
                console.print("Cannot specify netuid when using `--reuse-last`")
                raise typer.Exit()
            subtensor = None
        else:
            if netuid is None:
                netuid = rich.prompt.IntPrompt.ask("Enter the netuid (e.g. 1)")
            subtensor = self.initialize_chain(network)

        return self._run_command(
            subnets.metagraph_cmd(
                subtensor,
                netuid,
                reuse_last,
                html_output,
                not self.config.get("use_cache", True),
                self.config.get("metagraph_cols", {}),
            )
        )

    def subnets_set_symbol(
        self,
        wallet_name: str = Options.wallet_name,
        wallet_path: str = Options.wallet_path,
        wallet_hotkey: str = Options.wallet_hotkey,
        network: Optional[list[str]] = Options.network,
        netuid: int = Options.netuid,
        proxy: Optional[str] = Options.proxy,
        announce_only: bool = Options.announce_only,
        period: int = Options.period,
        json_output: bool = Options.json_output,
        prompt: bool = Options.prompt,
        quiet: bool = Options.quiet,
        verbose: bool = Options.verbose,
        symbol: str = typer.Argument(help="The symbol to set for your subnet."),
    ):
        """
        Allows the user to update their subnet symbol to a different available symbol. The full list of available symbols can be found here:
        [#8CB9E9]https://github.com/opentensor/subtensor/blob/main/pallets/subtensor/src/subnets/symbols.rs#L8[/#8CB9E9]


        EXAMPLE

        [green]$[/green] btcli subnets set-symbol [dark_orange]--netuid 1 シ[/dark_orange]


        JSON OUTPUT:
        If --json-output is used, the output will be in the following schema:
        [#AFEFFF]{success: [dark_orange]bool[/dark_orange], message: [dark_orange]str[/dark_orange]}[/#AFEFFF]
        """
        self.verbosity_handler(quiet, verbose, json_output, prompt)
        proxy = self.is_valid_proxy_name_or_ss58(proxy, announce_only)
        if len(symbol) > 1:
            err_console.print("Your symbol must be a single character.")
            return False
        wallet = self.wallet_ask(
            wallet_name,
            wallet_path,
            wallet_hotkey,
            ask_for=[WO.NAME, WO.HOTKEY],
            validate=WV.WALLET_AND_HOTKEY,
        )
        logger.debug(
            "args:\n"
            f"network: {network}\n"
            f"netuid: {netuid}\n"
            f"proxy: {proxy}\n"
            f"symbol: {symbol}\n"
        )
        return self._run_command(
            subnets.set_symbol(
                wallet=wallet,
                subtensor=self.initialize_chain(network),
                netuid=netuid,
                symbol=symbol,
                proxy=proxy,
                period=period,
                prompt=prompt,
                json_output=json_output,
            )
        )

    # Weights

    def weights_reveal(
        self,
        network: Optional[list[str]] = Options.network,
        wallet_name: str = Options.wallet_name,
        wallet_path: str = Options.wallet_path,
        wallet_hotkey: str = Options.wallet_hotkey,
        netuid: int = Options.netuid,
        proxy: Optional[str] = Options.proxy,
        announce_only: bool = Options.announce_only,
        uids: str = typer.Option(
            None,
            "--uids",
            "-u",
            help="Corresponding UIDs for the specified netuid, e.g. -u 1,2,3 ...",
        ),
        weights: str = Options.weights,
        salt: str = typer.Option(
            None,
            "--salt",
            "-s",
            help="Corresponding salt for the hash function, e.g. -s 163,241,217 ...",
        ),
        json_output: bool = Options.json_output,
        quiet: bool = Options.quiet,
        verbose: bool = Options.verbose,
        prompt: bool = Options.prompt,
    ):
        """
        Reveal weights for a specific subnet.

        You must specify the netuid, the UIDs you are interested in, and weights you wish to reveal.

        EXAMPLE

        [green]$[/green] btcli wt reveal --netuid 1 --uids 1,2,3,4 --weights 0.1,0.2,0.3,0.4 --salt 163,241,217,11,161,142,147,189
        """
        self.verbosity_handler(quiet, verbose, json_output, prompt)
        proxy = self.is_valid_proxy_name_or_ss58(proxy, announce_only)
        if uids:
            uids = parse_to_list(
                uids,
                int,
                "Uids must be a comma-separated list of ints, e.g., `--uids 1,2,3,4`.",
            )
        else:
            uids = list_prompt(
                [], int, "Corresponding UIDs for the specified netuid (eg: 1,2,3)"
            )

        if weights:
            weights = parse_to_list(
                weights,
                float,
                "Weights must be a comma-separated list of floats, e.g., `--weights 0.3,0.4,0.3`.",
            )
        else:
            weights = list_prompt(
                [],
                float,
                "Corresponding weights for the specified UIDs (eg: 0.2,0.3,0.4)",
            )

        if len(uids) != len(weights):
            err_console.print(
                "The number of UIDs you specify must match up with the specified number of weights"
            )
            return

        if salt:
            salt = parse_to_list(
                salt,
                int,
                "Salt must be a comma-separated list of ints, e.g., `--weights 123,163,194`.",
            )
        else:
            salt = list_prompt([], int, "Corresponding salt for the hash function")

        wallet = self.wallet_ask(
            wallet_name,
            wallet_path,
            wallet_hotkey,
            ask_for=[WO.NAME, WO.PATH, WO.HOTKEY],
            validate=WV.WALLET_AND_HOTKEY,
        )
        return self._run_command(
            weights_cmds.reveal_weights(
                subtensor=self.initialize_chain(network),
                wallet=wallet,
                netuid=netuid,
                proxy=proxy,
                uids=uids,
                weights=weights,
                salt=salt,
                version=__version_as_int__,
                prompt=prompt,
                json_output=json_output,
            )
        )

    def weights_commit(
        self,
        network: Optional[list[str]] = Options.network,
        wallet_name: str = Options.wallet_name,
        wallet_path: str = Options.wallet_path,
        wallet_hotkey: str = Options.wallet_hotkey,
        netuid: int = Options.netuid,
        proxy: Optional[str] = Options.proxy,
        announce_only: bool = Options.announce_only,
        uids: str = typer.Option(
            None,
            "--uids",
            "-u",
            help="UIDs of interest for the specified netuid, e.g. -u 1,2,3 ...",
        ),
        weights: str = Options.weights,
        salt: str = typer.Option(
            None,
            "--salt",
            "-s",
            help="Corresponding salt for the hash function, e.g. -s 163 -s 241 -s 217 ...",
        ),
        json_output: bool = Options.json_output,
        quiet: bool = Options.quiet,
        verbose: bool = Options.verbose,
        prompt: bool = Options.prompt,
    ):
        """

        Commit weights for specific subnet.

        Use this command to commit weights for a specific subnet. You must specify the netuid, the UIDs you are interested in, and the weights you wish to commit.

        EXAMPLE

        [green]$[/green] btcli wt commit --netuid 1 --uids 1,2,3,4 --w 0.1,0.2,0.3

        [italic]Note[/italic]: This command is used to commit weights for a specific subnet and requires the user to have the necessary
        permissions.
        """
        self.verbosity_handler(quiet, verbose, json_output, prompt)
        proxy = self.is_valid_proxy_name_or_ss58(proxy, announce_only)
        if uids:
            uids = parse_to_list(
                uids,
                int,
                "Uids must be a comma-separated list of ints, e.g., `--uids 1,2,3,4`.",
            )
        else:
            uids = list_prompt(
                [], int, "UIDs of interest for the specified netuid (eg: 1,2,3)"
            )

        if weights:
            weights = parse_to_list(
                weights,
                float,
                "Weights must be a comma-separated list of floats, e.g., `--weights 0.3,0.4,0.3`.",
            )
        else:
            weights = list_prompt(
                [],
                float,
                "Corresponding weights for the specified UIDs (eg: 0.2,0.3,0.4)",
            )
        if len(uids) != len(weights):
            err_console.print(
                "The number of UIDs you specify must match up with the specified number of weights"
            )
            return

        if salt:
            salt = parse_to_list(
                salt,
                int,
                "Salt must be a comma-separated list of ints, e.g., `--weights 123,163,194`.",
            )
        else:
            salt = list_prompt([], int, "Corresponding salt for the hash function")

        wallet = self.wallet_ask(
            wallet_name,
            wallet_path,
            wallet_hotkey,
            ask_for=[WO.NAME, WO.PATH, WO.HOTKEY],
            validate=WV.WALLET_AND_HOTKEY,
        )
        return self._run_command(
            weights_cmds.commit_weights(
                subtensor=self.initialize_chain(network),
                wallet=wallet,
                netuid=netuid,
                uids=uids,
                proxy=proxy,
                weights=weights,
                salt=salt,
                version=__version_as_int__,
                json_output=json_output,
                prompt=prompt,
            )
        )

    # View

    def view_dashboard(
        self,
        network: Optional[list[str]] = Options.network,
        wallet_name: str = Options.wallet_name,
        wallet_path: str = Options.wallet_path,
        wallet_hotkey: str = Options.wallet_hotkey,
        coldkey_ss58: Optional[str] = typer.Option(
            None,
            "--coldkey-ss58",
            "--ss58",
            help="Coldkey SS58 address to view dashboard for",
        ),
        use_wry: bool = typer.Option(
            False, "--use-wry", "--html", help="Display output in browser window."
        ),
        save_file: bool = typer.Option(
            False, "--save-file", "--save", help="Save the dashboard HTML file"
        ),
        dashboard_path: Optional[str] = Options.dashboard_path,
        quiet: bool = Options.quiet,
        verbose: bool = Options.verbose,
    ):
        """
        Display html dashboard with subnets list, stake, and neuron information.
        """
        self.verbosity_handler(quiet, verbose, json_output=False, prompt=False)

        if use_wry and save_file:
            print_error("Cannot save file when using browser output.")
            return

        if save_file:
            if not dashboard_path:
                dashboard_path = Prompt.ask(
                    "Enter the [blue]path[/blue] where the dashboard HTML file will be saved",
                    default=self.config.get("dashboard_path")
                    or defaults.dashboard.path,
                )

        if coldkey_ss58:
            if not is_valid_ss58_address(coldkey_ss58):
                print_error(f"Invalid SS58 address: {coldkey_ss58}")
                raise typer.Exit()
            wallet = None
        else:
            wallet = self.wallet_ask(
                wallet_name, wallet_path, wallet_hotkey, ask_for=[WO.NAME, WO.PATH]
            )

        return self._run_command(
            view.display_network_dashboard(
                wallet=wallet,
                subtensor=self.initialize_chain(network),
                use_wry=use_wry,
                save_file=save_file,
                dashboard_path=dashboard_path,
                coldkey_ss58=coldkey_ss58,
            )
        )

    # Liquidity

    def liquidity_add(
        self,
        network: Optional[list[str]] = Options.network,
        wallet_name: str = Options.wallet_name,
        wallet_path: str = Options.wallet_path,
        wallet_hotkey: str = Options.wallet_hotkey,
        netuid: Optional[int] = Options.netuid,
        proxy: Optional[str] = Options.proxy,
        announce_only: bool = Options.announce_only,
        liquidity_: Optional[float] = typer.Option(
            None,
            "--liquidity",
            help="Amount of liquidity to add to the subnet.",
        ),
        price_low: Optional[float] = typer.Option(
            None,
            "--price-low",
            "--price_low",
            "--liquidity-price-low",
            "--liquidity_price_low",
            help="Low price for the adding liquidity position.",
        ),
        price_high: Optional[float] = typer.Option(
            None,
            "--price-high",
            "--price_high",
            "--liquidity-price-high",
            "--liquidity_price_high",
            help="High price for the adding liquidity position.",
        ),
        prompt: bool = Options.prompt,
        quiet: bool = Options.quiet,
        verbose: bool = Options.verbose,
        json_output: bool = Options.json_output,
    ):
        """Add liquidity to the swap (as a combination of TAO + Alpha)."""
        self.verbosity_handler(quiet, verbose, json_output, prompt)
        proxy = self.is_valid_proxy_name_or_ss58(proxy, announce_only)
        if not netuid:
            netuid = Prompt.ask(
                f"Enter the [{COLORS.G.SUBHEAD_MAIN}]netuid[/{COLORS.G.SUBHEAD_MAIN}] to use",
                default=None,
                show_default=False,
            )

        wallet, hotkey = self.wallet_ask(
            wallet_name=wallet_name,
            wallet_path=wallet_path,
            wallet_hotkey=wallet_hotkey,
            ask_for=[WO.NAME, WO.HOTKEY, WO.PATH],
            validate=WV.WALLET,
            return_wallet_and_hotkey=True,
        )
        # Determine the liquidity amount.
        if liquidity_:
            liquidity_ = Balance.from_tao(liquidity_)
        else:
            liquidity_ = prompt_liquidity("Enter the amount of liquidity")

        # Determine price range
        if price_low:
            price_low = Balance.from_tao(price_low)
        else:
            price_low = prompt_liquidity("Enter liquidity position low price")

        if price_high:
            price_high = Balance.from_tao(price_high)
        else:
            price_high = prompt_liquidity(
                "Enter liquidity position high price (must be greater than low price)"
            )

        if price_low >= price_high:
            err_console.print("The low price must be lower than the high price.")
            return False
        logger.debug(
            f"args:\n"
            f"hotkey: {hotkey}\n"
            f"netuid: {netuid}\n"
            f"liquidity: {liquidity_}\n"
            f"price_low: {price_low}\n"
            f"price_high: {price_high}\n"
            f"proxy: {proxy}\n"
        )
        return self._run_command(
            liquidity.add_liquidity(
                subtensor=self.initialize_chain(network),
                wallet=wallet,
                hotkey_ss58=hotkey,
                netuid=netuid,
                proxy=proxy,
                liquidity=liquidity_,
                price_low=price_low,
                price_high=price_high,
                prompt=prompt,
                json_output=json_output,
            )
        )

    def liquidity_list(
        self,
        network: Optional[list[str]] = Options.network,
        wallet_name: str = Options.wallet_name,
        wallet_path: str = Options.wallet_path,
        wallet_hotkey: str = Options.wallet_hotkey,
        netuid: Optional[int] = Options.netuid,
        quiet: bool = Options.quiet,
        verbose: bool = Options.verbose,
        json_output: bool = Options.json_output,
    ):
        """Displays liquidity positions in given subnet."""
        self.verbosity_handler(quiet, verbose, json_output, prompt=False)
        if not netuid:
            netuid = IntPrompt.ask(
                f"Enter the [{COLORS.G.SUBHEAD_MAIN}]netuid[/{COLORS.G.SUBHEAD_MAIN}] to use",
                default=None,
                show_default=False,
            )

        wallet = self.wallet_ask(
            wallet_name=wallet_name,
            wallet_path=wallet_path,
            wallet_hotkey=wallet_hotkey,
            ask_for=[WO.NAME, WO.PATH],
            validate=WV.WALLET,
        )
        self._run_command(
            liquidity.show_liquidity_list(
                subtensor=self.initialize_chain(network),
                wallet=wallet,
                netuid=netuid,
                json_output=json_output,
            )
        )

    def liquidity_remove(
        self,
        network: Optional[list[str]] = Options.network,
        wallet_name: str = Options.wallet_name,
        wallet_path: str = Options.wallet_path,
        wallet_hotkey: str = Options.wallet_hotkey,
        netuid: Optional[int] = Options.netuid,
        proxy: Optional[str] = Options.proxy,
        announce_only: bool = Options.announce_only,
        position_id: Optional[int] = typer.Option(
            None,
            "--position-id",
            "--position_id",
            help="Position ID for modification or removal.",
        ),
        all_liquidity_ids: Optional[bool] = typer.Option(
            False,
            "--all",
            "--a",
            help="Whether to remove all liquidity positions for given subnet.",
        ),
        prompt: bool = Options.prompt,
        quiet: bool = Options.quiet,
        verbose: bool = Options.verbose,
        json_output: bool = Options.json_output,
    ):
        """Remove liquidity from the swap (as a combination of TAO + Alpha)."""

        self.verbosity_handler(quiet, verbose, json_output, prompt)
        proxy = self.is_valid_proxy_name_or_ss58(proxy, announce_only)
        if all_liquidity_ids and position_id:
            print_error("Cannot specify both --all and --position-id.")
            return

        if not position_id and not all_liquidity_ids:
            position_id = prompt_position_id()

        if not netuid:
            netuid = IntPrompt.ask(
                f"Enter the [{COLORS.G.SUBHEAD_MAIN}]netuid[/{COLORS.G.SUBHEAD_MAIN}] to use",
                default=None,
                show_default=False,
            )

        wallet, hotkey = self.wallet_ask(
            wallet_name=wallet_name,
            wallet_path=wallet_path,
            wallet_hotkey=wallet_hotkey,
            ask_for=[WO.NAME, WO.HOTKEY, WO.PATH],
            validate=WV.WALLET,
            return_wallet_and_hotkey=True,
        )
        logger.debug(
            f"args:\n"
            f"network: {network}\n"
            f"hotkey: {hotkey}\n"
            f"netuid: {netuid}\n"
            f"position_id: {position_id}\n"
            f"all_liquidity_ids: {all_liquidity_ids}\n"
        )
        return self._run_command(
            liquidity.remove_liquidity(
                subtensor=self.initialize_chain(network),
                wallet=wallet,
                hotkey_ss58=hotkey,
                netuid=netuid,
                proxy=proxy,
                position_id=position_id,
                prompt=prompt,
                all_liquidity_ids=all_liquidity_ids,
                json_output=json_output,
            )
        )

    def liquidity_modify(
        self,
        network: Optional[list[str]] = Options.network,
        wallet_name: str = Options.wallet_name,
        wallet_path: str = Options.wallet_path,
        wallet_hotkey: str = Options.wallet_hotkey,
        netuid: Optional[int] = Options.netuid,
        proxy: Optional[str] = Options.proxy,
        announce_only: bool = Options.announce_only,
        position_id: Optional[int] = typer.Option(
            None,
            "--position-id",
            "--position_id",
            help="Position ID for modification or removing.",
        ),
        liquidity_delta: Optional[float] = typer.Option(
            None,
            "--liquidity-delta",
            "--liquidity_delta",
            help="Liquidity amount for modification.",
        ),
        prompt: bool = Options.prompt,
        quiet: bool = Options.quiet,
        verbose: bool = Options.verbose,
        json_output: bool = Options.json_output,
    ):
        """Modifies the liquidity position for the given subnet."""
        self.verbosity_handler(quiet, verbose, json_output, prompt)
        proxy = self.is_valid_proxy_name_or_ss58(proxy, announce_only)
        if not netuid:
            netuid = IntPrompt.ask(
                f"Enter the [{COLORS.G.SUBHEAD_MAIN}]netuid[/{COLORS.G.SUBHEAD_MAIN}] to use",
            )

        wallet, hotkey = self.wallet_ask(
            wallet_name=wallet_name,
            wallet_path=wallet_path,
            wallet_hotkey=wallet_hotkey,
            ask_for=[WO.NAME, WO.HOTKEY, WO.PATH],
            validate=WV.WALLET,
            return_wallet_and_hotkey=True,
        )

        if not position_id:
            position_id = prompt_position_id()

        if liquidity_delta:
            liquidity_delta = Balance.from_tao(liquidity_delta)
        else:
            liquidity_delta = prompt_liquidity(
                f"Enter the [blue]liquidity delta[/blue] to modify position with id "
                f"[blue]{position_id}[/blue] (can be positive or negative)",
                negative_allowed=True,
            )
        logger.debug(
            f"args:\n"
            f"network: {network}\n"
            f"hotkey: {hotkey}\n"
            f"netuid: {netuid}\n"
            f"position_id: {position_id}\n"
            f"liquidity_delta: {liquidity_delta}\n"
            f"proxy: {proxy}\n"
        )

        return self._run_command(
            liquidity.modify_liquidity(
                subtensor=self.initialize_chain(network),
                wallet=wallet,
                hotkey_ss58=hotkey,
                netuid=netuid,
                proxy=proxy,
                position_id=position_id,
                liquidity_delta=liquidity_delta,
                prompt=prompt,
                json_output=json_output,
            )
        )

    # Crowd

    def crowd_list(
        self,
        network: Optional[list[str]] = Options.network,
        quiet: bool = Options.quiet,
        verbose: bool = Options.verbose,
        json_output: bool = Options.json_output,
    ):
        """
        List crowdloans together with their funding progress and key metadata.

        Shows every crowdloan on the selected network, including current status
        (Active, Funded, Closed, Finalized), whether it is a subnet leasing crowdloan,
        or a general fundraising crowdloan.

        Use `--verbose` for full-precision amounts and longer addresses.

        EXAMPLES

        [green]$[/green] btcli crowd list

        [green]$[/green] btcli crowd list --verbose
        """
        self.verbosity_handler(quiet, verbose, json_output, prompt=False)
        return self._run_command(
            view_crowdloan.list_crowdloans(
                subtensor=self.initialize_chain(network),
                verbose=verbose,
                json_output=json_output,
            )
        )

    def crowd_info(
        self,
        crowdloan_id: Optional[int] = typer.Option(
            None,
            "--crowdloan-id",
            "--crowdloan_id",
            "--id",
            help="The ID of the crowdloan to display",
        ),
        network: Optional[list[str]] = Options.network,
        wallet_name: Optional[str] = Options.wallet_name,
        wallet_path: Optional[str] = Options.wallet_path,
        wallet_hotkey: Optional[str] = Options.wallet_hotkey,
        quiet: bool = Options.quiet,
        verbose: bool = Options.verbose,
        json_output: bool = Options.json_output,
    ):
        """
        Display detailed information about a specific crowdloan.

        Includes funding progress, target account, and call details among other information.

        EXAMPLES

        [green]$[/green] btcli crowd info --id 0

        [green]$[/green] btcli crowd info --id 1 --verbose
        """
        self.verbosity_handler(quiet, verbose, json_output, prompt=False)

        if crowdloan_id is None:
            crowdloan_id = IntPrompt.ask(
                f"Enter the [{COLORS.G.SUBHEAD_MAIN}]crowdloan id[/{COLORS.G.SUBHEAD_MAIN}]",
                default=None,
                show_default=False,
            )

        wallet = None
        if wallet_name or wallet_path or wallet_hotkey:
            wallet = self.wallet_ask(
                wallet_name=wallet_name,
                wallet_path=wallet_path,
                wallet_hotkey=wallet_hotkey,
                ask_for=[],
                validate=WV.WALLET,
            )

        return self._run_command(
            view_crowdloan.show_crowdloan_details(
                subtensor=self.initialize_chain(network),
                crowdloan_id=crowdloan_id,
                wallet=wallet,
                verbose=verbose,
                json_output=json_output,
            )
        )

    def crowd_create(
        self,
        network: Optional[list[str]] = Options.network,
        wallet_name: str = Options.wallet_name,
        wallet_path: str = Options.wallet_path,
        wallet_hotkey: str = Options.wallet_hotkey,
        proxy: Optional[str] = Options.proxy,
        announce_only: bool = Options.announce_only,
        deposit: Optional[float] = typer.Option(
            None,
            "--deposit",
            help="Initial deposit in TAO to secure the crowdloan.",
            min=1,
        ),
        min_contribution: Optional[float] = typer.Option(
            None,
            "--min-contribution",
            "--min_contribution",
            help="Minimum contribution amount in TAO.",
            min=0.1,
        ),
        cap: Optional[int] = typer.Option(
            None,
            "--cap",
            help="Maximum amount in TAO the crowdloan will raise.",
            min=1,
        ),
        duration: Optional[int] = typer.Option(
            None,
            "--duration",
            help="Crowdloan duration in blocks.",
            min=1,
        ),
        target_address: Optional[str] = typer.Option(
            None,
            "--target-address",
            "--target",
            help="Optional target SS58 address to receive the raised funds (for fundraising type).",
        ),
        subnet_lease: Optional[bool] = typer.Option(
            None,
            "--subnet-lease/--fundraising",
            help="Create a subnet leasing crowdloan (True) or general fundraising (False).",
        ),
        emissions_share: Optional[int] = typer.Option(
            None,
            "--emissions-share",
            "--emissions",
            help="Percentage of emissions for contributors (0-100) for subnet leasing.",
            min=0,
            max=100,
        ),
        lease_end_block: Optional[int] = typer.Option(
            None,
            "--lease-end-block",
            "--lease-end",
            help="Block number when subnet lease ends (omit for perpetual lease).",
            min=1,
        ),
        prompt: bool = Options.prompt,
        wait_for_inclusion: bool = Options.wait_for_inclusion,
        wait_for_finalization: bool = Options.wait_for_finalization,
        quiet: bool = Options.quiet,
        verbose: bool = Options.verbose,
        json_output: bool = Options.json_output,
    ):
        """Start a new crowdloan campaign for fundraising or subnet leasing.

        Create a crowdloan that can either:
        1. Raise funds for a specific address (general fundraising)
        2. Create a new leased subnet where contributors receive emissions

        EXAMPLES

        General fundraising:
        [green]$[/green] btcli crowd create --deposit 10 --cap 1000 --target-address 5D...

        Subnet leasing with 30% emissions for contributors:
        [green]$[/green] btcli crowd create --subnet-lease --emissions-share 30

        Subnet lease ending at block 500000:
        [green]$[/green] btcli crowd create --subnet-lease --emissions-share 25 --lease-end-block 500000
        """
        self.verbosity_handler(quiet, verbose, json_output, prompt)
        proxy = self.is_valid_proxy_name_or_ss58(proxy, announce_only)
        wallet = self.wallet_ask(
            wallet_name=wallet_name,
            wallet_path=wallet_path,
            wallet_hotkey=wallet_hotkey,
            ask_for=[WO.NAME, WO.PATH],
            validate=WV.WALLET,
        )

        return self._run_command(
            create_crowdloan.create_crowdloan(
                subtensor=self.initialize_chain(network),
                wallet=wallet,
                proxy=proxy,
                deposit_tao=deposit,
                min_contribution_tao=min_contribution,
                cap_tao=cap,
                duration_blocks=duration,
                target_address=target_address,
                subnet_lease=subnet_lease,
                emissions_share=emissions_share,
                lease_end_block=lease_end_block,
                wait_for_inclusion=wait_for_inclusion,
                wait_for_finalization=wait_for_finalization,
                prompt=prompt,
                json_output=json_output,
            )
        )

    def crowd_contribute(
        self,
        crowdloan_id: Optional[int] = typer.Option(
            None,
            "--crowdloan-id",
            "--crowdloan_id",
            "--id",
            help="The ID of the crowdloan to display",
        ),
        amount: Optional[float] = typer.Option(
            None,
            "--amount",
            "-a",
            help="Amount to contribute in TAO",
            min=0.001,
        ),
        network: Optional[list[str]] = Options.network,
        wallet_name: str = Options.wallet_name,
        wallet_path: str = Options.wallet_path,
        wallet_hotkey: str = Options.wallet_hotkey,
        proxy: Optional[str] = Options.proxy,
        announce_only: bool = Options.announce_only,
        prompt: bool = Options.prompt,
        wait_for_inclusion: bool = Options.wait_for_inclusion,
        wait_for_finalization: bool = Options.wait_for_finalization,
        quiet: bool = Options.quiet,
        verbose: bool = Options.verbose,
        json_output: bool = Options.json_output,
    ):
        """Contribute TAO to an active crowdloan.

        This command allows you to contribute TAO to a crowdloan that is currently accepting contributions.
        The contribution will be automatically adjusted if it would exceed the crowdloan's cap.

        EXAMPLES

        [green]$[/green] btcli crowd contribute --id 0 --amount 100

        [green]$[/green] btcli crowd contribute --id 1
        """
        self.verbosity_handler(quiet, verbose, json_output, prompt)
        proxy = self.is_valid_proxy_name_or_ss58(proxy, announce_only)
        if crowdloan_id is None:
            crowdloan_id = IntPrompt.ask(
                f"Enter the [{COLORS.G.SUBHEAD_MAIN}]crowdloan id[/{COLORS.G.SUBHEAD_MAIN}]",
                default=None,
                show_default=False,
            )

        wallet = self.wallet_ask(
            wallet_name=wallet_name,
            wallet_path=wallet_path,
            wallet_hotkey=wallet_hotkey,
            ask_for=[WO.NAME, WO.PATH],
            validate=WV.WALLET,
        )

        return self._run_command(
            crowd_contribute.contribute_to_crowdloan(
                subtensor=self.initialize_chain(network),
                wallet=wallet,
                proxy=proxy,
                crowdloan_id=crowdloan_id,
                amount=amount,
                prompt=prompt,
                wait_for_inclusion=wait_for_inclusion,
                wait_for_finalization=wait_for_finalization,
                json_output=json_output,
            )
        )

    def crowd_withdraw(
        self,
        crowdloan_id: Optional[int] = typer.Option(
            None,
            "--crowdloan-id",
            "--crowdloan_id",
            "--id",
            help="The ID of the crowdloan to withdraw from",
        ),
        network: Optional[list[str]] = Options.network,
        wallet_name: str = Options.wallet_name,
        wallet_path: str = Options.wallet_path,
        wallet_hotkey: str = Options.wallet_hotkey,
        proxy: Optional[str] = Options.proxy,
        announce_only: bool = Options.announce_only,
        prompt: bool = Options.prompt,
        wait_for_inclusion: bool = Options.wait_for_inclusion,
        wait_for_finalization: bool = Options.wait_for_finalization,
        quiet: bool = Options.quiet,
        verbose: bool = Options.verbose,
        json_output: bool = Options.json_output,
    ):
        """
        Withdraw contributions from a non-finalized crowdloan.

        Non-creators can withdraw their full contribution.
        Creators can only withdraw amounts above their initial deposit.
        """
        self.verbosity_handler(quiet, verbose, json_output, prompt)
        proxy = self.is_valid_proxy_name_or_ss58(proxy, announce_only)
        if crowdloan_id is None:
            crowdloan_id = IntPrompt.ask(
                f"Enter the [{COLORS.G.SUBHEAD_MAIN}]crowdloan id[/{COLORS.G.SUBHEAD_MAIN}]",
                default=None,
                show_default=False,
            )

        wallet = self.wallet_ask(
            wallet_name=wallet_name,
            wallet_path=wallet_path,
            wallet_hotkey=wallet_hotkey,
            ask_for=[WO.NAME, WO.PATH],
            validate=WV.WALLET,
        )

        return self._run_command(
            crowd_contribute.withdraw_from_crowdloan(
                subtensor=self.initialize_chain(network),
                wallet=wallet,
                proxy=proxy,
                crowdloan_id=crowdloan_id,
                wait_for_inclusion=wait_for_inclusion,
                wait_for_finalization=wait_for_finalization,
                prompt=prompt,
                json_output=json_output,
            )
        )

    def crowd_finalize(
        self,
        crowdloan_id: Optional[int] = typer.Option(
            None,
            "--crowdloan-id",
            "--crowdloan_id",
            "--id",
            help="The ID of the crowdloan to finalize",
        ),
        network: Optional[list[str]] = Options.network,
        wallet_name: str = Options.wallet_name,
        wallet_path: str = Options.wallet_path,
        wallet_hotkey: str = Options.wallet_hotkey,
        proxy: Optional[str] = Options.proxy,
        announce_only: bool = Options.announce_only,
        prompt: bool = Options.prompt,
        wait_for_inclusion: bool = Options.wait_for_inclusion,
        wait_for_finalization: bool = Options.wait_for_finalization,
        quiet: bool = Options.quiet,
        verbose: bool = Options.verbose,
        json_output: bool = Options.json_output,
    ):
        """
        Finalize a successful crowdloan that has reached its cap.

        Only the creator can finalize. This will transfer funds to the target
        address (if specified) and execute any attached call (e.g., subnet creation).
        """
        self.verbosity_handler(quiet, verbose, json_output, prompt)
        proxy = self.is_valid_proxy_name_or_ss58(proxy, announce_only)
        if crowdloan_id is None:
            crowdloan_id = IntPrompt.ask(
                f"Enter the [{COLORS.G.SUBHEAD_MAIN}]crowdloan id[/{COLORS.G.SUBHEAD_MAIN}]",
                default=None,
                show_default=False,
            )

        wallet = self.wallet_ask(
            wallet_name=wallet_name,
            wallet_path=wallet_path,
            wallet_hotkey=wallet_hotkey,
            ask_for=[WO.NAME, WO.PATH],
            validate=WV.WALLET,
        )

        return self._run_command(
            create_crowdloan.finalize_crowdloan(
                subtensor=self.initialize_chain(network),
                wallet=wallet,
                crowdloan_id=crowdloan_id,
                proxy=proxy,
                wait_for_inclusion=wait_for_inclusion,
                wait_for_finalization=wait_for_finalization,
                prompt=prompt,
                json_output=json_output,
            )
        )

    def crowd_update(
        self,
        crowdloan_id: Optional[int] = typer.Option(
            None,
            "--crowdloan-id",
            "--crowdloan_id",
            "--id",
            help="The ID of the crowdloan to update",
        ),
        min_contribution: Optional[float] = typer.Option(
            None,
            "--min-contribution",
            "--min",
            help="Update the minimum contribution amount (in TAO)",
        ),
        end: Optional[int] = typer.Option(
            None,
            "--end",
            "--end-block",
            help="Update the end block number",
        ),
        cap: Optional[float] = typer.Option(
            None,
            "--cap",
            help="Update the cap amount (in TAO)",
        ),
        network: Optional[list[str]] = Options.network,
        wallet_name: str = Options.wallet_name,
        wallet_path: str = Options.wallet_path,
        wallet_hotkey: str = Options.wallet_hotkey,
        proxy: Optional[str] = Options.proxy,
        announce_only: bool = Options.announce_only,
        prompt: bool = Options.prompt,
        wait_for_inclusion: bool = Options.wait_for_inclusion,
        wait_for_finalization: bool = Options.wait_for_finalization,
        quiet: bool = Options.quiet,
        verbose: bool = Options.verbose,
        json_output: bool = Options.json_output,
    ):
        """
        Update one mutable field on a non-finalized crowdloan.

        Only the creator can invoke this. You may change the minimum contribution,
        the end block, or the cap in a single call. When no flag is provided an
        interactive prompt guides you through the update and validates the input
        against the chain constants (absolute minimum contribution, block-duration
        bounds, etc.).
        """
        self.verbosity_handler(quiet, verbose, json_output, prompt)
        proxy = self.is_valid_proxy_name_or_ss58(proxy, announce_only)
        if crowdloan_id is None:
            crowdloan_id = IntPrompt.ask(
                f"Enter the [{COLORS.G.SUBHEAD_MAIN}]crowdloan id[/{COLORS.G.SUBHEAD_MAIN}]",
                default=None,
                show_default=False,
            )

        wallet = self.wallet_ask(
            wallet_name=wallet_name,
            wallet_path=wallet_path,
            wallet_hotkey=wallet_hotkey,
            ask_for=[WO.NAME, WO.PATH],
            validate=WV.WALLET,
        )

        min_contribution_balance = (
            Balance.from_tao(min_contribution) if min_contribution is not None else None
        )
        cap_balance = Balance.from_tao(cap) if cap is not None else None

        return self._run_command(
            crowd_update.update_crowdloan(
                subtensor=self.initialize_chain(network),
                wallet=wallet,
                proxy=proxy,
                crowdloan_id=crowdloan_id,
                min_contribution=min_contribution_balance,
                end=end,
                cap=cap_balance,
                wait_for_inclusion=wait_for_inclusion,
                wait_for_finalization=wait_for_finalization,
                prompt=prompt,
                json_output=json_output,
            )
        )

    def crowd_refund(
        self,
        crowdloan_id: Optional[int] = typer.Option(
            None,
            "--crowdloan-id",
            "--crowdloan_id",
            "--id",
            help="The ID of the crowdloan to refund",
        ),
        proxy: Optional[str] = Options.proxy,
        announce_only: bool = Options.announce_only,
        network: Optional[list[str]] = Options.network,
        wallet_name: str = Options.wallet_name,
        wallet_path: str = Options.wallet_path,
        wallet_hotkey: str = Options.wallet_hotkey,
        prompt: bool = Options.prompt,
        wait_for_inclusion: bool = Options.wait_for_inclusion,
        wait_for_finalization: bool = Options.wait_for_finalization,
        quiet: bool = Options.quiet,
        verbose: bool = Options.verbose,
        json_output: bool = Options.json_output,
    ):
        """
        Refund contributors of a non-finalized crowdloan.

        Only the creator may call this. Each call refunds up to the on-chain `RefundContributorsLimit` contributors
        (currently 50) excluding the creator. Run it repeatedly until everyone except the creator has been reimbursed.

        Contributors can call `btcli crowdloan withdraw` at will.
        """
        self.verbosity_handler(quiet, verbose, json_output, prompt)
        proxy = self.is_valid_proxy_name_or_ss58(proxy, announce_only)
        if crowdloan_id is None:
            crowdloan_id = IntPrompt.ask(
                f"Enter the [{COLORS.G.SUBHEAD_MAIN}]crowdloan id[/{COLORS.G.SUBHEAD_MAIN}]",
                default=None,
                show_default=False,
            )

        wallet = self.wallet_ask(
            wallet_name=wallet_name,
            wallet_path=wallet_path,
            wallet_hotkey=wallet_hotkey,
            ask_for=[WO.NAME, WO.PATH],
            validate=WV.WALLET,
        )

        return self._run_command(
            crowd_refund.refund_crowdloan(
                subtensor=self.initialize_chain(network),
                wallet=wallet,
                proxy=proxy,
                crowdloan_id=crowdloan_id,
                wait_for_inclusion=wait_for_inclusion,
                wait_for_finalization=wait_for_finalization,
                prompt=prompt,
                json_output=json_output,
            )
        )

    def crowd_dissolve(
        self,
        crowdloan_id: Optional[int] = typer.Option(
            None,
            "--crowdloan-id",
            "--crowdloan_id",
            "--id",
            help="The ID of the crowdloan to dissolve",
        ),
        network: Optional[list[str]] = Options.network,
        wallet_name: str = Options.wallet_name,
        wallet_path: str = Options.wallet_path,
        wallet_hotkey: str = Options.wallet_hotkey,
        proxy: Optional[str] = Options.proxy,
        announce_only: bool = Options.announce_only,
        prompt: bool = Options.prompt,
        wait_for_inclusion: bool = Options.wait_for_inclusion,
        wait_for_finalization: bool = Options.wait_for_finalization,
        quiet: bool = Options.quiet,
        verbose: bool = Options.verbose,
        json_output: bool = Options.json_output,
    ):
        """
        Dissolve a crowdloan after all contributors have been refunded.

        Only the creator can dissolve. The crowdloan must be non-finalized and the
        raised balance must equal the creator's own contribution (i.e., all other
        contributions have been withdrawn or refunded). Dissolving returns the
        creator's deposit and removes the crowdloan from storage.

        If there are funds still available other than the creator's contribution,
        you can run `btcli crowd refund` to refund the remaining contributors.
        """
        self.verbosity_handler(quiet, verbose, json_output, prompt)
        proxy = self.is_valid_proxy_name_or_ss58(proxy, announce_only)
        if crowdloan_id is None:
            crowdloan_id = IntPrompt.ask(
                f"Enter the [{COLORS.G.SUBHEAD_MAIN}]crowdloan id[/{COLORS.G.SUBHEAD_MAIN}]",
                default=None,
                show_default=False,
            )

        wallet = self.wallet_ask(
            wallet_name=wallet_name,
            wallet_path=wallet_path,
            wallet_hotkey=wallet_hotkey,
            ask_for=[WO.NAME, WO.PATH],
            validate=WV.WALLET,
        )

        return self._run_command(
            crowd_dissolve.dissolve_crowdloan(
                subtensor=self.initialize_chain(network),
                wallet=wallet,
                proxy=proxy,
                crowdloan_id=crowdloan_id,
                wait_for_inclusion=wait_for_inclusion,
                wait_for_finalization=wait_for_finalization,
                prompt=prompt,
                json_output=json_output,
            )
        )

    # Proxy
    # TODO check announcements: how do they work?

    def proxy_create(
        self,
        network: Optional[list[str]] = Options.network,
        proxy_type: ProxyType = Options.proxy_type,
        delay: int = typer.Option(0, help="Delay, in number of blocks"),
        idx: int = typer.Option(0, "--index", help="TODO lol"),
        wallet_name: str = Options.wallet_name,
        wallet_path: str = Options.wallet_path,
        wallet_hotkey: str = Options.wallet_hotkey,
        prompt: bool = Options.prompt,
        wait_for_inclusion: bool = Options.wait_for_inclusion,
        wait_for_finalization: bool = Options.wait_for_finalization,
        period: int = Options.period,
        quiet: bool = Options.quiet,
        verbose: bool = Options.verbose,
        json_output: bool = Options.json_output,
    ):
        """
        Creates a new pure proxy account. The pure proxy account is a keyless account controlled by your wallet.

        [bold]Note[/bold]: The proxy account has no private key and cannot sign transactions independently.
        All operations must be initiated and signed by the delegator.


        [bold]Common Examples:[/bold]
        1. Create a pure proxy account
        [green]$[/green] btcli proxy create --proxy-type Any

        2. Create a delayed pure proxy account
        [green]$[/green] btcli proxy create --proxy-type Any --delay 1000

        """
        self.verbosity_handler(quiet, verbose, json_output, prompt)
        wallet = self.wallet_ask(
            wallet_name=wallet_name,
            wallet_path=wallet_path,
            wallet_hotkey=wallet_hotkey,
            ask_for=[WO.NAME, WO.PATH],
            validate=WV.WALLET,
        )
        logger.debug(
            "args:\n"
            f"network: {network}\n"
            f"proxy_type: {proxy_type}\n"
            f"delay: {delay}\n"
            f"idx: {idx}\n"
            f"wait_for_inclusion: {wait_for_inclusion}\n"
            f"wait_for_finalization: {wait_for_finalization}\n"
            f"era: {period}\n"
            f"prompt: {prompt}\n"
        )

        self._run_command(
            proxy_commands.create_proxy(
                subtensor=self.initialize_chain(network),
                wallet=wallet,
                proxy_type=proxy_type,
                delay=delay,
                idx=idx,
                wait_for_inclusion=wait_for_inclusion,
                wait_for_finalization=wait_for_finalization,
                prompt=prompt,
                json_output=json_output,
                period=period,
            )
        )

    def proxy_add(
        self,
        delegate: Annotated[
            str,
            typer.Option(
                callback=is_valid_ss58_address_param,
                prompt="Enter the SS58 address of the delegate to add, e.g. 5dxds...",
                help="The SS58 address of the delegate to add",
            ),
        ],
        network: Optional[list[str]] = Options.network,
        proxy_type: ProxyType = Options.proxy_type,
        delay: int = typer.Option(0, help="Delay, in number of blocks"),
        wallet_name: str = Options.wallet_name,
        wallet_path: str = Options.wallet_path,
        wallet_hotkey: str = Options.wallet_hotkey,
        prompt: bool = Options.prompt,
        wait_for_inclusion: bool = Options.wait_for_inclusion,
        wait_for_finalization: bool = Options.wait_for_finalization,
        period: int = Options.period,
        quiet: bool = Options.quiet,
        verbose: bool = Options.verbose,
        json_output: bool = Options.json_output,
    ):
        """
        Registers an existing account as a standard proxy for the delegator.

        Grants an existing account permission to execute transactions on your behalf with
        specified restrictions.

        [bold]Common Examples:[/bold]
        1. Create a standard proxy account
        [green]$[/green] btcli proxy add --delegate 5GDeleg... --proxy-type SmallTransfer

        2. Create a delayed standard proxy account
        [green]$[/green] btcli proxy add --delegate 5GDeleg... --proxy-type Transfer --delay 500

        """
        logger.debug(
            "args:\n"
            f"network: {network}\n"
            f"delegate: {delegate}\n"
            f"proxy_type: {proxy_type}\n"
            f"delay: {delay}\n"
            f"prompt: {prompt}\n"
            f"wait_for_finalization: {wait_for_finalization}\n"
            f"wait_for_inclusion: {wait_for_inclusion}\n"
            f"era: {period}\n"
        )
        self.verbosity_handler(quiet, verbose, json_output, prompt)
        wallet = self.wallet_ask(
            wallet_name=wallet_name,
            wallet_path=wallet_path,
            wallet_hotkey=wallet_hotkey,
            ask_for=[WO.NAME, WO.PATH],
            validate=WV.WALLET,
        )
        return self._run_command(
            proxy_commands.add_proxy(
                subtensor=self.initialize_chain(network),
                wallet=wallet,
                delegate=delegate,
                proxy_type=proxy_type,
                delay=delay,
                prompt=prompt,
                wait_for_inclusion=wait_for_inclusion,
                wait_for_finalization=wait_for_finalization,
                period=period,
                json_output=json_output,
            )
        )

    def proxy_remove(
        self,
        delegate: Annotated[
            str,
            typer.Option(
                callback=is_valid_ss58_address_param,
                prompt="Enter the SS58 address of the delegate to remove, e.g. 5dxds...",
                help="The SS58 address of the delegate to remove",
            ),
        ],
        network: Optional[list[str]] = Options.network,
        proxy_type: ProxyType = Options.proxy_type,
        delay: int = typer.Option(0, help="Delay, in number of blocks"),
        wallet_name: str = Options.wallet_name,
        wallet_path: str = Options.wallet_path,
        wallet_hotkey: str = Options.wallet_hotkey,
        prompt: bool = Options.prompt,
        wait_for_inclusion: bool = Options.wait_for_inclusion,
        wait_for_finalization: bool = Options.wait_for_finalization,
        period: int = Options.period,
        quiet: bool = Options.quiet,
        verbose: bool = Options.verbose,
        json_output: bool = Options.json_output,
    ):
        """
        Unregisters a proxy from an account.

        Revokes proxy permissions previously granted to another account. This prevents the delegate account from executing any further transactions on your behalf.

        [bold]Note[/bold]: You can specify a delegate to remove a single proxy or use the `--all` flag to remove all existing proxies linked to an account.


        [bold]Common Examples:[/bold]
        1. Revoke proxy permissions from a single proxy account
        [green]$[/green] btcli proxy remove --delegate 5GDel... --proxy-type Transfer

        2. Remove all proxies linked to an account
        [green]$[/green] btcli proxy remove --all

        """
        # TODO should add a --all flag to call Proxy.remove_proxies ?
        logger.debug(
            "args:\n"
            f"delegate: {delegate}\n"
            f"network: {network}\n"
            f"proxy_type: {proxy_type}\n"
            f"delay: {delay}\n"
            f"wait_for_finalization: {wait_for_finalization}\n"
            f"wait_for_inclusion: {wait_for_inclusion}\n"
            f"era: {period}\n"
        )
        self.verbosity_handler(quiet, verbose, json_output, prompt)
        wallet = self.wallet_ask(
            wallet_name=wallet_name,
            wallet_path=wallet_path,
            wallet_hotkey=wallet_hotkey,
            ask_for=[WO.NAME, WO.PATH],
            validate=WV.WALLET,
        )
        return self._run_command(
            proxy_commands.remove_proxy(
                subtensor=self.initialize_chain(network),
                wallet=wallet,
                delegate=delegate,
                proxy_type=proxy_type,
                delay=delay,
                prompt=prompt,
                wait_for_inclusion=wait_for_inclusion,
                wait_for_finalization=wait_for_finalization,
                period=period,
                json_output=json_output,
            )
        )

    def proxy_kill(
        self,
        height: int = typer.Option(
            help="The block number that the proxy was created at",
            prompt="Enter the block number at which the proxy was created",
        ),
        ext_index: int = typer.Option(
            help=f"The extrinsic index of the Proxy.PureCreated event"
            f" ([{COLORS.G.ARG}]btcli proxy create[/{COLORS.G.ARG}])",
            prompt="Enter the extrinsic index of the `btcli proxy create` event.",
        ),
        spawner: Annotated[
            Optional[str],
            typer.Option(
                callback=is_valid_ss58_address_param,
                help="The SS58 of the pure proxy creator account. If omitted, the wallet's coldkeypub is used.",
            ),
        ] = None,
        network: Optional[list[str]] = Options.network,
        proxy_type: ProxyType = Options.proxy_type,
        proxy: Optional[str] = Options.proxy,
        idx: int = typer.Option(0, "--index", help="TODO lol"),
        wallet_name: str = Options.wallet_name,
        wallet_path: str = Options.wallet_path,
        wallet_hotkey: str = Options.wallet_hotkey,
        prompt: bool = Options.prompt,
        wait_for_inclusion: bool = Options.wait_for_inclusion,
        wait_for_finalization: bool = Options.wait_for_finalization,
        period: int = Options.period,
        quiet: bool = Options.quiet,
        verbose: bool = Options.verbose,
        json_output: bool = Options.json_output,
    ):
        """
        Permanently removes a pure proxy account.

        Once killed, the pure proxy account is cleared from chain storage and cannot be recovered.

        [bold]⚠️ WARNING[/bold]: Killing a pure proxy permanently removes access to the account, and any funds remaining in it are lost.

        EXAMPLE

        [green]$[/green] btcli proxy kill --height 6345834 --index 3 --proxy-type Any --spawner 5x34SPAWN... --proxy 5CCProxy...
        """
        logger.debug(
            "args:\n"
            f"height: {height}\n"
            f"ext_index: {ext_index}\n"
            f"proxy_type: {proxy_type}\n"
            f"spawner: {spawner}\n"
            f"proxy: {proxy}\n"
            f"network: {network}\n"
            f"idx: {idx}\n"
            f"wait_for_inclusion: {wait_for_inclusion}\n"
            f"wait_for_finalization: {wait_for_finalization}\n"
            f"era: {period}\n"
        )
        self.verbosity_handler(quiet, verbose, json_output, prompt)
        proxy = self.is_valid_proxy_name_or_ss58(proxy, announce_only)
        wallet = self.wallet_ask(
            wallet_name=wallet_name,
            wallet_path=wallet_path,
            wallet_hotkey=wallet_hotkey,
            ask_for=[WO.NAME, WO.PATH],
            validate=WV.WALLET,
        )

        return self._run_command(
            proxy_commands.kill_proxy(
                subtensor=self.initialize_chain(network),
                wallet=wallet,
                proxy_type=proxy_type,
                height=height,
                proxy=proxy,
                ext_index=ext_index,
                idx=idx,
                spawner=spawner,
                wait_for_inclusion=wait_for_inclusion,
                wait_for_finalization=wait_for_finalization,
                prompt=prompt,
                json_output=json_output,
                period=period,
            )
        )

    def proxy_execute_announced(
        self,
        proxy: str = Options.proxy,
        call_hash: Optional[str] = typer.Option(
            None,
            help="The hash proxy call to execute",
        ),
        call_hex: Optional[str] = typer.Option(
            None, help="The hex of the call to specify"
        ),
        network: Optional[list[str]] = Options.network,
        wallet_name: str = Options.wallet_name,
        wallet_path: str = Options.wallet_path,
        wallet_hotkey: str = Options.wallet_hotkey,
        prompt: bool = Options.prompt,
        wait_for_inclusion: bool = Options.wait_for_inclusion,
        wait_for_finalization: bool = Options.wait_for_finalization,
        period: int = Options.period,
        quiet: bool = Options.quiet,
        verbose: bool = Options.verbose,
        json_output: bool = Options.json_output,
    ):
        self.verbosity_handler(quiet, verbose, json_output, prompt)
        outer_proxy_from_config = self.proxies.get(proxy, {})
        proxy_from_config = outer_proxy_from_config.get("address")
        delay = 0
        got_delay_from_config = False
        if proxy_from_config is not None:
            proxy = proxy_from_config
            delay = outer_proxy_from_config["delay"]
            got_delay_from_config = True
        else:
            if not is_valid_ss58_address(proxy):
                raise typer.BadParameter(
                    f"proxy {proxy} is not a valid SS58 address or proxy address book name."
                )
        proxy = self.is_valid_proxy_name_or_ss58(proxy, False)
        wallet = self.wallet_ask(
            wallet_name=wallet_name,
            wallet_path=wallet_path,
            wallet_hotkey=wallet_hotkey,
            ask_for=[WO.NAME, WO.PATH],
            validate=WV.WALLET,
        )
        with ProxyAnnouncements.get_db() as (conn, cursor):
            announcements = ProxyAnnouncements.read_rows(conn, cursor)
            if not got_delay_from_config:
                proxies = ProxyAddressBook.read_rows(conn, cursor)
            else:
                proxies = []
        potential_matches = []
        if not got_delay_from_config:
            for row in proxies:
                p_name, ss58_address, delay_, spawner, proxy_type, note = row
                if proxy == ss58_address:
                    potential_matches.append(row)
            if len(potential_matches) == 1:
                delay = potential_matches[0][2]
                got_delay_from_config = True
            elif len(potential_matches) > 1:
                if not prompt:
                    err_console.print(
                        f":cross_mark:[red]Error: The proxy ss58 you provided: {proxy} matched the address book"
                        f" ambiguously (more than one match). To use this (rather than the address book name), you will "
                        f"have to use without {arg__('--no-prompt')}"
                    )
                    return
                else:
                    console.print(
                        f"The proxy ss58 you provided matches the address book ambiguously. The results will be"
                        f"iterated, for you to select your intended proxy."
                    )
                    for row in potential_matches:
                        p_name, ss58_address, delay_, spawner, proxy_type, note = row
                        console.print(
                            f"Name: {p_name}\n"
                            f"Delay: {delay_}\n"
                            f"Spawner/Delegator: {spawner}\n"
                            f"Proxy Type: {proxy_type}\n"
                            f"Note: {note}\n"
                        )
                        if Confirm.ask("Is this the intended proxy?"):
                            delay = delay_
                            got_delay_from_config = True
                            break

        if not got_delay_from_config:
            verbose_console.print(
                f"Unable to retrieve proxy from address book: {proxy}"
            )
        block = None
        if not call_hex:
            got_call_from_db = False
            potential_call_matches = []
            for row in announcements:
                (
                    address,
                    epoch_time,
                    block_,
                    call_hash_,
                    call_hex_,
                    call_serialized,
                ) = row
                if call_hash_ == call_hash and address == proxy:
                    potential_call_matches.append(row)
            if len(potential_call_matches) == 1:
                block = potential_call_matches[0][2]
                call_hex = potential_call_matches[0][4]
                got_call_from_db = True
            elif len(potential_call_matches) > 1:
                if not prompt:
                    err_console.print(
                        f":cross_mark:[red]Error: The call hash you have provided matches {len(potential_call_matches)}"
                        f" possible entries. In order to choose which one, you will need to run "
                        f"without {arg__('--no-prompt')}"
                    )
                    return
                else:
                    console.print(
                        f"The call hash you have provided matches {len(potential_call_matches)}"
                        f" possible entries. The results will be iterated for you to selected your intended"
                        f"call."
                    )
                    for row in potential_call_matches:
                        (
                            address,
                            epoch_time,
                            block_,
                            call_hash_,
                            call_hex_,
                            call_serialized,
                        ) = row
                        console.print(
                            f"Time: {datetime.datetime.fromtimestamp(epoch_time)}\nCall:\n"
                        )
                        console.print_json(call_serialized)
                        if Confirm.ask("Is this the intended call?"):
                            call_hex = call_hex_
                            block = block_
                            got_call_from_db = True
                            break
            if not got_call_from_db:
                console.print("Unable to retrieve call from DB. Proceeding without.")
        else:
            if call_hex[0:2] == "0x":
                call_hex = call_hex[2:]

        return self._run_command(
            proxy_commands.execute_announced(
                subtensor=self.initialize_chain(network),
                wallet=wallet,
                delegate=proxy,
                real=wallet.coldkeypub.ss58_address,
                period=period,
                call_hex=call_hex,
                delay=delay,
                created_block=block,
                prompt=prompt,
                wait_for_inclusion=wait_for_inclusion,
                wait_for_finalization=wait_for_finalization,
            )
        )

    @staticmethod
    def convert(
        from_rao: Optional[str] = typer.Option(
            None, "--rao", help="Convert amount from Rao"
        ),
        from_tao: Optional[float] = typer.Option(
            None, "--tao", help="Convert amount from Tao"
        ),
    ):
        """
        Allows for converting between tao and rao using the specified flags
        """
        if from_tao is None and from_rao is None:
            err_console.print("Specify `--rao` and/or `--tao`.")
            raise typer.Exit()
        if from_rao is not None:
            rao = int(float(from_rao))
            console.print(
                f"{rao}{Balance.rao_unit}",
                "=",
                Balance.from_rao(rao),
            )
        if from_tao is not None:
            tao = float(from_tao)
            console.print(
                f"{Balance.unit}{tao}",
                "=",
                f"{Balance.from_tao(tao).rao}{Balance.rao_unit}",
            )

    def best_connection(
        self,
        additional_networks: Optional[list[str]] = typer.Option(
            None,
            "--network",
            help="Network(s) to test for the best connection",
        ),
    ):
        """
        This command will give you the latency of all finney-like network in additional to any additional networks you specify via the '--network' flag

        The results are three-fold. One column is the overall time to initialise a connection, send the requests, and wait for the results. The second column measures single ping-pong speed once connected. The third makes a real world call to fetch the chain head.

        EXAMPLE

        [green]$[/green] btcli utils latency --network ws://189.234.12.45 --network wss://mysubtensor.duckdns.org

        """
        additional_networks = additional_networks or []
        if any(not x.startswith("ws") for x in additional_networks):
            err_console.print(
                "Invalid network endpoint. Ensure you are specifying a valid websocket endpoint"
                f" (starting with [{COLORS.G.LINKS}]ws://[/{COLORS.G.LINKS}] or "
                f"[{COLORS.G.LINKS}]wss://[/{COLORS.G.LINKS}]).",
            )
            return False
        results: dict[str, list[float]] = self._run_command(
            best_connection(Constants.lite_nodes + additional_networks)
        )
        sorted_results = {
            k: v for k, v in sorted(results.items(), key=lambda item: item[1][0])
        }
        table = Table(
            Column("Network"),
            Column("End to End Latency", style="cyan"),
            Column("Single Request Ping", style="cyan"),
            Column("Chain Head Request Latency", style="cyan"),
            title="Connection Latencies (seconds)",
            caption="lower value is faster",
        )
        for n_name, (
            overall_latency,
            single_request,
            chain_head,
        ) in sorted_results.items():
            table.add_row(
                n_name, str(overall_latency), str(single_request), str(chain_head)
            )
        console.print(table)
        fastest = next(iter(sorted_results.keys()))
        if conf_net := self.config.get("network", ""):
            if not conf_net.startswith("ws") and conf_net in Constants.networks:
                conf_net = Constants.network_map[conf_net]
            if conf_net != fastest:
                console.print(
                    f"The fastest network is {fastest}. You currently have {conf_net} selected as your default network."
                    f"\nYou can update this with {arg__(f'btcli config set --network {fastest}')}"
                )
        return True

    def run(self):
        self.app()


def main():
    manager = CLIManager()
    manager.run()


if __name__ == "__main__":
    main()<|MERGE_RESOLUTION|>--- conflicted
+++ resolved
@@ -5438,7 +5438,129 @@
             )
         return result
 
-<<<<<<< HEAD
+    def stake_wizard(
+        self,
+        network: Optional[list[str]] = Options.network,
+        wallet_name: Optional[str] = Options.wallet_name,
+        wallet_path: Optional[str] = Options.wallet_path,
+        wallet_hotkey: Optional[str] = Options.wallet_hotkey,
+        period: int = Options.period,
+        prompt: bool = Options.prompt,
+        quiet: bool = Options.quiet,
+        verbose: bool = Options.verbose,
+    ):
+        """
+        Interactive wizard that guides you through stake movement operations.
+
+        This wizard helps you understand and choose the right stake movement command:
+        - [bold]Move[/bold]: Move stake between hotkeys (same coldkey)
+        - [bold]Transfer[/bold]: Transfer stake between coldkeys (same hotkey)
+        - [bold]Swap[/bold]: Swap stake between subnets (same coldkey-hotkey pair)
+
+        The wizard will:
+        1. Explain the differences between each operation
+        2. Help you select the appropriate operation
+        3. Guide you through the selection process
+        4. Execute the operation with your choices
+
+        EXAMPLE
+
+        Start the wizard:
+        [green]$[/green] btcli stake wizard
+        """
+        self.verbosity_handler(quiet, verbose)
+
+        wallet = self.wallet_ask(
+            wallet_name,
+            wallet_path,
+            wallet_hotkey,
+            ask_for=[WO.NAME, WO.PATH],
+            validate=WV.WALLET,
+        )
+
+        subtensor = self.initialize_chain(network)
+
+        wizard_result = self._run_command(
+            stake_wizard.stake_movement_wizard(
+                subtensor=subtensor,
+                wallet=wallet,
+            ),
+            exit_early=False,
+        )
+
+        if not wizard_result or not isinstance(wizard_result, dict):
+            return False
+
+        operation = wizard_result.get("operation")
+        if not operation:
+            return False
+
+        if operation == "move":
+            # Execute move operation
+            result, ext_id = self._run_command(
+                move_stake.move_stake(
+                    subtensor=subtensor,
+                    wallet=wallet,
+                    origin_netuid=wizard_result["origin_netuid"],
+                    origin_hotkey=wizard_result["origin_hotkey"],
+                    destination_netuid=wizard_result["destination_netuid"],
+                    destination_hotkey=wizard_result["destination_hotkey"],
+                    amount=wizard_result.get("amount"),
+                    stake_all=wizard_result.get("stake_all", False),
+                    era=period,
+                    interactive_selection=False,
+                    prompt=prompt,
+                )
+            )
+        elif operation == "transfer":
+            # Execute transfer operation
+            dest_coldkey = wizard_result.get("destination_coldkey")
+            if not is_valid_ss58_address(dest_coldkey):
+                # Assume it's a wallet name
+                dest_wallet = self.wallet_ask(
+                    dest_coldkey,
+                    wallet_path,
+                    None,
+                    ask_for=[WO.NAME, WO.PATH],
+                    validate=WV.WALLET,
+                )
+                dest_coldkey = dest_wallet.coldkeypub.ss58_address
+
+            result, ext_id = self._run_command(
+                move_stake.transfer_stake(
+                    wallet=wallet,
+                    subtensor=subtensor,
+                    origin_hotkey=wizard_result["origin_hotkey"],
+                    origin_netuid=wizard_result["origin_netuid"],
+                    dest_netuid=wizard_result["destination_netuid"],
+                    dest_coldkey_ss58=dest_coldkey,
+                    amount=wizard_result.get("amount"),
+                    stake_all=wizard_result.get("stake_all", False),
+                    era=period,
+                    interactive_selection=False,
+                    prompt=prompt,
+                )
+            )
+        elif operation == "swap":
+            # Execute swap operation
+            result, ext_id = self._run_command(
+                move_stake.swap_stake(
+                    wallet=wallet,
+                    subtensor=subtensor,
+                    origin_netuid=wizard_result["origin_netuid"],
+                    destination_netuid=wizard_result["destination_netuid"],
+                    amount=wizard_result.get("amount"),
+                    swap_all=False,
+                    era=period,
+                    interactive_selection=False,
+                    prompt=prompt,
+                )
+            )
+        else:
+            print_error(f"Unknown operation: {operation}")
+            return False
+        return result
+
     def stake_set_claim_type(
         self,
         claim_type: Annotated[
@@ -5544,45 +5666,11 @@
             if len(parsed_netuids) > 5:
                 print_error("Maximum 5 netuids allowed per claim")
                 return
-=======
-    def stake_wizard(
-        self,
-        network: Optional[list[str]] = Options.network,
-        wallet_name: Optional[str] = Options.wallet_name,
-        wallet_path: Optional[str] = Options.wallet_path,
-        wallet_hotkey: Optional[str] = Options.wallet_hotkey,
-        period: int = Options.period,
-        prompt: bool = Options.prompt,
-        quiet: bool = Options.quiet,
-        verbose: bool = Options.verbose,
-    ):
-        """
-        Interactive wizard that guides you through stake movement operations.
-
-        This wizard helps you understand and choose the right stake movement command:
-        - [bold]Move[/bold]: Move stake between hotkeys (same coldkey)
-        - [bold]Transfer[/bold]: Transfer stake between coldkeys (same hotkey)
-        - [bold]Swap[/bold]: Swap stake between subnets (same coldkey-hotkey pair)
-
-        The wizard will:
-        1. Explain the differences between each operation
-        2. Help you select the appropriate operation
-        3. Guide you through the selection process
-        4. Execute the operation with your choices
-
-        EXAMPLE
-
-        Start the wizard:
-        [green]$[/green] btcli stake wizard
-        """
-        self.verbosity_handler(quiet, verbose)
->>>>>>> 197730e4
 
         wallet = self.wallet_ask(
             wallet_name,
             wallet_path,
             wallet_hotkey,
-<<<<<<< HEAD
             ask_for=[WO.NAME],
         )
 
@@ -5598,95 +5686,6 @@
             )
         )
 
-=======
-            ask_for=[WO.NAME, WO.PATH],
-            validate=WV.WALLET,
-        )
-
-        subtensor = self.initialize_chain(network)
-
-        wizard_result = self._run_command(
-            stake_wizard.stake_movement_wizard(
-                subtensor=subtensor,
-                wallet=wallet,
-            ),
-            exit_early=False,
-        )
-
-        if not wizard_result or not isinstance(wizard_result, dict):
-            return False
-
-        operation = wizard_result.get("operation")
-        if not operation:
-            return False
-
-        if operation == "move":
-            # Execute move operation
-            result, ext_id = self._run_command(
-                move_stake.move_stake(
-                    subtensor=subtensor,
-                    wallet=wallet,
-                    origin_netuid=wizard_result["origin_netuid"],
-                    origin_hotkey=wizard_result["origin_hotkey"],
-                    destination_netuid=wizard_result["destination_netuid"],
-                    destination_hotkey=wizard_result["destination_hotkey"],
-                    amount=wizard_result.get("amount"),
-                    stake_all=wizard_result.get("stake_all", False),
-                    era=period,
-                    interactive_selection=False,
-                    prompt=prompt,
-                )
-            )
-        elif operation == "transfer":
-            # Execute transfer operation
-            dest_coldkey = wizard_result.get("destination_coldkey")
-            if not is_valid_ss58_address(dest_coldkey):
-                # Assume it's a wallet name
-                dest_wallet = self.wallet_ask(
-                    dest_coldkey,
-                    wallet_path,
-                    None,
-                    ask_for=[WO.NAME, WO.PATH],
-                    validate=WV.WALLET,
-                )
-                dest_coldkey = dest_wallet.coldkeypub.ss58_address
-
-            result, ext_id = self._run_command(
-                move_stake.transfer_stake(
-                    wallet=wallet,
-                    subtensor=subtensor,
-                    origin_hotkey=wizard_result["origin_hotkey"],
-                    origin_netuid=wizard_result["origin_netuid"],
-                    dest_netuid=wizard_result["destination_netuid"],
-                    dest_coldkey_ss58=dest_coldkey,
-                    amount=wizard_result.get("amount"),
-                    stake_all=wizard_result.get("stake_all", False),
-                    era=period,
-                    interactive_selection=False,
-                    prompt=prompt,
-                )
-            )
-        elif operation == "swap":
-            # Execute swap operation
-            result, ext_id = self._run_command(
-                move_stake.swap_stake(
-                    wallet=wallet,
-                    subtensor=subtensor,
-                    origin_netuid=wizard_result["origin_netuid"],
-                    destination_netuid=wizard_result["destination_netuid"],
-                    amount=wizard_result.get("amount"),
-                    swap_all=False,
-                    era=period,
-                    interactive_selection=False,
-                    prompt=prompt,
-                )
-            )
-        else:
-            print_error(f"Unknown operation: {operation}")
-            return False
-        return result
-
->>>>>>> 197730e4
     def stake_get_children(
         self,
         wallet_name: Optional[str] = Options.wallet_name,

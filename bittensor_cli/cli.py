#!/usr/bin/env python3
import asyncio
import copy
import curses
import datetime
import importlib
import json
import logging
import os.path
import re
import ssl
import sys
import traceback
import warnings
from dataclasses import fields
from pathlib import Path
from typing import Coroutine, Optional, Union

import numpy as np
import rich
import typer
from async_substrate_interface.errors import (
    SubstrateRequestException,
    ConnectionClosed,
    InvalidHandshake,
)
from bittensor_wallet import Wallet
from bittensor_wallet.utils import (
    is_valid_ss58_address as btwallet_is_valid_ss58_address,
)
from rich import box
from rich.prompt import Confirm, FloatPrompt, Prompt, IntPrompt
from rich.table import Column, Table
from rich.tree import Tree
from typing_extensions import Annotated
from yaml import safe_dump, safe_load

from bittensor_cli.src import (
    defaults,
    HELP_PANELS,
    WalletOptions as WO,
    WalletValidationTypes as WV,
    Constants,
    COLORS,
    HYPERPARAMS,
    WalletOptions,
)
from bittensor_cli.src.bittensor import utils
from bittensor_cli.src.bittensor.balances import Balance
from bittensor_cli.src.bittensor.chain_data import SubnetHyperparameters
from bittensor_cli.src.bittensor.subtensor_interface import (
    SubtensorInterface,
    best_connection,
)
from bittensor_cli.src.bittensor.utils import (
    console,
    err_console,
    verbose_console,
    json_console,
    is_valid_ss58_address,
    print_error,
    validate_chain_endpoint,
    validate_netuid,
    is_rao_network,
    get_effective_network,
    prompt_for_identity,
    validate_uri,
    prompt_for_subnet_identity,
    validate_rate_tolerance,
    get_hotkey_pub_ss58,
    ensure_address_book_tables_exist,
    ProxyAddressBook,
    ProxyAnnouncements,
)
from bittensor_cli.src.commands import sudo, wallets, view
from bittensor_cli.src.commands import weights as weights_cmds
from bittensor_cli.src.commands.liquidity import liquidity
from bittensor_cli.src.commands.crowd import (
    contribute as crowd_contribute,
    create as create_crowdloan,
    dissolve as crowd_dissolve,
    view as view_crowdloan,
    update as crowd_update,
    refund as crowd_refund,
)
from bittensor_cli.src.commands.liquidity.utils import (
    prompt_liquidity,
    prompt_position_id,
)
from bittensor_cli.src.commands import proxy as proxy_commands
from bittensor_cli.src.commands.proxy import ProxyType
from bittensor_cli.src.commands.stake import (
    auto_staking as auto_stake,
    children_hotkeys,
    list as list_stake,
    move as move_stake,
    add as add_stake,
    remove as remove_stake,
    claim as claim_stake,
    wizard as stake_wizard,
)
from bittensor_cli.src.commands.subnets import (
    price,
    subnets,
    mechanisms as subnet_mechanisms,
)
<<<<<<< HEAD
from bittensor_cli.src.commands.axon import axon
from bittensor_cli.src.commands.wallets import SortByBalance
=======
>>>>>>> 8a2ef122
from bittensor_cli.version import __version__, __version_as_int__

try:
    from git import Repo, GitError
except ImportError:
    Repo = None

    class GitError(Exception):
        pass


logger = logging.getLogger("btcli")
_epilog = "Made with [bold red]:heart:[/bold red] by The Openτensor Foundaτion"

np.set_printoptions(precision=8, suppress=True, floatmode="fixed")


def arg__(arg_name: str) -> str:
    """
    Helper function to 'arg' format a string for rich console
    """
    return f"[{COLORS.G.ARG}]{arg_name}[/{COLORS.G.ARG}]"


def is_valid_ss58_address_param(address: Optional[str]) -> Optional[str]:
    """
    Evaluates whether a non-None address is a valid SS58 address. Used as a callback for
    Annotated typer params.

    Args:
        address: an SS58 address, or None

    Returns:
        the SS58 address (if valid) or None (if None)

    Raises:
        typer.BadParameter: if the address is not a valid SS58 address
    """
    if address is None:
        return None
    elif not btwallet_is_valid_ss58_address(address):
        raise typer.BadParameter(f"Invalid SS58 address: {address}")
    return address


def validate_claim_type(value: Optional[str]) -> Optional[claim_stake.ClaimType]:
    """
    Validates the claim type argument, allowing case-insensitive input.
    """
    if value is None:
        return None

    try:
        for member in claim_stake.ClaimType:
            if member.value.lower() == value.lower():
                return member
        return claim_stake.ClaimType(value)
    except ValueError:
        raise typer.BadParameter(f"'{value}' is not one of 'Keep', 'Swap'.")


class Options:
    """
    Re-usable typer args
    """

    @classmethod
    def edit_help(cls, option_name: str, help_text: str):
        """
        Edits the `help` attribute of a copied given Typer option in this class, returning
        the modified Typer option.

        Args:
            option_name: the name of the option (e.g. "wallet_name")
            help_text: New help text to be used (e.g. "Wallet's name")

        Returns:
            Modified Typer Option with new help text.
        """
        copied_attr = copy.copy(getattr(cls, option_name))
        setattr(copied_attr, "help", help_text)
        return copied_attr

    wallet_name = typer.Option(
        None,
        "--wallet-name",
        "--name",
        "--wallet_name",
        "--wallet.name",
        help="Name of the wallet.",
    )
    wallet_path = typer.Option(
        None,
        "--wallet-path",
        "-p",
        "--wallet_path",
        "--wallet.path",
        help="Path where the wallets are located. For example: `/Users/btuser/.bittensor/wallets`.",
    )
    wallet_hotkey = typer.Option(
        None,
        "--hotkey",
        "-H",
        "--wallet_hotkey",
        "--wallet-hotkey",
        "--wallet.hotkey",
        help="Hotkey of the wallet",
    )
    wallet_ss58_address = typer.Option(
        None,
        "--wallet-name",
        "--name",
        "--wallet_name",
        "--wallet.name",
        "--address",
        "--ss58",
        "--ss58-address",
        help="SS58 address or wallet name to check. Leave empty to be prompted.",
    )
    wallet_hotkey_ss58 = typer.Option(
        None,
        "--hotkey",
        "--hotkey-ss58",
        "-H",
        "--wallet_hotkey",
        "--wallet_hotkey_ss58",
        "--wallet-hotkey",
        "--wallet-hotkey-ss58",
        "--wallet.hotkey",
        help="Hotkey name or SS58 address of the hotkey",
    )
    mnemonic = typer.Option(
        None,
        help='Mnemonic used to regenerate your key. For example: "horse cart dog ..."',
    )
    seed = typer.Option(
        None, help="Seed hex string used to regenerate your key. For example: 0x1234..."
    )
    json = typer.Option(
        None,
        "--json",
        "-j",
        help="Path to a JSON file containing the encrypted key backup. For example, a JSON file from PolkadotJS.",
    )
    json_password = typer.Option(
        None, "--json-password", help="Password to decrypt the JSON file."
    )
    use_password = typer.Option(
        True,
        help="Set this to `True` to protect the generated Bittensor key with a password.",
    )
    public_hex_key = typer.Option(None, help="The public key in hex format.")
    ss58_address = typer.Option(
        None, "--ss58", "--ss58-address", help="The SS58 address of the coldkey."
    )
    overwrite = typer.Option(
        False,
        "--overwrite/--no-overwrite",
        help="Overwrite the existing wallet file with the new one.",
    )
    network = typer.Option(
        None,
        "--network",
        "--subtensor.network",
        "--chain",
        "--subtensor.chain_endpoint",
        help="The subtensor network to connect to. Default: finney.",
        show_default=False,
    )
    netuids = typer.Option(
        None,
        "--netuids",
        "--netuid",
        "-n",
        help="Set the netuid(s) to exclude. Separate multiple netuids with a comma, for example: `-n 0,1,2`.",
    )
    netuid = typer.Option(
        None,
        help="The netuid of the subnet in the network, (e.g. 1).",
        prompt=True,
        callback=validate_netuid,
    )
    netuid_not_req = typer.Option(
        None,
        help="The netuid of the subnet in the network, (e.g. 1).",
        prompt=False,
    )
    mechanism_id = typer.Option(
        None,
        "--mechid",
        "--mech-id",
        "--mech_id",
        "--mechanism_id",
        "--mechanism-id",
        help="Mechanism ID within the subnet (defaults to 0).",
    )
    all_netuids = typer.Option(
        False,
        help="Use all netuids",
        prompt=False,
    )
    weights = typer.Option(
        None,
        "--weights",
        "-w",
        help="Weights for the specified UIDs, e.g. `-w 0.2,0.4,0.1 ...` Must correspond to the order of the UIDs.",
    )
    reuse_last = typer.Option(
        False,
        "--reuse-last",
        help="Reuse the metagraph data you last retrieved."
        "Use this option only if you have already retrieved the metagraph."
        "data",
    )
    html_output = typer.Option(
        False,
        "--html",
        help="Display the table as HTML in the browser.",
    )
    wait_for_inclusion = typer.Option(
        True, help="If `True`, waits until the transaction is included in a block."
    )
    wait_for_finalization = typer.Option(
        True,
        help="If `True`, waits until the transaction is finalized on the blockchain.",
    )
    prompt = typer.Option(
        True,
        "--prompt/--no-prompt",
        " /--yes",
        " /--no_prompt",
        " /-y",
        help="Enable or disable interactive prompts.",
    )
    verbose = typer.Option(
        False,
        "--verbose",
        help="Enable verbose output.",
    )
    quiet = typer.Option(
        False,
        "--quiet",
        help="Display only critical information on the console.",
    )
    live = typer.Option(
        False,
        "--live",
        help="Display live view of the table",
    )
    uri = typer.Option(
        None,
        "--uri",
        help="Create wallet from uri (e.g. 'Alice', 'Bob', 'Charlie', 'Dave', 'Eve')",
        callback=validate_uri,
    )
    rate_tolerance = typer.Option(
        None,
        "--tolerance",
        "--rate-tolerance",
        help="Set the rate tolerance percentage for transactions (default: 0.05 for 5%).",
        callback=validate_rate_tolerance,
    )
    safe_staking = typer.Option(
        None,
        "--safe-staking/--no-safe-staking",
        "--safe/--unsafe",
        show_default=False,
        help="Enable or disable safe staking mode [dim](default: enabled)[/dim].",
    )
    allow_partial_stake = typer.Option(
        None,
        "--allow-partial-stake/--no-allow-partial-stake",
        "--partial/--no-partial",
        "--allow/--not-allow",
        "--allow-partial/--not-partial",
        show_default=False,
        help="Enable or disable partial stake mode [dim](default: disabled)[/dim].",
    )
    dashboard_path = typer.Option(
        None,
        "--dashboard-path",
        "--dashboard_path",
        "--dash_path",
        "--dash.path",
        "--dashboard.path",
        help="Path to save the dashboard HTML file. For example: `~/.bittensor/dashboard`.",
    )
    mev_protection = typer.Option(
        True,
        "--mev-protection/--no-mev-protection",
        show_default=False,
        help="Enable or disable MEV protection [dim](default: enabled)[/dim].",
    )
    json_output = typer.Option(
        False,
        "--json-output",
        "--json-out",
        help="Outputs the result of the command as JSON.",
    )
    period: int = typer.Option(
        16,
        "--period",
        "--era",
        help="Length (in blocks) for which the transaction should be valid.",
    )
    proxy_type: ProxyType = typer.Option(
        ProxyType.Any.value,
        "--proxy-type",
        help="Type of proxy",
        prompt=True,
    )
    proxy: Optional[str] = typer.Option(
        None,
        "--proxy",
        help="Optional proxy to use for the transaction: either the SS58 or the name of the proxy if you "
        f"have added it with {arg__('btcli config add-proxy')}.",
    )
    real_proxy: Optional[str] = typer.Option(
        None,
        "--real",
        help="The real account making this call. If omitted, the proxy's ss58 is used.",
    )
    announce_only: bool = typer.Option(
        False,
        help=f"If set along with [{COLORS.G.ARG}]--proxy[/{COLORS.G.ARG}], will not actually make the extrinsic call, "
        f"but rather just announce it to be made later.",
    )


def list_prompt(init_var: list, list_type: type, help_text: str) -> list:
    """
    Serves a similar purpose to rich.FloatPrompt or rich.Prompt, but for creating a list of those variables for
    a given type
    :param init_var: starting variable, this will generally be `None` if you intend to get something out of this
                     prompt, if it is not empty, it will return the same
    :param list_type: the type for each item in the list you're creating
    :param help_text: the helper text to display to the user in the prompt

    :return: list of the specified type of the user inputs
    """
    while not init_var:
        prompt = Prompt.ask(help_text)
        init_var = [list_type(x) for x in re.split(r"[ ,]+", prompt) if x]
    return init_var


def parse_to_list(
    raw_list: str, list_type: type, error_message: str, is_ss58: bool = False
) -> list:
    try:
        # Split the string by commas and convert each part to according to type
        parsed_list = [
            list_type(uid.strip()) for uid in raw_list.split(",") if uid.strip()
        ]

        # Validate in-case of ss58s
        if is_ss58:
            for item in parsed_list:
                if not is_valid_ss58_address(item):
                    raise typer.BadParameter(f"Invalid SS58 address: {item}")

        return parsed_list
    except ValueError:
        raise typer.BadParameter(error_message)


def verbosity_console_handler(verbosity_level: int = 1) -> None:
    """
    Sets verbosity level of console output
    :param verbosity_level: int corresponding to verbosity level of console output (0 is quiet, 1 is normal, 2 is
        verbose)
    """
    if verbosity_level not in range(4):
        raise ValueError(
            f"Invalid verbosity level: {verbosity_level}. "
            f"Must be one of: 0 (quiet + json output), 1 (normal), 2 (verbose), 3 (json output + verbose)"
        )
    if verbosity_level == 0:
        console.quiet = True
        err_console.quiet = True
        verbose_console.quiet = True
        json_console.quiet = False
    elif verbosity_level == 1:
        console.quiet = False
        err_console.quiet = False
        verbose_console.quiet = True
        json_console.quiet = True
    elif verbosity_level == 2:
        console.quiet = False
        err_console.quiet = False
        verbose_console.quiet = False
        json_console.quiet = True
    elif verbosity_level == 3:
        console.quiet = True
        err_console.quiet = True
        verbose_console.quiet = False
        json_console.quiet = False


def get_optional_netuid(netuid: Optional[int], all_netuids: bool) -> Optional[int]:
    """
    Parses options to determine if the user wants to use a specific netuid or all netuids (None)

    Returns:
        None if using all netuids, otherwise int for the netuid to use
    """
    if netuid is None and all_netuids is True:
        return None
    elif netuid is None and all_netuids is False:
        answer = Prompt.ask(
            f"Enter the [{COLORS.G.SUBHEAD_MAIN}]netuid"
            f"[/{COLORS.G.SUBHEAD_MAIN}] to use. Leave blank for all netuids",
            default=None,
            show_default=False,
        )
        if answer is None:
            return None
        answer = answer.strip()
        if answer.lower() == "all":
            return None
        else:
            try:
                return int(answer)
            except ValueError:
                err_console.print(f"Invalid netuid: {answer}")
                return get_optional_netuid(None, False)
    else:
        return netuid


def get_n_words(n_words: Optional[int]) -> int:
    """
    Prompts the user to select the number of words used in the mnemonic if not supplied or not within the
    acceptable criteria of [12, 15, 18, 21, 24]
    """
    while n_words not in [12, 15, 18, 21, 24]:
        n_words = int(
            Prompt.ask(
                "Choose the number of words",
                choices=["12", "15", "18", "21", "24"],
                default=12,
            )
        )
    return n_words


def parse_mnemonic(mnemonic: str) -> str:
    if "-" in mnemonic:
        items = sorted(
            [tuple(item.split("-")) for item in mnemonic.split(" ")],
            key=lambda x: int(x[0]),
        )
        if int(items[0][0]) != 1:
            err_console.print("Numbered mnemonics must begin with 1")
            raise typer.Exit()
        if [int(x[0]) for x in items] != list(
            range(int(items[0][0]), int(items[-1][0]) + 1)
        ):
            err_console.print(
                "Missing or duplicate numbers in a numbered mnemonic. "
                "Double-check your numbered mnemonics and try again."
            )
            raise typer.Exit()
        response = " ".join(item[1] for item in items)
    else:
        response = mnemonic
    return response


def get_creation_data(
    mnemonic: Optional[str],
    seed: Optional[str],
    json_path: Optional[str],
    json_password: Optional[str],
) -> tuple[str, str, str, str]:
    """
    Determines which of the key creation elements have been supplied, if any. If None have been supplied,
    prompts to user, and determines what they've supplied. Returns all elements in a tuple.
    """
    if not mnemonic and not seed and not json_path:
        choices = {
            1: "mnemonic",
            2: "seed hex string",
            3: "path to JSON File",
        }
        type_answer = IntPrompt.ask(
            "Select one of the following to enter\n"
            f"[{COLORS.G.HINT}][1][/{COLORS.G.HINT}] Mnemonic\n"
            f"[{COLORS.G.HINT}][2][/{COLORS.G.HINT}] Seed hex string\n"
            f"[{COLORS.G.HINT}][3][/{COLORS.G.HINT}] Path to JSON File\n",
            choices=["1", "2", "3"],
            show_choices=False,
        )
        prompt_answer = Prompt.ask(f"Please enter your {choices[type_answer]}")
        if type_answer == 1:
            mnemonic = prompt_answer
        elif type_answer == 2:
            seed = prompt_answer
            if seed.startswith("0x"):
                seed = seed[2:]
        elif type_answer == 3:
            json_path = prompt_answer
    elif mnemonic:
        mnemonic = parse_mnemonic(mnemonic)

    if json_path:
        if not os.path.exists(json_path):
            print_error(f"The JSON file '{json_path}' does not exist.")
            raise typer.Exit()

    if json_path and not json_password:
        json_password = Prompt.ask(
            "Enter the backup password for JSON file.", password=True
        )
    return mnemonic, seed, json_path, json_password


def config_selector(conf: dict, title: str):
    def curses_selector(stdscr):
        """
        Enhanced Curses TUI to make selections.
        """
        # Load the current selections from the config
        items = list(conf.keys())
        selections = conf

        # Track the current index for navigation
        current_index = 0

        # Hide cursor
        curses.curs_set(0)

        while True:
            stdscr.clear()
            height, width = stdscr.getmaxyx()
            stdscr.box()
            stdscr.addstr(0, (width - len(title)) // 2, title, curses.A_BOLD)

            instructions = (
                "Use UP/DOWN keys to navigate, SPACE to toggle, ENTER to confirm."
            )
            stdscr.addstr(
                2, (width - len(instructions)) // 2, instructions, curses.A_DIM
            )

            for idx, item in enumerate(items):
                indicator = "[x]" if selections[item] else "[ ]"
                line_text = f"  {item} {indicator}"
                x_pos = (width - len(line_text)) // 2

                if idx == current_index:
                    stdscr.addstr(
                        4 + idx, x_pos, line_text, curses.A_REVERSE | curses.A_BOLD
                    )
                else:
                    stdscr.addstr(4 + idx, x_pos, line_text)

            stdscr.refresh()

            key = stdscr.getch()
            if key == curses.KEY_UP:
                current_index = (current_index - 1) % len(items)
            elif key == curses.KEY_DOWN:
                current_index = (current_index + 1) % len(items)
            elif key == ord(" "):  # Toggle selection with spacebar
                selections[items[current_index]] = not selections[items[current_index]]
            elif key == ord("\n"):  # Exit with Enter key
                break

        return selections

    return curses.wrapper(curses_selector)


def version_callback(value: bool):
    """
    Prints the current version/branch-name
    """
    if value:
        try:
            repo = Repo(os.path.dirname(os.path.dirname(__file__)))
            version = (
                f"BTCLI version: {__version__}/"
                f"{repo.active_branch.name}/"
                f"{repo.commit()}"
            )
        except (TypeError, GitError):
            version = f"BTCLI version: {__version__}"
        typer.echo(version)
        raise typer.Exit()


def commands_callback(value: bool):
    """
    Prints a tree of commands for the app
    """
    if value:
        cli = CLIManager()
        console.print(cli.generate_command_tree())
        raise typer.Exit()


def debug_callback(value: bool):
    if value:
        debug_file_loc = Path(
            os.getenv("BTCLI_DEBUG_FILE")
            or os.path.expanduser(defaults.config.debug_file_path)
        )
        if not debug_file_loc.exists():
            err_console.print(
                f"[red]Error: The debug file '{arg__(str(debug_file_loc))}' does not exist. This indicates that you have"
                f" not run a command which has logged debug output, or you deleted this file. Debug logging only occurs"
                f" if {arg__('use_cache')} is set to True in your config ({arg__('btcli config set')}). If the debug "
                f"file was created using the {arg__('BTCLI_DEBUG_FILE')} environment variable, please set the value for"
                f" the same location, and re-run this {arg__('btcli --debug')} command.[/red]"
            )
            raise typer.Exit()
        save_file_loc_ = Prompt.ask(
            "Enter the file location to save the debug log for the previous command.",
            default="~/.bittensor/debug-export",
        ).strip()
        save_file_loc = Path(os.path.expanduser(save_file_loc_))
        if not save_file_loc.parent.exists():
            if Confirm.ask(
                f"The directory '{save_file_loc.parent}' does not exist. Would you like to create it?"
            ):
                save_file_loc.parent.mkdir(parents=True, exist_ok=True)
        try:
            with (
                open(save_file_loc, "w+") as save_file,
                open(debug_file_loc, "r") as current_file,
            ):
                save_file.write(current_file.read())
                console.print(f"Saved debug log to {save_file_loc}")
        except FileNotFoundError as e:
            print_error(str(e))
        raise typer.Exit()


class CLIManager:
    """
    :var app: the main CLI Typer app
    :var config_app: the Typer app as it relates to config commands
    :var wallet_app: the Typer app as it relates to wallet commands
    :var stake_app: the Typer app as it relates to stake commands
    :var sudo_app: the Typer app as it relates to sudo commands
    :var subnet_mechanisms_app: the Typer app for subnet mechanism commands
    :var subnets_app: the Typer app as it relates to subnets commands
    :var subtensor: the `SubtensorInterface` object passed to the various commands that require it
    """

    subtensor: Optional[SubtensorInterface]
    app: typer.Typer
    config_app: typer.Typer
    wallet_app: typer.Typer
    sudo_app: typer.Typer
    subnets_app: typer.Typer
    subnet_mechanisms_app: typer.Typer
    weights_app: typer.Typer
    crowd_app: typer.Typer
    utils_app: typer.Typer
    view_app: typer.Typer
    asyncio_runner = asyncio

    def __init__(self):
        self.config = {
            "wallet_name": None,
            "wallet_path": None,
            "wallet_hotkey": None,
            "network": None,
            "use_cache": True,
            "disk_cache": False,
            "rate_tolerance": None,
            "safe_staking": True,
            "allow_partial_stake": False,
            "dashboard_path": None,
            # Commenting this out as this needs to get updated
            # "metagraph_cols": {
            #     "UID": True,
            #     "GLOBAL_STAKE": True,
            #     "LOCAL_STAKE": True,
            #     "STAKE_WEIGHT": True,
            #     "RANK": True,
            #     "TRUST": True,
            #     "CONSENSUS": True,
            #     "INCENTIVE": True,
            #     "DIVIDENDS": True,
            #     "EMISSION": True,
            #     "VTRUST": True,
            #     "VAL": True,
            #     "UPDATED": True,
            #     "ACTIVE": True,
            #     "AXON": True,
            #     "HOTKEY": True,
            #     "COLDKEY": True,
            # },
        }
        self.proxies = {}
        self.subtensor = None

        if sys.version_info < (3, 10):
            # For Python 3.9 or lower
            self.event_loop = asyncio.new_event_loop()
        else:
            try:
                uvloop = importlib.import_module("uvloop")
                self.event_loop = uvloop.new_event_loop()
            except ModuleNotFoundError:
                self.event_loop = asyncio.new_event_loop()

        self.config_base_path = os.path.expanduser(defaults.config.base_path)
        self.config_path = os.getenv("BTCLI_CONFIG_PATH") or os.path.expanduser(
            defaults.config.path
        )
        self.debug_file_path = os.getenv("BTCLI_DEBUG_FILE") or os.path.expanduser(
            defaults.config.debug_file_path
        )
        self.proxies_path = os.getenv("BTCLI_PROXIES_PATH") or os.path.expanduser(
            defaults.proxies.path
        )

        self.app = typer.Typer(
            rich_markup_mode="rich",
            callback=self.main_callback,
            epilog=_epilog,
            no_args_is_help=True,
        )
        self.config_app = typer.Typer(
            epilog=_epilog,
            help=f"Allows for getting/setting the config. "
            f"Default path for the config file is {arg__(defaults.config.path)}. "
            f"You can set your own with the env var {arg__('BTCLI_CONFIG_PATH')}",
        )
        self.wallet_app = typer.Typer(epilog=_epilog)
        self.stake_app = typer.Typer(epilog=_epilog)
        self.sudo_app = typer.Typer(epilog=_epilog)
        self.subnets_app = typer.Typer(epilog=_epilog)
        self.subnet_mechanisms_app = typer.Typer(epilog=_epilog)
        self.weights_app = typer.Typer(epilog=_epilog)
        self.view_app = typer.Typer(epilog=_epilog)
        self.liquidity_app = typer.Typer(epilog=_epilog)
        self.crowd_app = typer.Typer(epilog=_epilog)
        self.utils_app = typer.Typer(epilog=_epilog)
<<<<<<< HEAD
        self.axon_app = typer.Typer(epilog=_epilog)
=======
        self.proxy_app = typer.Typer(epilog=_epilog)
>>>>>>> 8a2ef122

        # config alias
        self.app.add_typer(
            self.config_app,
            name="config",
            short_help="Config commands, aliases: `c`, `conf`",
            no_args_is_help=True,
        )
        self.app.add_typer(
            self.config_app, name="conf", hidden=True, no_args_is_help=True
        )
        self.app.add_typer(self.config_app, name="c", hidden=True, no_args_is_help=True)

        # wallet aliases
        self.app.add_typer(
            self.wallet_app,
            name="wallet",
            short_help="Wallet commands, aliases: `wallets`, `w`",
            no_args_is_help=True,
        )
        self.app.add_typer(self.wallet_app, name="w", hidden=True, no_args_is_help=True)
        self.app.add_typer(
            self.wallet_app, name="wallets", hidden=True, no_args_is_help=True
        )

        # stake aliases
        self.app.add_typer(
            self.stake_app,
            name="stake",
            short_help="Stake commands, alias: `st`",
            no_args_is_help=True,
        )
        self.app.add_typer(self.stake_app, name="st", hidden=True, no_args_is_help=True)

        # sudo aliases
        self.app.add_typer(
            self.sudo_app,
            name="sudo",
            short_help="Sudo commands, alias: `su`",
            no_args_is_help=True,
        )
        self.app.add_typer(self.sudo_app, name="su", hidden=True, no_args_is_help=True)

        # subnets aliases
        self.app.add_typer(
            self.subnets_app,
            name="subnets",
            short_help="Subnets commands, alias: `s`, `subnet`",
            no_args_is_help=True,
        )
        self.app.add_typer(
            self.subnets_app, name="s", hidden=True, no_args_is_help=True
        )
        self.app.add_typer(
            self.subnets_app, name="subnet", hidden=True, no_args_is_help=True
        )

        # subnet mechanisms aliases
        self.subnets_app.add_typer(
            self.subnet_mechanisms_app,
            name="mechanisms",
            short_help="Subnet mechanism commands, alias: `mech`",
            no_args_is_help=True,
        )
        self.subnets_app.add_typer(
            self.subnet_mechanisms_app,
            name="mech",
            hidden=True,
            no_args_is_help=True,
        )
        # weights aliases
        self.app.add_typer(
            self.weights_app,
            name="weights",
            short_help="Weights commands, aliases: `wt`, `weight`",
            hidden=True,
            no_args_is_help=True,
        )
        self.app.add_typer(
            self.weights_app, name="wt", hidden=True, no_args_is_help=True
        )
        self.app.add_typer(
            self.weights_app, name="weight", hidden=True, no_args_is_help=True
        )

        # utils app
        self.app.add_typer(
            self.utils_app, name="utils", no_args_is_help=True, hidden=False
        )

        # view app
        self.app.add_typer(
            self.view_app,
            name="view",
            short_help="HTML view commands",
            no_args_is_help=True,
        )

<<<<<<< HEAD
        # axon app
        self.app.add_typer(
            self.axon_app,
            name="axon",
            short_help="Axon serving commands",
=======
        # proxy app
        self.app.add_typer(
            self.proxy_app,
            name="proxy",
            short_help="Proxy commands",
>>>>>>> 8a2ef122
            no_args_is_help=True,
        )

        # config commands
        self.config_app.command("set")(self.set_config)
        self.config_app.command("get")(self.get_config)
        self.config_app.command("clear")(self.del_config)
        self.config_app.command("add-proxy")(self.config_add_proxy)
        self.config_app.command("proxies")(self.config_get_proxies)
        self.config_app.command("remove-proxy")(self.config_remove_proxy)
        self.config_app.command("update-proxy")(self.config_update_proxy)
        # self.config_app.command("metagraph", hidden=True)(self.metagraph_config)

        # wallet commands
        self.wallet_app.command(
            "list", rich_help_panel=HELP_PANELS["WALLET"]["MANAGEMENT"]
        )(self.wallet_list)
        self.wallet_app.command(
            "swap-hotkey", rich_help_panel=HELP_PANELS["WALLET"]["SECURITY"]
        )(self.wallet_swap_hotkey)
        self.wallet_app.command(
            "swap-coldkey", rich_help_panel=HELP_PANELS["WALLET"]["SECURITY"]
        )(self.wallet_swap_coldkey)
        self.wallet_app.command(
            "swap-check", rich_help_panel=HELP_PANELS["WALLET"]["SECURITY"]
        )(self.wallet_check_ck_swap)
        self.wallet_app.command(
            "regen-coldkey", rich_help_panel=HELP_PANELS["WALLET"]["SECURITY"]
        )(self.wallet_regen_coldkey)
        self.wallet_app.command(
            "regen-coldkeypub", rich_help_panel=HELP_PANELS["WALLET"]["SECURITY"]
        )(self.wallet_regen_coldkey_pub)
        self.wallet_app.command(
            "regen-hotkey", rich_help_panel=HELP_PANELS["WALLET"]["SECURITY"]
        )(self.wallet_regen_hotkey)
        self.wallet_app.command(
            "regen-hotkeypub", rich_help_panel=HELP_PANELS["WALLET"]["SECURITY"]
        )(self.wallet_regen_hotkey_pub)
        self.wallet_app.command(
            "new-hotkey", rich_help_panel=HELP_PANELS["WALLET"]["MANAGEMENT"]
        )(self.wallet_new_hotkey)
        self.wallet_app.command(
            "new-coldkey", rich_help_panel=HELP_PANELS["WALLET"]["MANAGEMENT"]
        )(self.wallet_new_coldkey)
        self.wallet_app.command(
            "associate-hotkey", rich_help_panel=HELP_PANELS["WALLET"]["MANAGEMENT"]
        )(self.wallet_associate_hotkey)
        self.wallet_app.command(
            "create", rich_help_panel=HELP_PANELS["WALLET"]["MANAGEMENT"]
        )(self.wallet_create_wallet)
        self.wallet_app.command(
            "balance", rich_help_panel=HELP_PANELS["WALLET"]["INFORMATION"]
        )(self.wallet_balance)
        self.wallet_app.command(
            "history",
            rich_help_panel=HELP_PANELS["WALLET"]["INFORMATION"],
            hidden=True,
        )(self.wallet_history)
        self.wallet_app.command(
            "overview",
            rich_help_panel=HELP_PANELS["WALLET"]["INFORMATION"],
        )(self.wallet_overview)
        self.wallet_app.command(
            "transfer", rich_help_panel=HELP_PANELS["WALLET"]["OPERATIONS"]
        )(self.wallet_transfer)
        self.wallet_app.command(
            "inspect",
            rich_help_panel=HELP_PANELS["WALLET"]["INFORMATION"],
            hidden=True,
        )(self.wallet_inspect)
        self.wallet_app.command(
            "faucet", rich_help_panel=HELP_PANELS["WALLET"]["OPERATIONS"]
        )(self.wallet_faucet)
        self.wallet_app.command(
            "set-identity", rich_help_panel=HELP_PANELS["WALLET"]["IDENTITY"]
        )(self.wallet_set_id)
        self.wallet_app.command(
            "get-identity", rich_help_panel=HELP_PANELS["WALLET"]["IDENTITY"]
        )(self.wallet_get_id)
        self.wallet_app.command(
            "sign", rich_help_panel=HELP_PANELS["WALLET"]["OPERATIONS"]
        )(self.wallet_sign)
        self.wallet_app.command(
            "verify", rich_help_panel=HELP_PANELS["WALLET"]["OPERATIONS"]
        )(self.wallet_verify)

        # axon commands
        self.axon_app.command("reset")(self.axon_reset)
        self.axon_app.command("set")(self.axon_set)

        # stake commands
        self.stake_app.command(
            "add", rich_help_panel=HELP_PANELS["STAKE"]["STAKE_MGMT"]
        )(self.stake_add)
        self.stake_app.command(
            "auto", rich_help_panel=HELP_PANELS["STAKE"]["STAKE_MGMT"]
        )(self.get_auto_stake)
        self.stake_app.command(
            "set-auto", rich_help_panel=HELP_PANELS["STAKE"]["STAKE_MGMT"]
        )(self.set_auto_stake)
        self.stake_app.command(
            "remove", rich_help_panel=HELP_PANELS["STAKE"]["STAKE_MGMT"]
        )(self.stake_remove)
        self.stake_app.command(
            "list", rich_help_panel=HELP_PANELS["STAKE"]["STAKE_MGMT"]
        )(self.stake_list)
        self.stake_app.command(
            "move", rich_help_panel=HELP_PANELS["STAKE"]["MOVEMENT"]
        )(self.stake_move)
        self.stake_app.command(
            "transfer", rich_help_panel=HELP_PANELS["STAKE"]["MOVEMENT"]
        )(self.stake_transfer)
        self.stake_app.command(
            "swap", rich_help_panel=HELP_PANELS["STAKE"]["MOVEMENT"]
        )(self.stake_swap)
        self.stake_app.command(
            "wizard", rich_help_panel=HELP_PANELS["STAKE"]["MOVEMENT"]
        )(self.stake_wizard)
        self.stake_app.command(
            "set-claim", rich_help_panel=HELP_PANELS["STAKE"]["CLAIM"]
        )(self.stake_set_claim_type)
        self.stake_app.command(
            "process-claim", rich_help_panel=HELP_PANELS["STAKE"]["CLAIM"]
        )(self.stake_process_claim)

        # stake-children commands
        children_app = typer.Typer()
        self.stake_app.add_typer(
            children_app,
            name="child",
            short_help="Child Hotkey commands, alias: `children`",
            rich_help_panel=HELP_PANELS["STAKE"]["CHILD"],
            no_args_is_help=True,
        )
        self.stake_app.add_typer(
            children_app, name="children", hidden=True, no_args_is_help=True
        )
        children_app.command("get")(self.stake_get_children)
        children_app.command("set")(self.stake_set_children)
        children_app.command("revoke")(self.stake_revoke_children)
        children_app.command("take")(self.stake_childkey_take)

        # subnet mechanism commands
        self.subnet_mechanisms_app.command(
            "count", rich_help_panel=HELP_PANELS["MECHANISMS"]["CONFIG"]
        )(self.mechanism_count_get)
        self.subnet_mechanisms_app.command(
            "set", rich_help_panel=HELP_PANELS["MECHANISMS"]["CONFIG"]
        )(self.mechanism_count_set)
        self.subnet_mechanisms_app.command(
            "emissions", rich_help_panel=HELP_PANELS["MECHANISMS"]["EMISSION"]
        )(self.mechanism_emission_get)
        self.subnet_mechanisms_app.command(
            "split-emissions", rich_help_panel=HELP_PANELS["MECHANISMS"]["EMISSION"]
        )(self.mechanism_emission_set)

        # sudo commands
        self.sudo_app.command("set", rich_help_panel=HELP_PANELS["SUDO"]["CONFIG"])(
            self.sudo_set
        )
        self.sudo_app.command("get", rich_help_panel=HELP_PANELS["SUDO"]["CONFIG"])(
            self.sudo_get
        )
        self.sudo_app.command(
            "senate", rich_help_panel=HELP_PANELS["SUDO"]["GOVERNANCE"]
        )(self.sudo_senate)
        self.sudo_app.command(
            "proposals", rich_help_panel=HELP_PANELS["SUDO"]["GOVERNANCE"]
        )(self.sudo_proposals)
        self.sudo_app.command(
            "senate-vote", rich_help_panel=HELP_PANELS["SUDO"]["GOVERNANCE"]
        )(self.sudo_senate_vote)
        self.sudo_app.command("set-take", rich_help_panel=HELP_PANELS["SUDO"]["TAKE"])(
            self.sudo_set_take
        )
        self.sudo_app.command("get-take", rich_help_panel=HELP_PANELS["SUDO"]["TAKE"])(
            self.sudo_get_take
        )
        self.sudo_app.command("trim", rich_help_panel=HELP_PANELS["SUDO"]["CONFIG"])(
            self.sudo_trim
        )

        # subnets commands
        self.subnets_app.command(
            "hyperparameters", rich_help_panel=HELP_PANELS["SUBNETS"]["INFO"]
        )(self.sudo_get)
        self.subnets_app.command(
            "list", rich_help_panel=HELP_PANELS["SUBNETS"]["INFO"]
        )(self.subnets_list)
        self.subnets_app.command(
            "burn-cost", rich_help_panel=HELP_PANELS["SUBNETS"]["CREATION"]
        )(self.subnets_burn_cost)
        self.subnets_app.command(
            "create", rich_help_panel=HELP_PANELS["SUBNETS"]["CREATION"]
        )(self.subnets_create)
        self.subnets_app.command(
            "pow-register", rich_help_panel=HELP_PANELS["SUBNETS"]["REGISTER"]
        )(self.subnets_pow_register)
        self.subnets_app.command(
            "register", rich_help_panel=HELP_PANELS["SUBNETS"]["REGISTER"]
        )(self.subnets_register)
        self.subnets_app.command(
            "metagraph", rich_help_panel=HELP_PANELS["SUBNETS"]["INFO"], hidden=True
        )(self.subnets_show)  # Aliased to `s show` for now
        self.subnets_app.command(
            "show", rich_help_panel=HELP_PANELS["SUBNETS"]["INFO"]
        )(self.subnets_show)
        self.subnets_app.command(
            "price", rich_help_panel=HELP_PANELS["SUBNETS"]["INFO"]
        )(self.subnets_price)
        self.subnets_app.command(
            "set-identity", rich_help_panel=HELP_PANELS["SUBNETS"]["IDENTITY"]
        )(self.subnets_set_identity)
        self.subnets_app.command(
            "get-identity", rich_help_panel=HELP_PANELS["SUBNETS"]["IDENTITY"]
        )(self.subnets_get_identity)
        self.subnets_app.command(
            "start", rich_help_panel=HELP_PANELS["SUBNETS"]["CREATION"]
        )(self.subnets_start)
        self.subnets_app.command(
            "check-start", rich_help_panel=HELP_PANELS["SUBNETS"]["INFO"]
        )(self.subnets_check_start)
        self.subnets_app.command(
            "set-symbol", rich_help_panel=HELP_PANELS["SUBNETS"]["IDENTITY"]
        )(self.subnets_set_symbol)

        # weights commands
        self.weights_app.command(
            "reveal", rich_help_panel=HELP_PANELS["WEIGHTS"]["COMMIT_REVEAL"]
        )(self.weights_reveal)
        self.weights_app.command(
            "commit", rich_help_panel=HELP_PANELS["WEIGHTS"]["COMMIT_REVEAL"]
        )(self.weights_commit)

        # view commands
        self.view_app.command(
            "dashboard", rich_help_panel=HELP_PANELS["VIEW"]["DASHBOARD"]
        )(self.view_dashboard)

        # proxy commands
        self.proxy_app.command("create", rich_help_panel=HELP_PANELS["PROXY"]["MGMT"])(
            self.proxy_create
        )
        self.proxy_app.command("add", rich_help_panel=HELP_PANELS["PROXY"]["MGMT"])(
            self.proxy_add
        )
        self.proxy_app.command("remove", rich_help_panel=HELP_PANELS["PROXY"]["MGMT"])(
            self.proxy_remove
        )
        self.proxy_app.command("kill", rich_help_panel=HELP_PANELS["PROXY"]["MGMT"])(
            self.proxy_kill
        )
        self.proxy_app.command(
            "execute",
            rich_help_panel=HELP_PANELS["PROXY"]["MGMT"],
        )(self.proxy_execute_announced)

        # Sub command aliases
        # Wallet
        self.wallet_app.command(
            "swap_hotkey",
            hidden=True,
        )(self.wallet_swap_hotkey)
        self.wallet_app.command("swap_coldkey", hidden=True)(self.wallet_swap_coldkey)
        self.wallet_app.command("swap_check", hidden=True)(self.wallet_check_ck_swap)
        self.wallet_app.command(
            "regen_coldkey",
            hidden=True,
        )(self.wallet_regen_coldkey)
        self.wallet_app.command(
            "regen_coldkeypub",
            hidden=True,
        )(self.wallet_regen_coldkey_pub)
        self.wallet_app.command(
            "regen_hotkey",
            hidden=True,
        )(self.wallet_regen_hotkey)
        self.wallet_app.command(
            "regen_hotkeypub",
            hidden=True,
        )(self.wallet_regen_hotkey_pub)
        self.wallet_app.command(
            "new_hotkey",
            hidden=True,
        )(self.wallet_new_hotkey)
        self.wallet_app.command(
            "new_coldkey",
            hidden=True,
        )(self.wallet_new_coldkey)
        self.wallet_app.command(
            "set_identity",
            hidden=True,
        )(self.wallet_set_id)
        self.wallet_app.command(
            "get_identity",
            hidden=True,
        )(self.wallet_get_id)
        self.wallet_app.command("associate_hotkey", hidden=True)(
            self.wallet_associate_hotkey
        )

        # Subnets
        self.subnets_app.command("burn_cost", hidden=True)(self.subnets_burn_cost)
        self.subnets_app.command("pow_register", hidden=True)(self.subnets_pow_register)
        self.subnets_app.command("set_identity", hidden=True)(self.subnets_set_identity)
        self.subnets_app.command("get_identity", hidden=True)(self.subnets_get_identity)
        self.subnets_app.command("check_start", hidden=True)(self.subnets_check_start)
        self.subnet_mechanisms_app.command("emissions-split", hidden=True)(
            self.mechanism_emission_set
        )

        # Sudo
        self.sudo_app.command("senate_vote", hidden=True)(self.sudo_senate_vote)
        self.sudo_app.command("get_take", hidden=True)(self.sudo_get_take)
        self.sudo_app.command("set_take", hidden=True)(self.sudo_set_take)

        # Stake
        self.stake_app.command(
            "claim",
            hidden=True,
        )(self.stake_set_claim_type)
        self.stake_app.command(
            "unclaim",
            hidden=True,
        )(self.stake_set_claim_type)

        # Crowdloan
        self.app.add_typer(
            self.crowd_app,
            name="crowd",
            short_help="Crowdloan commands, aliases: `cr`, `crowdloan`",
            no_args_is_help=True,
        )
        self.app.add_typer(self.crowd_app, name="cr", hidden=True, no_args_is_help=True)
        self.app.add_typer(
            self.crowd_app, name="crowdloan", hidden=True, no_args_is_help=True
        )
        self.crowd_app.command(
            "contribute", rich_help_panel=HELP_PANELS["CROWD"]["PARTICIPANT"]
        )(self.crowd_contribute)
        self.crowd_app.command(
            "withdraw", rich_help_panel=HELP_PANELS["CROWD"]["PARTICIPANT"]
        )(self.crowd_withdraw)
        self.crowd_app.command(
            "finalize", rich_help_panel=HELP_PANELS["CROWD"]["INITIATOR"]
        )(self.crowd_finalize)
        self.crowd_app.command("list", rich_help_panel=HELP_PANELS["CROWD"]["INFO"])(
            self.crowd_list
        )
        self.crowd_app.command("info", rich_help_panel=HELP_PANELS["CROWD"]["INFO"])(
            self.crowd_info
        )
        self.crowd_app.command(
            "create", rich_help_panel=HELP_PANELS["CROWD"]["INITIATOR"]
        )(self.crowd_create)
        self.crowd_app.command(
            "update", rich_help_panel=HELP_PANELS["CROWD"]["INITIATOR"]
        )(self.crowd_update)
        self.crowd_app.command(
            "refund", rich_help_panel=HELP_PANELS["CROWD"]["INITIATOR"]
        )(self.crowd_refund)
        self.crowd_app.command(
            "dissolve", rich_help_panel=HELP_PANELS["CROWD"]["INITIATOR"]
        )(self.crowd_dissolve)

        # Liquidity
        self.app.add_typer(
            self.liquidity_app,
            name="liquidity",
            short_help="liquidity commands, aliases: `l`",
            no_args_is_help=True,
        )
        self.app.add_typer(
            self.liquidity_app, name="l", hidden=True, no_args_is_help=True
        )
        # liquidity commands
        self.liquidity_app.command(
            "add", rich_help_panel=HELP_PANELS["LIQUIDITY"]["LIQUIDITY_MGMT"]
        )(self.liquidity_add)
        self.liquidity_app.command(
            "list", rich_help_panel=HELP_PANELS["LIQUIDITY"]["LIQUIDITY_MGMT"]
        )(self.liquidity_list)
        self.liquidity_app.command(
            "modify", rich_help_panel=HELP_PANELS["LIQUIDITY"]["LIQUIDITY_MGMT"]
        )(self.liquidity_modify)
        self.liquidity_app.command(
            "remove", rich_help_panel=HELP_PANELS["LIQUIDITY"]["LIQUIDITY_MGMT"]
        )(self.liquidity_remove)

        # utils app
        self.utils_app.command("convert")(self.convert)
        self.utils_app.command("latency")(self.best_connection)

    def generate_command_tree(self) -> Tree:
        """
        Generates a rich.Tree of the commands, subcommands, and groups of this app
        """

        def build_rich_tree(data: dict, parent: Tree):
            for group, content in data.get("groups", {}).items():
                group_node = parent.add(
                    f"[bold cyan]{group}[/]"
                )  # Add group to the tree
                for command in content.get("commands", []):
                    group_node.add(f"[green]{command}[/]")  # Add commands to the group
                build_rich_tree(content, group_node)  # Recurse for subgroups

        def traverse_group(group: typer.Typer) -> dict:
            tree = {}
            if commands := [
                cmd.name for cmd in group.registered_commands if not cmd.hidden
            ]:
                tree["commands"] = commands
            for group in group.registered_groups:
                if "groups" not in tree:
                    tree["groups"] = {}
                if not group.hidden:
                    if group_transversal := traverse_group(group.typer_instance):
                        tree["groups"][group.name] = group_transversal

            return tree

        groups_and_commands = traverse_group(self.app)
        root = Tree("[bold magenta]BTCLI Commands[/]")  # Root node
        build_rich_tree(groups_and_commands, root)
        return root

    def initialize_chain(
        self,
        network: Optional[list[str]] = None,
    ) -> SubtensorInterface:
        """
        Intelligently initializes a connection to the chain, depending on the supplied (or in config) values. Sets the
        `self.subtensor` object to this created connection.

        :param network: Network name (e.g. finney, test, etc.) or
                        chain endpoint (e.g. ws://127.0.0.1:9945, wss://entrypoint-finney.opentensor.ai:443)
        """
        with warnings.catch_warnings():
            warnings.filterwarnings(
                "ignore",
                "You are instantiating the AsyncSubstrateInterface Websocket outside of an event loop. "
                "Verify this is intended.",
            )
            if not self.subtensor:
                use_disk_cache = self.config.get("disk_cache", False)
                if network:
                    network_ = None
                    for item in network:
                        if item.startswith("ws"):
                            network_ = item
                            break
                        else:
                            network_ = item

                    not_selected_networks = [net for net in network if net != network_]
                    if not_selected_networks:
                        console.print(
                            f"Networks not selected: "
                            f"{arg__(', '.join(not_selected_networks))}"
                        )

                    self.subtensor = SubtensorInterface(
                        network_, use_disk_cache=use_disk_cache
                    )
                elif self.config["network"]:
                    console.print(
                        f"Using the specified network [{COLORS.G.LINKS}]{self.config['network']}"
                        f"[/{COLORS.G.LINKS}] from config"
                    )
                    self.subtensor = SubtensorInterface(
                        self.config["network"], use_disk_cache=use_disk_cache
                    )
                else:
                    self.subtensor = SubtensorInterface(
                        defaults.subtensor.network, use_disk_cache=use_disk_cache
                    )
        return self.subtensor

    def _run_command(self, cmd: Coroutine, exit_early: bool = True):
        """
        Runs the supplied coroutine with `asyncio.run`
        """

        async def _run():
            initiated = False
            exception_occurred = False
            try:
                if self.subtensor:
                    await self.subtensor.substrate.initialize()
                initiated = True
                result = await cmd
                return result
            except (ConnectionRefusedError, ssl.SSLError, InvalidHandshake):
                err_console.print(f"Unable to connect to the chain: {self.subtensor}")
                verbose_console.print(traceback.format_exc())
                exception_occurred = True
            except (
                ConnectionClosed,
                SubstrateRequestException,
                KeyboardInterrupt,
                RuntimeError,
            ) as e:
                if isinstance(e, SubstrateRequestException):
                    err_console.print(str(e))
                elif isinstance(e, RuntimeError):
                    pass  # Temporarily to handle loop bound issues
                verbose_console.print(traceback.format_exc())
                exception_occurred = True
            except Exception as e:
                err_console.print(f"An unknown error has occurred: {e}")
                verbose_console.print(traceback.format_exc())
                exception_occurred = True
            finally:
                if initiated is False:
                    asyncio.create_task(cmd).cancel()
                if (
                    exit_early is True
                ):  # temporarily to handle multiple run commands in one session
                    if self.subtensor:
                        try:
                            await self.subtensor.substrate.close()
                        except Exception as e:  # ensures we always exit cleanly
                            if not isinstance(e, (typer.Exit, RuntimeError)):
                                err_console.print(f"An unknown error has occurred: {e}")
                    if exception_occurred:
                        raise typer.Exit()

        return self.event_loop.run_until_complete(_run())

    def main_callback(
        self,
        version: Annotated[
            Optional[bool],
            typer.Option(
                "--version", callback=version_callback, help="Show BTCLI version"
            ),
        ] = None,
        commands: Annotated[
            Optional[bool],
            typer.Option(
                "--commands", callback=commands_callback, help="Show BTCLI commands"
            ),
        ] = None,
        debug_log: Annotated[
            Optional[bool],
            typer.Option(
                "--debug",
                callback=debug_callback,
                help="Saves the debug log from the last used command",
            ),
        ] = None,
    ):
        """
        Command line interface (CLI) for Bittensor. Uses the values in the configuration file. These values can be
            overridden by passing them explicitly in the command line.
        """
        # Load or create the config file
        if os.path.exists(self.config_path):
            with open(self.config_path, "r") as f:
                config = safe_load(f) or {}
        else:
            directory_path = Path(self.config_base_path)
            directory_path.mkdir(exist_ok=True, parents=True)
            config = defaults.config.dictionary.copy()
            with open(self.config_path, "w") as f:
                safe_dump(config, f)

        # Update missing values
        updated = False
        for key, value in defaults.config.dictionary.items():
            if key not in config:
                config[key] = value
                updated = True
            elif isinstance(value, dict):
                for sub_key, sub_value in value.items():
                    if sub_key not in config[key]:
                        config[key][sub_key] = sub_value
                        updated = True
            elif isinstance(value, bool) and config[key] is None:
                config[key] = value
                updated = True
        if updated:
            with open(self.config_path, "w") as f:
                safe_dump(config, f)

        for k, v in config.items():
            if k in self.config.keys():
                self.config[k] = v
        if self.config.get("use_cache", False):
            with open(self.debug_file_path, "w+") as f:
                f.write(
                    f"BTCLI {__version__}\n"
                    f"Async-Substrate-Interface: {importlib.metadata.version('async-substrate-interface')}\n"
                    f"Bittensor-Wallet: {importlib.metadata.version('bittensor-wallet')}\n"
                    f"Command: {' '.join(sys.argv)}\n"
                    f"Config: {self.config}\n"
                    f"Python: {sys.version}\n"
                    f"System: {sys.platform}\n\n"
                )
            asi_logger = logging.getLogger("async_substrate_interface")
            asi_logger.setLevel(logging.DEBUG)
            logger.setLevel(logging.DEBUG)
            formatter = logging.Formatter(
                "%(asctime)s - %(levelname)s - %(name)s - %(module)s:%(lineno)d - %(message)s"
            )
            handler = logging.FileHandler(self.debug_file_path)
            handler.setFormatter(formatter)
            asi_logger.addHandler(handler)
            logger.addHandler(handler)

        ensure_address_book_tables_exist()
        # load proxies address book
        with ProxyAddressBook.get_db() as (conn, cursor):
            rows = ProxyAddressBook.read_rows(conn, cursor, include_header=False)
        proxies = {}
        for name, ss58_address, delay, spawner, proxy_type, _ in rows:
            proxies[name] = {
                "address": ss58_address,
                "spawner": spawner,
                "proxy_type": proxy_type,
                "delay": delay,
            }
        self.proxies = proxies

    def verbosity_handler(
        self, quiet: bool, verbose: bool, json_output: bool = False, prompt: bool = True
    ) -> None:
        if json_output and prompt:
            raise typer.BadParameter(
                f"Cannot specify both '--json-output' and '--prompt'"
            )
        if quiet and verbose:
            err_console.print("Cannot specify both `--quiet` and `--verbose`")
            raise typer.Exit()
        if json_output and verbose:
            verbosity_console_handler(3)
        elif json_output or quiet:
            verbosity_console_handler(0)
        elif verbose:
            verbosity_console_handler(2)
        else:
            # Default to configuration if no flags provided
            quiet = self.config.get("quiet", False)
            verbose = self.config.get("verbose", False)

            if quiet:
                verbosity_console_handler(0)
            elif verbose:
                verbosity_console_handler(2)
            else:
                # Default verbosity level
                verbosity_console_handler(1)

    def metagraph_config(
        self,
        reset: bool = typer.Option(
            False,
            "--reset",
            help="Restore the display of metagraph columns to show all columns.",
        ),
    ):
        """
        Command option to configure the display of the metagraph columns.
        """
        if reset:
            selections_ = defaults.config.dictionary["metagraph_cols"]
        else:
            selections_ = config_selector(
                self.config["metagraph_cols"], "Metagraph Display Columns"
            )
        self.config["metagraph_cols"] = selections_
        with open(self.config_path, "w+") as f:
            safe_dump(self.config, f)

    def set_config(
        self,
        wallet_name: Optional[str] = Options.wallet_name,
        wallet_path: Optional[str] = Options.wallet_path,
        wallet_hotkey: Optional[str] = Options.wallet_hotkey,
        network: Optional[str] = Options.network,
        use_cache: Optional[bool] = typer.Option(
            None,
            "--cache/--no-cache",
            " /--no_cache",
            help="Disable caching of some commands. This will disable the `--reuse-last` and `--html` flags on "
            "commands such as `subnets metagraph`, `stake show` and `subnets list`.",
        ),
        disk_cache: Optional[bool] = typer.Option(
            None,
            "--disk-cache/--no-disk-cache",
            " /--no-disk-cache",
            help="Enables or disables the caching on disk. Enabling this can significantly speed up commands run "
            "sequentially",
        ),
        rate_tolerance: Optional[float] = typer.Option(
            None,
            "--tolerance",
            help="Set the rate tolerance percentage for transactions (e.g. 0.1 for 0.1%).",
        ),
        safe_staking: Optional[bool] = typer.Option(
            None,
            "--safe-staking/--no-safe-staking",
            "--safe/--unsafe",
            help="Enable or disable safe staking mode.",
            show_default=False,
        ),
        allow_partial_stake: Optional[bool] = typer.Option(
            None,
            "--allow-partial-stake/--no-allow-partial-stake",
            "--partial/--no-partial",
            "--allow/--not-allow",
            show_default=False,
        ),
        dashboard_path: Optional[str] = Options.dashboard_path,
    ):
        """
        Sets or updates configuration values in the BTCLI config file.

        This command allows you to set default values that will be used across all BTCLI commands.

        USAGE
        Interactive mode:
            [green]$[/green] btcli config set

        Set specific values:
            [green]$[/green] btcli config set --wallet-name default --network finney
            [green]$[/green] btcli config set --safe-staking --rate-tolerance 0.1

        [bold]NOTE[/bold]:
        - Network values can be network names (e.g., 'finney', 'test') or websocket URLs
        - Rate tolerance is specified as a decimal (e.g., 0.05 for 0.05%)
        - Changes are saved to ~/.bittensor/btcli.yaml
        - Use '[green]$[/green] btcli config get' to view current settings
        """
        args = {
            "wallet_name": wallet_name,
            "wallet_path": wallet_path,
            "wallet_hotkey": wallet_hotkey,
            "network": network,
            "use_cache": use_cache,
            "disk_cache": disk_cache,
            "rate_tolerance": rate_tolerance,
            "safe_staking": safe_staking,
            "allow_partial_stake": allow_partial_stake,
            "dashboard_path": dashboard_path,
        }
        bools = ["use_cache", "disk_cache", "safe_staking", "allow_partial_stake"]
        if all(v is None for v in args.values()):
            # Print existing configs
            self.get_config()

            # Create numbering to choose from
            config_keys = list(args.keys())
            console.print("Which config setting would you like to update?\n")
            for idx, key in enumerate(config_keys, start=1):
                console.print(f"{idx}. {key}")

            choice = IntPrompt.ask(
                "\nEnter the [bold]number[/bold] of the config setting you want to update",
                choices=[str(i) for i in range(1, len(config_keys) + 1)],
                show_choices=False,
            )
            arg = config_keys[choice - 1]

            if arg in bools:
                nc = Confirm.ask(
                    f"What value would you like to assign to [red]{arg}[/red]?",
                    default=True,
                )
                self.config[arg] = nc

            elif arg == "rate_tolerance":
                while True:
                    val = FloatPrompt.ask(
                        f"What percentage would you like to set for [red]{arg}[/red]?\n"
                        f"Values are percentages (e.g. 0.05 for 5%)",
                        default=0.05,
                    )
                    try:
                        validated_val = validate_rate_tolerance(val)
                        self.config[arg] = validated_val
                        break
                    except typer.BadParameter as e:
                        print_error(str(e))
                        continue
            else:
                val = Prompt.ask(
                    f"What value would you like to assign to [red]{arg}[/red]?"
                )
                args[arg] = val
                self.config[arg] = val

        if n := args.get("network"):
            if n in Constants.networks:
                if not Confirm.ask(
                    f"You provided a network {arg__(n)} which is mapped to {arg__(Constants.network_map[n])}\n"
                    "Do you want to continue?"
                ):
                    typer.Exit()
            else:
                valid_endpoint, error = validate_chain_endpoint(n)
                if valid_endpoint:
                    if valid_endpoint in Constants.network_map.values():
                        known_network = next(
                            key
                            for key, value in Constants.network_map.items()
                            if value == network
                        )
                        args["network"] = known_network
                        if not Confirm.ask(
                            f"You provided an endpoint {arg__(n)} which is mapped to {arg__(known_network)}\n"
                            "Do you want to continue?"
                        ):
                            raise typer.Exit()
                    else:
                        if not Confirm.ask(
                            f"You provided a chain endpoint URL {arg__(n)}\n"
                            "Do you want to continue?"
                        ):
                            raise typer.Exit()
                else:
                    print_error(f"{error}")
                    raise typer.Exit()

        for arg, val in args.items():
            if val is not None:
                logger.debug(f"Config: setting {arg} to {val}")
                self.config[arg] = val
        with open(self.config_path, "w") as f:
            safe_dump(self.config, f)

        # Print latest configs after updating
        self.get_config()

    def del_config(
        self,
        wallet_name: bool = typer.Option(False, *Options.wallet_name.param_decls),
        wallet_path: bool = typer.Option(False, *Options.wallet_path.param_decls),
        wallet_hotkey: bool = typer.Option(False, *Options.wallet_hotkey.param_decls),
        network: bool = typer.Option(False, *Options.network.param_decls),
        use_cache: bool = typer.Option(False, "--cache"),
        rate_tolerance: bool = typer.Option(False, "--tolerance"),
        safe_staking: bool = typer.Option(
            False, "--safe-staking/--no-safe-staking", "--safe/--unsafe"
        ),
        allow_partial_stake: bool = typer.Option(
            False,
            "--allow-partial-stake/--no-allow-partial-stake",
            "--partial/--no-partial",
            "--allow/--not-allow",
        ),
        all_items: bool = typer.Option(False, "--all"),
        dashboard_path: Optional[str] = Options.dashboard_path,
    ):
        """
        Clears the fields in the config file and sets them to 'None'.

        # EXAMPLE

            - To clear the 'chain' and 'network' fields:

                [green]$[/green] btcli config clear --chain --network

            - To clear your config entirely:

                [green]$[/green] btcli config clear --all
        """
        if all_items:
            if Confirm.ask("Do you want to clear all configurations?"):
                self.config = {}
                print("All configurations have been cleared and set to 'None'.")
            else:
                print("Operation cancelled.")
                return

        args = {
            "wallet_name": wallet_name,
            "wallet_path": wallet_path,
            "wallet_hotkey": wallet_hotkey,
            "network": network,
            "use_cache": use_cache,
            "rate_tolerance": rate_tolerance,
            "safe_staking": safe_staking,
            "allow_partial_stake": allow_partial_stake,
            "dashboard_path": dashboard_path,
        }

        # If no specific argument is provided, iterate over all
        if not any(args.values()):
            for arg in args.keys():
                if self.config.get(arg) is not None:
                    if Confirm.ask(f"Do you want to clear the {arg__(arg)} config?"):
                        logger.debug(f"Config: clearing {arg}.")
                        self.config[arg] = None
                        console.print(f"Cleared {arg__(arg)} config and set to 'None'.")
                    else:
                        console.print(f"Skipped clearing {arg__(arg)} config.")

        else:
            # Check each specified argument
            for arg, should_clear in args.items():
                if should_clear:
                    if self.config.get(arg) is not None:
                        if Confirm.ask(
                            f"Do you want to clear the {arg__(arg)}"
                            f" [bold cyan]({self.config.get(arg)})[/bold cyan] config?"
                        ):
                            self.config[arg] = None
                            logger.debug(f"Config: clearing {arg}.")
                            console.print(
                                f"Cleared {arg__(arg)} config and set to 'None'."
                            )
                        else:
                            console.print(f"Skipped clearing {arg__(arg)} config.")
                    else:
                        console.print(
                            f"No config set for {arg__(arg)}. Use {arg__('btcli config set')} to set it."
                        )
        with open(self.config_path, "w") as f:
            safe_dump(self.config, f)

    def get_config(self):
        """
        Prints the current config file in a table.
        """
        deprecated_configs = ["chain"]

        table = Table(
            Column("[bold white]Name", style=f"{COLORS.G.ARG}"),
            Column("[bold white]Value", style="gold1"),
            Column("", style="medium_purple"),
            box=box.SIMPLE_HEAD,
            title=f"[{COLORS.G.HEADER}]BTCLI Config[/{COLORS.G.HEADER}]: {arg__(self.config_path)}",
        )
        value: Optional[str]
        for key, value in self.config.items():
            if key == "network":
                if value is None:
                    value = "None (default = finney)"
                else:
                    if value in Constants.networks:
                        value = value + f" ({Constants.network_map[value]})"
            if key == "rate_tolerance":
                value = f"{value} ({value * 100}%)" if value is not None else "None"

            elif key in deprecated_configs:
                continue

            if isinstance(value, dict):
                # Nested dictionaries: only metagraph for now, but more may be added later
                for idx, (sub_key, sub_value) in enumerate(value.items()):
                    table.add_row(key if idx == 0 else "", str(sub_key), str(sub_value))
            else:
                table.add_row(str(key), str(value), "")

        console.print(table)

    def config_add_proxy(
        self,
        name: Annotated[
            str,
            typer.Option(
                help="Name of the proxy", prompt="Enter a name for this proxy"
            ),
        ],
        address: Annotated[
            str,
            typer.Option(
                callback=is_valid_ss58_address_param,
                help="The SS58 address of the pure proxy/delegatee",
                prompt="Enter the SS58 address of the pure proxy/delegatee",
            ),
        ],
        proxy_type: Annotated[
            ProxyType,
            typer.Option(
                help="The type of this proxy",
                prompt="Enter the type of this proxy",
            ),
        ],
        spawner: Annotated[
            str,
            typer.Option(
                "--spawner",
                "--delegator",
                callback=is_valid_ss58_address_param,
                help="The SS58 address of the spawner (pure proxy)/delegator (regular proxy)",
                prompt="Enter the SS58 address of the spawner (pure proxy)/delegator (regular proxy)",
            ),
        ],
        delay: int = typer.Option(0, help="Delay, in blocks."),
        note: str = typer.Option("", help="Any notes about this entry"),
    ):
        """
        Adds a new pure proxy to the address book.
        """
        if self.proxies.get(name) is not None:
            err_console.print(
                f"Proxy {name} already exists. Use `btcli config update-proxy` to update it."
            )
            raise typer.Exit()
        proxy_type_val: str
        if isinstance(proxy_type, ProxyType):
            proxy_type_val = proxy_type.value
        else:
            proxy_type_val = proxy_type

        self.proxies[name] = {
            "proxy_type": proxy_type_val,
            "address": address,
            "spawner": spawner,
            "delay": delay,
            "note": note,
        }
        with ProxyAddressBook.get_db() as (conn, cursor):
            ProxyAddressBook.add_entry(
                conn,
                cursor,
                name=name,
                ss58_address=address,
                spawner=spawner,
                proxy_type=proxy_type_val,
                delay=delay,
                note=note,
            )
        self.config_get_proxies()

    def config_remove_proxy(
        self,
        name: Annotated[
            str,
            typer.Option(
                help="Name of the proxy to be removed",
                prompt="Enter the name of the proxy to be removed",
            ),
        ],
    ):
        """
        Removes a pure proxy from the address book.

        Note: Does not remove the proxy on chain. Only removes it from the address book.
        """
        if name in self.proxies:
            del self.proxies[name]
            with ProxyAddressBook.get_db() as (conn, cursor):
                ProxyAddressBook.delete_entry(conn, cursor, name=name)
            console.print(f"Removed {name} from the address book.")
        else:
            err_console.print(f"Proxy {name} not found in address book.")
        self.config_get_proxies()

    def config_get_proxies(self):
        """
        Displays the current proxies address book
        """
        table = Table(
            Column("[bold white]Name", style=f"{COLORS.G.ARG}"),
            Column("Address", style="gold1"),
            Column("Spawner/Delegator", style="medium_purple"),
            Column("Proxy Type", style="medium_purple"),
            Column("Delay", style="dim"),
            Column("Note", style="dim"),
            box=box.SIMPLE_HEAD,
            title=f"[{COLORS.G.HEADER}]BTCLI Proxies Address Book[/{COLORS.G.HEADER}]: {arg__(self.proxies_path)}",
        )
        with ProxyAddressBook.get_db() as (conn, cursor):
            rows = ProxyAddressBook.read_rows(conn, cursor, include_header=False)
        for name, ss58_address, delay, spawner, proxy_type, note in rows:
            table.add_row(name, ss58_address, spawner, proxy_type, str(delay), note)
        console.print(table)

    def config_update_proxy(
        self,
        name: Annotated[
            str,
            typer.Option(
                help="Name of the proxy", prompt="Enter a name for this proxy"
            ),
        ],
        address: Annotated[
            Optional[str],
            typer.Option(
                callback=is_valid_ss58_address_param,
                help="The SS58 address of the pure proxy",
            ),
        ] = None,
        proxy_type: Annotated[
            Optional[ProxyType],
            typer.Option(
                help="The type of this pure proxy",
            ),
        ] = None,
        spawner: Annotated[
            str,
            typer.Option(
                callback=is_valid_ss58_address_param,
                help="The SS58 address of the spawner",
            ),
        ] = None,
        delay: Optional[int] = typer.Option(None, help="Delay, in blocks."),
        note: Optional[str] = typer.Option(None, help="Any notes about this entry"),
    ):
        if name not in self.proxies:
            err_console.print(f"Proxy {name} not found in address book.")
            return
        else:
            if isinstance(proxy_type, ProxyType):
                proxy_type_val = proxy_type.value
            else:
                proxy_type_val = proxy_type
            with ProxyAddressBook.get_db() as (conn, cursor):
                ProxyAddressBook.update_entry(
                    conn,
                    cursor,
                    name=name,
                    ss58_address=address,
                    proxy_type=proxy_type_val,
                    spawner=spawner,
                    note=note,
                    delay=delay,
                )
            console.print("Proxy updated")
            self.config_get_proxies()

    def is_valid_proxy_name_or_ss58(
        self, address: Optional[str], announce_only: bool
    ) -> Optional[str]:
        """
        Evaluates whether a non-None address is a valid SS58 address. Used as a callback for
        Annotated typer params.

        Args:
            address: an SS58 address, proxy name in config, or None
            announce_only: whether the call should be made as just an announcement or the actual call made

        Returns:
            the SS58 address (if valid) or None (if None)

        Raises:
            typer.BadParameter: if the address is not a valid SS58 address, or if `--announce-only` is supplied but
                without a proxy.
        """
        if address is None:
            if announce_only is True:
                raise typer.BadParameter(
                    f"Cannot supply '--announce-only' without supplying '--proxy'"
                )
            return None
        outer_proxy_from_config = self.proxies.get(address, {})
        proxy_from_config = outer_proxy_from_config.get("address")
        if proxy_from_config is not None:
            if not btwallet_is_valid_ss58_address(proxy_from_config):
                raise typer.BadParameter(
                    f"Invalid SS58 address: {proxy_from_config} from config {address}"
                )
            else:
                return proxy_from_config
        elif not btwallet_is_valid_ss58_address(address):
            raise typer.BadParameter(f"Invalid SS58 address: {address}")
        return address

    def ask_rate_tolerance(
        self,
        rate_tolerance: Optional[float],
    ) -> float:
        """
        Gets rate tolerance from args, config, or default.

        Args:
            rate_tolerance (Optional[float]): Explicitly provided slippage value

        Returns:
            float: rate tolerance value
        """
        if rate_tolerance is not None:
            console.print(
                f"[dim][blue]Rate tolerance[/blue]: [bold cyan]{rate_tolerance} ({rate_tolerance * 100}%)[/bold cyan]."
            )
            return rate_tolerance
        elif self.config.get("rate_tolerance") is not None:
            config_slippage = self.config["rate_tolerance"]
            console.print(
                f"[dim][blue]Rate tolerance[/blue]: [bold cyan]{config_slippage} ({config_slippage * 100}%)[/bold cyan] (from config)."
            )
            return config_slippage
        else:
            console.print(
                "[dim][blue]Rate tolerance[/blue]: "
                + f"[bold cyan]{defaults.rate_tolerance} ({defaults.rate_tolerance * 100}%)[/bold cyan] "
                + "by default. Set this using "
                + "[dark_sea_green3 italic]`btcli config set`[/dark_sea_green3 italic] "
                + "or "
                + "[dark_sea_green3 italic]`--tolerance`[/dark_sea_green3 italic] flag[/dim]"
            )
            return defaults.rate_tolerance

    def ask_safe_staking(
        self,
        safe_staking: Optional[bool],
    ) -> bool:
        """
        Gets safe staking setting from args, config, or default.

        Args:
            safe_staking (Optional[bool]): Explicitly provided safe staking value

        Returns:
            bool: Safe staking setting
        """
        if safe_staking is not None:
            enabled = "enabled" if safe_staking else "disabled"
            console.print(
                f"[dim][blue]Safe staking[/blue]: [bold cyan]{enabled}[/bold cyan]."
            )
            logger.debug(f"Safe staking {enabled}")
            return safe_staking
        elif self.config.get("safe_staking") is not None:
            safe_staking = self.config["safe_staking"]
            enabled = "enabled" if safe_staking else "disabled"
            console.print(
                f"[dim][blue]Safe staking[/blue]: [bold cyan]{enabled}[/bold cyan] (from config)."
            )
            logger.debug(f"Safe staking {enabled}")
            return safe_staking
        else:
            safe_staking = True
            console.print(
                "[dim][blue]Safe staking[/blue]: "
                f"[bold cyan]enabled[/bold cyan] "
                "by default. Set this using "
                "[dark_sea_green3 italic]`btcli config set`[/dark_sea_green3 italic] "
                "or "
                "[dark_sea_green3 italic]`--safe/--unsafe`[/dark_sea_green3 italic] flag[/dim]"
            )
            logger.debug(f"Safe staking enabled.")
            return safe_staking

    def ask_partial_stake(
        self,
        allow_partial_stake: Optional[bool],
    ) -> bool:
        """
        Gets partial stake setting from args, config, or default.

        Args:
            allow_partial_stake (Optional[bool]): Explicitly provided partial stake value

        Returns:
            bool: Partial stake setting
        """
        if allow_partial_stake is not None:
            partial_staking = "enabled" if allow_partial_stake else "disabled"
            console.print(
                f"[dim][blue]Partial staking[/blue]: [bold cyan]{partial_staking}[/bold cyan]."
            )
            logger.debug(f"Partial staking {partial_staking}")
            return allow_partial_stake
        elif self.config.get("allow_partial_stake") is not None:
            config_partial = self.config["allow_partial_stake"]
            partial_staking = "enabled" if allow_partial_stake else "disabled"
            console.print(
                f"[dim][blue]Partial staking[/blue]: [bold cyan]{partial_staking}[/bold cyan] (from config)."
            )
            logger.debug(f"Partial staking {partial_staking}")
            return config_partial
        else:
            partial_staking = "enabled" if allow_partial_stake else "disabled"
            console.print(
                "[dim][blue]Partial staking[/blue]: "
                f"[bold cyan]{partial_staking}[/bold cyan] "
                "by default. Set this using "
                "[dark_sea_green3 italic]`btcli config set`[/dark_sea_green3 italic] "
                "or "
                "[dark_sea_green3 italic]`--partial/--no-partial`[/dark_sea_green3 italic] flag[/dim]"
            )
            logger.debug(f"Partial staking {partial_staking}")
            return False

    @staticmethod
    def ask_subnet_mechanism(
        mechanism_id: Optional[int],
        mechanism_count: int,
        netuid: int,
    ) -> int:
        """Resolve the mechanism ID to use."""

        if mechanism_count is None or mechanism_count <= 0:
            err_console.print(f"Subnet {netuid} does not exist.")
            raise typer.Exit()

        if mechanism_id is not None:
            if mechanism_id < 0 or mechanism_id >= mechanism_count:
                err_console.print(
                    f"Mechanism ID {mechanism_id} is out of range for subnet {netuid}. "
                    f"Valid range: [bold cyan]0 to {mechanism_count - 1}[/bold cyan]."
                )
                raise typer.Exit()
            return mechanism_id

        if mechanism_count == 1:
            return 0

        while True:
            selected_mechanism_id = IntPrompt.ask(
                f"Select mechanism ID for subnet {netuid} "
                f"([bold cyan]0 to {mechanism_count - 1}[/bold cyan])",
                default=0,
            )
            if 0 <= selected_mechanism_id < mechanism_count:
                return selected_mechanism_id
            err_console.print(
                f"Mechanism ID {selected_mechanism_id} is out of range for subnet {netuid}. "
                f"Valid range: [bold cyan]0 to {mechanism_count - 1}[/bold cyan]."
            )

    def wallet_ask(
        self,
        wallet_name: Optional[str],
        wallet_path: Optional[str],
        wallet_hotkey: Optional[str],
        ask_for: Optional[list[WalletOptions]] = None,
        validate: WV = WV.WALLET,
        return_wallet_and_hotkey: bool = False,
    ) -> Union[Wallet, tuple[Wallet, str]]:
        """
        Generates a wallet object based on supplied values, validating the wallet is valid if flag is set
        :param wallet_name: name of the wallet
        :param wallet_path: root path of the wallets
        :param wallet_hotkey: name of the wallet hotkey file
        :param validate: flag whether to check for the wallet's validity
        :param ask_for: aspect of the wallet (name, path, hotkey) to prompt the user for
        :param return_wallet_and_hotkey: if specified, will return both the wallet object, and the hotkey SS58
        :return: created Wallet object (or wallet, hotkey ss58)
        """
        ask_for = ask_for or []
        # Prompt for missing attributes specified in ask_for
        if WO.NAME in ask_for and not wallet_name:
            if self.config.get("wallet_name"):
                wallet_name = self.config.get("wallet_name")
                console.print(
                    f"Using the [blue]wallet name[/blue] from config:[bold cyan] {wallet_name}"
                )
            else:
                wallet_name = Prompt.ask(
                    "Enter the [blue]wallet name[/blue]"
                    + f" [{COLORS.G.HINT} italic](Hint: You can set this with `btcli config set --wallet-name`)",
                    default=defaults.wallet.name,
                )

        if WO.HOTKEY in ask_for and not wallet_hotkey:
            if self.config.get("wallet_hotkey"):
                wallet_hotkey = self.config.get("wallet_hotkey")
                console.print(
                    f"Using the [blue]wallet hotkey[/blue] from config:[bold cyan] {wallet_hotkey}"
                )
            else:
                wallet_hotkey = Prompt.ask(
                    "Enter the [blue]wallet hotkey[/blue][dark_sea_green3 italic]"
                    "(Hint: You can set this with `btcli config set --wallet-hotkey`)"
                    "[/dark_sea_green3 italic]",
                    default=defaults.wallet.hotkey,
                )
        if wallet_path:
            if wallet_path == "default":
                wallet_path = defaults.wallet.path

        elif self.config.get("wallet_path"):
            wallet_path = self.config.get("wallet_path")
            console.print(
                f"Using the [blue]wallet path[/blue] from config:[bold magenta] {wallet_path}"
            )
        else:
            wallet_path = defaults.wallet.path

        if WO.PATH in ask_for and not wallet_path:
            wallet_path = Prompt.ask(
                "Enter the [blue]wallet path[/blue]"
                "[dark_sea_green3 italic](Hint: You can set this with `btcli config set --wallet-path`)"
                "[/dark_sea_green3 italic]",
                default=defaults.wallet.path,
            )
        # Create the Wallet object
        if wallet_path:
            wallet_path = os.path.expanduser(wallet_path)
        wallet = Wallet(name=wallet_name, path=wallet_path, hotkey=wallet_hotkey)
        logger.debug(f"Using wallet {wallet}")

        # Validate the wallet if required
        if validate == WV.WALLET or validate == WV.WALLET_AND_HOTKEY:
            valid = utils.is_valid_wallet(wallet)
            if not valid[0]:
                utils.err_console.print(
                    f"[red]Error: Wallet does not exist. \n"
                    f"Please verify your wallet information: {wallet}[/red]"
                )
                raise typer.Exit()

            if validate == WV.WALLET_AND_HOTKEY and not valid[1]:
                utils.err_console.print(
                    f"[red]Error: Wallet '{wallet.name}' exists but the hotkey '{wallet.hotkey_str}' does not. \n"
                    f"Please verify your wallet information: {wallet}[/red]"
                )
                raise typer.Exit()
        if return_wallet_and_hotkey:
            valid = utils.is_valid_wallet(wallet)
            if valid[1]:
                return wallet, get_hotkey_pub_ss58(wallet)
            else:
                if wallet_hotkey and is_valid_ss58_address(wallet_hotkey):
                    return wallet, wallet_hotkey
                else:
                    hotkey = (
                        Prompt.ask(
                            "Enter the SS58 of the hotkey to use for this transaction."
                        )
                    ).strip()
                    if not is_valid_ss58_address(hotkey):
                        err_console.print(
                            f"[red]Error: {hotkey} is not valid SS58 address."
                        )
                        raise typer.Exit(1)
                    else:
                        return wallet, hotkey
        else:
            return wallet

    # Wallet

    def wallet_list(
        self,
        wallet_name: Optional[str] = Options.wallet_name,
        wallet_path: str = Options.wallet_path,
        quiet: bool = Options.quiet,
        verbose: bool = Options.verbose,
        json_output: bool = Options.json_output,
    ):
        """
        Displays all the wallets and their corresponding hotkeys that are located in the wallet path specified in the config.

        The output display shows each wallet and its associated `ss58` addresses for the coldkey public key and any hotkeys. The output is presented in a hierarchical tree format, with each wallet as a root node and any associated hotkeys as child nodes. The `ss58` address (or an `<ENCRYPTED>` marker, for encrypted hotkeys) is displayed for each coldkey and hotkey that exists on the device.

        Upon invocation, the command scans the wallet directory and prints a list of all the wallets, indicating whether the
        public keys are available (`?` denotes unavailable or encrypted keys).

        # EXAMPLE

        [green]$[/green] btcli wallet list --path ~/.bittensor

        [bold]NOTE[/bold]: This command is read-only and does not modify the filesystem or the blockchain state. It is intended for use with the Bittensor CLI to provide a quick overview of the user's wallets.
        """
        self.verbosity_handler(quiet, verbose, json_output, False)
        wallet = self.wallet_ask(
            None, wallet_path, None, ask_for=[WO.PATH], validate=WV.NONE
        )
        return self._run_command(
            wallets.wallet_list(
                wallet.path,
                json_output,
                wallet_name=wallet_name,
            )
        )

    def wallet_overview(
        self,
        wallet_name: Optional[str] = Options.wallet_name,
        wallet_path: Optional[str] = Options.wallet_path,
        wallet_hotkey: Optional[str] = Options.wallet_hotkey,
        all_wallets: bool = typer.Option(
            False, "--all", "-a", help="See an overview for all the wallets"
        ),
        sort_by: Optional[str] = typer.Option(
            None,
            "--sort-by",
            "--sort_by",
            help="Sort the hotkeys by the specified column title. For example: name, uid, axon.",
        ),
        sort_order: Optional[str] = typer.Option(
            None,
            "--sort-order",
            "--sort_order",
            help="Sort the hotkeys in the specified order (ascending/asc or descending/desc/reverse).",
        ),
        include_hotkeys: str = typer.Option(
            "",
            "--include-hotkeys",
            "-in",
            help="Hotkeys to include. Specify by name or ss58 address. "
            "If left empty, all hotkeys, except those in the '--exclude-hotkeys', will be included.",
        ),
        exclude_hotkeys: str = typer.Option(
            "",
            "--exclude-hotkeys",
            "-ex",
            help="Hotkeys to exclude. Specify by name or ss58 address. "
            "If left empty, all hotkeys, except those in the '--include-hotkeys', will be excluded.",
        ),
        netuids: str = Options.netuids,
        network: Optional[list[str]] = Options.network,
        quiet: bool = Options.quiet,
        verbose: bool = Options.verbose,
        json_output: bool = Options.json_output,
    ):
        """
        Displays a detailed overview of the user's registered accounts on the Bittensor network.

        This command compiles and displays comprehensive information about each neuron associated with the user's wallets, including both hotkeys and coldkeys. It is especially useful for users managing multiple accounts or looking for a summary of their network activities and stake distributions.

        USAGE

        [green]$[/green] btcli wallet overview

        [green]$[/green] btcli wallet overview --all

        [bold]NOTE[/bold]: This command is read-only and does not modify the blockchain state or account configuration.
        It provides a quick and comprehensive view of the user's network presence, making it useful for monitoring account status,
        stake distribution, and overall contribution to the Bittensor network.
        """
        self.verbosity_handler(quiet, verbose, json_output, False)
        if include_hotkeys and exclude_hotkeys:
            utils.err_console.print(
                "[red]You have specified both the inclusion and exclusion options. Only one of these options is allowed currently."
            )
            raise typer.Exit()

        if netuids:
            netuids = parse_to_list(
                netuids,
                int,
                "Netuids must be a comma-separated list of ints, e.g., `--netuids 1,2,3,4`.",
            )

        ask_for = [WO.NAME] if not all_wallets else []
        validate = WV.WALLET if not all_wallets else WV.NONE
        wallet = self.wallet_ask(
            wallet_name, wallet_path, wallet_hotkey, ask_for=ask_for, validate=validate
        )

        if include_hotkeys:
            include_hotkeys = parse_to_list(
                include_hotkeys,
                str,
                "Hotkey names must be a comma-separated list, e.g., `--include-hotkeys hk1,hk2`.",
            )

        if exclude_hotkeys:
            exclude_hotkeys = parse_to_list(
                exclude_hotkeys,
                str,
                "Hotkeys names must be a comma-separated list, e.g., `--exclude-hotkeys hk1,hk2`.",
            )
        logger.debug(
            "args:\n"
            f"all_wallets: {all_wallets}\n"
            f"sort_by: {sort_by}\n"
            f"sort_order: {sort_order}\n"
            f"include_hotkeys: {include_hotkeys}\n"
            f"exclude_hotkeys: {exclude_hotkeys}\n"
            f"netuids: {netuids}\n"
        )

        return self._run_command(
            wallets.overview(
                wallet,
                self.initialize_chain(network),
                all_wallets,
                sort_by,
                sort_order,
                include_hotkeys,
                exclude_hotkeys,
                netuids_filter=netuids,
                verbose=verbose,
                json_output=json_output,
            )
        )

    def wallet_transfer(
        self,
        destination_ss58_address: str = typer.Option(
            None,
            "--destination",
            "--dest",
            "-d",
            prompt="Enter the destination coldkey ss58 address",
            help="Destination address (ss58) of the wallet (coldkey).",
        ),
        amount: float = typer.Option(
            None,
            "--amount",
            "-a",
            help="Amount (in TAO) to transfer.",
        ),
        transfer_all: bool = typer.Option(
            False, "--all", prompt=False, help="Transfer all available balance."
        ),
        allow_death: bool = typer.Option(
            False,
            "--allow-death",
            prompt=False,
            help="Transfer balance even if the resulting balance falls below the existential deposit.",
        ),
        period: int = Options.period,
        proxy: Optional[str] = Options.proxy,
        announce_only: bool = Options.announce_only,
        wallet_name: str = Options.wallet_name,
        wallet_path: str = Options.wallet_path,
        wallet_hotkey: str = Options.wallet_hotkey,
        network: Optional[list[str]] = Options.network,
        prompt: bool = Options.prompt,
        quiet: bool = Options.quiet,
        verbose: bool = Options.verbose,
        json_output: bool = Options.json_output,
    ):
        """
        Send TAO tokens from one wallet to another wallet on the Bittensor network.

        This command is used for transactions between different wallet accounts, enabling users to send tokens to other
        participants on the network. The command displays the user's current balance before prompting for the amount
        to transfer (send), ensuring transparency and accuracy in the transaction.

        USAGE

        The command requires that you specify the destination address (public key) and the amount of TAO you want transferred.
        It checks if sufficient balance exists in your wallet and prompts for confirmation before proceeding with the transaction.

        EXAMPLE

        [green]$[/green] btcli wallet transfer --dest 5Dp8... --amount 100

        [bold]NOTE[/bold]: This command is used for executing token transfers within the Bittensor network. Users should verify the destination address and the TAO amount before confirming the transaction to avoid errors or loss of funds.
        """
        if not is_valid_ss58_address(destination_ss58_address):
            print_error("You have entered an incorrect ss58 address. Please try again.")
            raise typer.Exit()

        self.verbosity_handler(quiet, verbose, json_output, prompt)
        proxy = self.is_valid_proxy_name_or_ss58(proxy, announce_only)
        wallet = self.wallet_ask(
            wallet_name,
            wallet_path,
            wallet_hotkey,
            ask_for=[WO.NAME],
            validate=WV.WALLET,
        )
        subtensor = self.initialize_chain(network)
        if transfer_all and amount:
            print_error("Cannot specify an amount and '--all' flag.")
            return False
        elif transfer_all:
            amount = 0
        elif not amount:
            amount = FloatPrompt.ask("Enter amount (in TAO) to transfer.")
        logger.debug(
            "args:\n"
            f"destination: {destination_ss58_address}\n"
            f"amount: {amount}\n"
            f"transfer_all: {transfer_all}\n"
            f"allow_death: {allow_death}\n"
            f"period: {period}\n"
            f"prompt: {prompt}\n"
        )
        return self._run_command(
            wallets.transfer(
                wallet=wallet,
                subtensor=subtensor,
                destination=destination_ss58_address,
                amount=amount,
                transfer_all=transfer_all,
                allow_death=allow_death,
                era=period,
                prompt=prompt,
                json_output=json_output,
                proxy=proxy,
                announce_only=announce_only,
            )
        )

    def wallet_swap_hotkey(
        self,
        wallet_name: Optional[str] = Options.wallet_name,
        wallet_path: Optional[str] = Options.wallet_path,
        wallet_hotkey: Optional[str] = Options.wallet_hotkey,
        netuid: Optional[int] = Options.netuid_not_req,
        all_netuids: bool = Options.all_netuids,
        network: Optional[list[str]] = Options.network,
        destination_hotkey_name: Optional[str] = typer.Argument(
            None, help="Destination hotkey name."
        ),
        quiet: bool = Options.quiet,
        verbose: bool = Options.verbose,
        prompt: bool = Options.prompt,
        json_output: bool = Options.json_output,
        proxy: Optional[str] = Options.proxy,
        announce_only: bool = Options.announce_only,
    ):
        """
        Swap hotkeys of a given wallet on the blockchain. For a registered key pair, for example, a (coldkeyA, hotkeyA) pair, this command swaps the hotkeyA with a new, unregistered, hotkeyB to move the original registration to the (coldkeyA, hotkeyB) pair.

        USAGE

        The command is used to swap the hotkey of a wallet for another hotkey on that same wallet.

        IMPORTANT

        - Make sure that your original key pair (coldkeyA, hotkeyA) is already registered.
        - Make sure that you use a newly created hotkeyB in this command. A hotkeyB that is already registered cannot be used in this command.
        - If NO netuid is specified, the swap will be initiated for ALL subnets (recommended for most users).
        - If a SPECIFIC netuid is specified (e.g., --netuid 1), the swap will only affect that particular subnet.
        - WARNING: Using --netuid 0 will ONLY swap on the root network (netuid 0), NOT a full swap across all subnets. Use without --netuid for full swap.
        - Finally, note that this command requires a fee of 1 TAO for recycling and this fee is taken from your wallet (coldkeyA).

        EXAMPLE

        Full swap across all subnets (recommended):
        [green]$[/green] btcli wallet swap_hotkey destination_hotkey_name --wallet-name your_wallet_name --wallet-hotkey original_hotkey

        Swap for a specific subnet only:
        [green]$[/green] btcli wallet swap_hotkey destination_hotkey_name --wallet-name your_wallet_name --wallet-hotkey original_hotkey --netuid 1
        """
        netuid = get_optional_netuid(netuid, all_netuids)
        proxy = self.is_valid_proxy_name_or_ss58(proxy, announce_only)
        self.verbosity_handler(quiet, verbose, json_output, prompt)

        # Warning for netuid 0 - only swaps on root network, not a full swap
        if netuid == 0 and prompt:
            console.print(
                "\n[bold yellow]⚠️  WARNING: Using --netuid 0 for swap_hotkey[/bold yellow]\n"
            )
            console.print(
                "[yellow]Specifying --netuid 0 will ONLY swap the hotkey on the root network (netuid 0).[/yellow]\n"
            )
            console.print(
                "[yellow]It will NOT move child hotkey delegation mappings on root.[/yellow]\n"
            )
            console.print(
                f"[bold green]btcli wallet swap_hotkey {destination_hotkey_name or '<destination_hotkey>'} "
                f"--wallet-name {wallet_name or '<wallet_name>'} "
                f"--wallet-hotkey {wallet_hotkey or '<original_hotkey>'}[/bold green]\n"
            )

            if not Confirm.ask(
                "Are you SURE you want to proceed with --netuid 0 (only root network swap)?",
                default=False,
            ):
                return
        original_wallet = self.wallet_ask(
            wallet_name,
            wallet_path,
            wallet_hotkey,
            ask_for=[WO.NAME, WO.PATH, WO.HOTKEY],
            validate=WV.WALLET_AND_HOTKEY,
        )
        if not destination_hotkey_name:
            destination_hotkey_name = typer.prompt(
                "Enter the destination hotkey name (within same wallet)"
            )

        new_wallet = self.wallet_ask(
            wallet_name,
            wallet_path,
            destination_hotkey_name,
            ask_for=[WO.NAME, WO.PATH, WO.HOTKEY],
            validate=WV.WALLET_AND_HOTKEY,
        )
        logger.debug(
            "args:\n"
            f"original_wallet: {original_wallet}\n"
            f"new_wallet: {new_wallet}\n"
            f"netuid: {netuid}\n"
            f"prompt: {prompt}\n"
        )
        self.initialize_chain(network)
        return self._run_command(
            wallets.swap_hotkey(
                original_wallet=original_wallet,
                new_wallet=new_wallet,
                subtensor=self.subtensor,
                netuid=netuid,
                proxy=proxy,
                prompt=prompt,
                json_output=json_output,
            )
        )

    def wallet_inspect(
        self,
        all_wallets: bool = typer.Option(
            False,
            "--all",
            "--all-wallets",
            "-a",
            help="Inspect all the wallets at the specified wallet path.",
        ),
        wallet_name: str = Options.wallet_name,
        wallet_path: str = Options.wallet_path,
        wallet_hotkey: str = Options.wallet_hotkey,
        network: Optional[list[str]] = Options.network,
        netuids: str = Options.netuids,
        quiet: bool = Options.quiet,
        verbose: bool = Options.verbose,
        json_output: bool = Options.json_output,
    ):
        """
        Displays the details of the user's wallet pairs (coldkey, hotkey) on the Bittensor network.

        The output is presented as a table with the below columns:

        - [blue bold]Coldkey[/blue bold]: The coldkey associated with the user's wallet.

        - [blue bold]Balance[/blue bold]: The balance of the coldkey.

        - [blue bold]Delegate[/blue bold]: The name of the delegate to which the coldkey has staked TAO.

        - [blue bold]Stake[/blue bold]: The amount of stake held by both the coldkey and hotkey.

        - [blue bold]Emission[/blue bold]: The emission or rewards earned from staking.

        - [blue bold]Netuid[/blue bold]: The network unique identifier of the subnet where the hotkey is active (i.e., validating).

        - [blue bold]Hotkey[/blue bold]: The hotkey associated with the neuron on the network.

        USAGE

        This command can be used to inspect a single wallet or all the wallets located at a specified path. It is useful for a comprehensive overview of a user's participation and performance in the Bittensor network.

        EXAMPLE

        [green]$[/green] btcli wallet inspect

        [green]$[/green] btcli wallet inspect --all -n 1 -n 2 -n 3

        [bold]Note[/bold]: The `inspect` command is for displaying information only and does not perform any transactions or state changes on the blockchain. It is intended to be used with Bittensor CLI and not as a standalone function in user code.
        """
        print_error("This command is disabled on the 'rao' network.")
        raise typer.Exit()
        self.verbosity_handler(quiet, verbose, json_output, False)

        if netuids:
            netuids = parse_to_list(
                netuids,
                int,
                "Netuids must be a comma-separated list of ints, e.g., `--netuids 1,2,3,4`.",
            )

        # if all-wallets is entered, ask for path
        ask_for = [WO.NAME, WO.PATH] if not all_wallets else [WO.PATH]
        validate = WV.WALLET if not all_wallets else WV.NONE
        wallet = self.wallet_ask(
            wallet_name, wallet_path, wallet_hotkey, ask_for=ask_for, validate=validate
        )

        self.initialize_chain(network)
        return self._run_command(
            wallets.inspect(
                wallet,
                self.subtensor,
                netuids_filter=netuids,
                all_wallets=all_wallets,
            )
        )

    def wallet_faucet(
        self,
        wallet_name: Optional[str] = Options.wallet_name,
        wallet_path: Optional[str] = Options.wallet_path,
        wallet_hotkey: Optional[str] = Options.wallet_hotkey,
        network: Optional[list[str]] = Options.network,
        # TODO add the following to config
        processors: Optional[int] = typer.Option(
            defaults.pow_register.num_processes,
            "--processors",
            help="Number of processors to use for proof of work (POW) registration.",
        ),
        update_interval: Optional[int] = typer.Option(
            defaults.pow_register.update_interval,
            "--update-interval",
            "-u",
            help="The number of nonces to process before checking for next block during registration",
        ),
        output_in_place: Optional[bool] = typer.Option(
            defaults.pow_register.output_in_place,
            help="Whether to output the registration statistics in-place.",
        ),
        verbose: Optional[bool] = typer.Option(  # TODO verbosity handler
            defaults.pow_register.verbose,
            "--verbose",
            "-v",
            help="Whether to output the registration statistics verbosely.",
        ),
        use_cuda: Optional[bool] = typer.Option(
            defaults.pow_register.cuda.use_cuda,
            "--use-cuda/--no-use-cuda",
            "--cuda/--no-cuda",
            help="Set flag to use CUDA for proof of work (POW) registration.",
        ),
        dev_id: Optional[int] = typer.Option(
            defaults.pow_register.cuda.dev_id,
            "--dev-id",
            "-d",
            help="Set the CUDA device id(s) in the order of speed, where 0 is the fastest.",
        ),
        threads_per_block: Optional[int] = typer.Option(
            defaults.pow_register.cuda.tpb,
            "--threads-per-block",
            "-tbp",
            help="Set the number of threads per block for CUDA.",
        ),
        max_successes: Optional[int] = typer.Option(
            3,
            "--max-successes",
            help="Set the maximum number of times to successfully run the faucet for this command.",
        ),
        prompt: bool = Options.prompt,
    ):
        """
        Obtain test TAO tokens by performing Proof of Work (PoW).

        This command is useful for users who need test tokens for operations on a local blockchain.

        [blue bold]IMPORTANT[/blue bold]: THIS COMMAND IS DISABLED ON FINNEY AND TESTNET.

        USAGE

        The command uses the proof-of-work (POW) mechanism to validate the user's effort and rewards them with test TAO tokens. It is
        typically used in local blockchain environments where transactions do not use real TAO tokens.

        EXAMPLE

        [green]$[/green] btcli wallet faucet --faucet.num_processes 4 --faucet.cuda.use_cuda

        [bold]Note[/bold]: This command is meant for used in local environments where users can experiment with the blockchain without using real TAO tokens. Users must have the necessary hardware setup, especially when opting for CUDA-based GPU calculations. It is currently disabled on testnet and mainnet (finney). You can only use this command on a local blockchain.
        """
        # TODO should we add json_output?
        wallet = self.wallet_ask(
            wallet_name,
            wallet_path,
            wallet_hotkey,
            ask_for=[WO.NAME, WO.PATH],
            validate=WV.WALLET,
        )
        logger.debug(
            "args:\n"
            f"network {network}\n"
            f"threads_per_block {threads_per_block}\n"
            f"update_interval {update_interval}\n"
            f"processors {processors}\n"
            f"use_cuda {use_cuda}\n"
            f"dev_id {dev_id}\n"
            f"output_in_place {output_in_place}\n"
            f"max_successes {max_successes}\n"
        )
        return self._run_command(
            wallets.faucet(
                wallet,
                self.initialize_chain(network),
                threads_per_block,
                update_interval,
                processors,
                use_cuda,
                dev_id,
                output_in_place,
                verbose,
                max_successes,
                prompt,
            )
        )

    def wallet_regen_coldkey(
        self,
        wallet_name: Optional[str] = Options.wallet_name,
        wallet_path: Optional[str] = Options.wallet_path,
        wallet_hotkey: Optional[str] = Options.wallet_hotkey,
        mnemonic: Optional[str] = Options.mnemonic,
        seed: Optional[str] = Options.seed,
        json_path: Optional[str] = Options.json,
        json_password: Optional[str] = Options.json_password,
        use_password: Optional[bool] = Options.use_password,
        overwrite: bool = Options.overwrite,
        quiet: bool = Options.quiet,
        verbose: bool = Options.verbose,
        json_output: bool = Options.json_output,
    ):
        """
        Regenerate a coldkey for a wallet on the Bittensor blockchain network.

        This command is used to create a new instance of a coldkey from an existing mnemonic, seed, or JSON file.

        USAGE

        Users can specify a mnemonic, a seed string, or a JSON file path to regenerate a coldkey. The command supports optional password protection for the generated key.

        EXAMPLE

        [green]$[/green] btcli wallet regen-coldkey --mnemonic "word1 word2 ... word12"


        [bold]Note[/bold]: This command is critical for users who need to regenerate their coldkey either for recovery or for security reasons.
        """
        self.verbosity_handler(quiet, verbose, json_output, False)

        if not wallet_path:
            wallet_path = Prompt.ask(
                "Enter the path for the wallets directory",
                default=self.config.get("wallet_path") or defaults.wallet.path,
            )
            wallet_path = os.path.expanduser(wallet_path)

        if not wallet_name:
            wallet_name = Prompt.ask(
                f"Enter the name of the [{COLORS.G.CK}]new wallet (coldkey)",
                default=self.config.get("wallet_name") or defaults.wallet.name,
            )

        wallet = Wallet(wallet_name, wallet_hotkey, wallet_path)

        mnemonic, seed, json_path, json_password = get_creation_data(
            mnemonic, seed, json_path, json_password
        )
        # logger.debug should NOT be used here, it's simply too risky
        return self._run_command(
            wallets.regen_coldkey(
                wallet,
                mnemonic,
                seed,
                json_path,
                json_password,
                use_password,
                overwrite,
                json_output,
            )
        )

    def wallet_regen_coldkey_pub(
        self,
        wallet_name: Optional[str] = Options.wallet_name,
        wallet_path: Optional[str] = Options.wallet_path,
        wallet_hotkey: Optional[str] = Options.wallet_hotkey,
        public_key_hex: Optional[str] = Options.public_hex_key,
        ss58_address: Optional[str] = Options.ss58_address,
        overwrite: bool = Options.overwrite,
        quiet: bool = Options.quiet,
        verbose: bool = Options.verbose,
        json_output: bool = Options.json_output,
    ):
        """
        Regenerates the public part of a coldkey (coldkeypub.txt) for a wallet.

        Use this command when you need to move machine for subnet mining. Use the public key or SS58 address from your coldkeypub.txt that you have on another machine to regenerate the coldkeypub.txt on this new machine.

        USAGE

        The command requires either a public key in hexadecimal format or an ``SS58`` address from the existing coldkeypub.txt from old machine to regenerate the coldkeypub on the new machine.

        EXAMPLE

        [green]$[/green] btcli wallet regen-coldkeypub --ss58_address 5DkQ4...

        [bold]Note[/bold]: This command is particularly useful for users who need to regenerate their coldkeypub, perhaps due to file corruption or loss. You will need either ss58 address or public hex key from your old coldkeypub.txt for the wallet. It is a recovery-focused utility that ensures continued access to your wallet functionalities.
        """
        self.verbosity_handler(quiet, verbose, json_output, False)

        if not wallet_path:
            wallet_path = Prompt.ask(
                "Enter the path to the wallets directory",
                default=self.config.get("wallet_path") or defaults.wallet.path,
            )
            wallet_path = os.path.expanduser(wallet_path)

        if not wallet_name:
            wallet_name = Prompt.ask(
                f"Enter the name of the [{COLORS.G.CK}]wallet for the new coldkeypub",
                default=defaults.wallet.name,
            )
        wallet = Wallet(wallet_name, wallet_hotkey, wallet_path)

        if not ss58_address and not public_key_hex:
            prompt_answer = typer.prompt(
                "Enter the ss58_address or the public key in hex"
            )
            if prompt_answer.startswith("0x"):
                public_key_hex = prompt_answer
            else:
                ss58_address = prompt_answer
        if not utils.is_valid_bittensor_address_or_public_key(
            address=ss58_address if ss58_address else public_key_hex
        ):
            rich.print("[red]Error: Invalid SS58 address or public key![/red]")
            return
        # do not logger.debug any creation cmds
        return self._run_command(
            wallets.regen_coldkey_pub(
                wallet, ss58_address, public_key_hex, overwrite, json_output
            )
        )

    def wallet_regen_hotkey(
        self,
        wallet_name: Optional[str] = Options.wallet_name,
        wallet_path: Optional[str] = Options.wallet_path,
        wallet_hotkey: Optional[str] = Options.wallet_hotkey,
        mnemonic: Optional[str] = Options.mnemonic,
        seed: Optional[str] = Options.seed,
        json_path: Optional[str] = Options.json,
        json_password: Optional[str] = Options.json_password,
        use_password: bool = typer.Option(
            False,  # Overriden to False
            help="Set to 'True' to protect the generated Bittensor key with a password.",
        ),
        overwrite: bool = Options.overwrite,
        quiet: bool = Options.quiet,
        verbose: bool = Options.verbose,
        json_output: bool = Options.json_output,
    ):
        """
        Regenerates a hotkey for a wallet.

        Similar to regenerating a coldkey, this command creates a new hotkey from a mnemonic, seed, or JSON file.

        USAGE

        Users can provide a mnemonic, seed string, or a JSON file to regenerate the hotkey. The command supports optional password protection and can overwrite an existing hotkey.

        # Example usage:

        [green]$[/green] btcli wallet regen_hotkey --seed 0x1234...
        [green]$[/green] btcli wallet regen-hotkey --mnemonic "word1 word2 ... word12"

        [bold]Note[/bold]: This command is essential for users who need to regenerate their hotkey, possibly for security upgrades or key recovery.
        It should be used with caution to avoid accidental overwriting of existing keys.
        """
        self.verbosity_handler(quiet, verbose, json_output, False)
        wallet = self.wallet_ask(
            wallet_name,
            wallet_path,
            wallet_hotkey,
            ask_for=[WO.NAME, WO.PATH, WO.HOTKEY],
            validate=WV.WALLET,
        )
        mnemonic, seed, json_path, json_password = get_creation_data(
            mnemonic, seed, json_path, json_password
        )
        # do not logger.debug any creation cmds
        return self._run_command(
            wallets.regen_hotkey(
                wallet,
                mnemonic,
                seed,
                json_path,
                json_password,
                use_password,
                overwrite,
                json_output,
            )
        )

    def wallet_regen_hotkey_pub(
        self,
        wallet_name: Optional[str] = Options.wallet_name,
        wallet_path: Optional[str] = Options.wallet_path,
        wallet_hotkey: Optional[str] = Options.wallet_hotkey,
        public_key_hex: Optional[str] = Options.public_hex_key,
        ss58_address: Optional[str] = Options.ss58_address,
        overwrite: bool = Options.overwrite,
        quiet: bool = Options.quiet,
        verbose: bool = Options.verbose,
        json_output: bool = Options.json_output,
    ):
        """
        Regenerates the public part of a hotkey (hotkeypub.txt) for a wallet.

        Use this command when you need to move machine for subnet mining. Use the public key or SS58 address from your hotkeypub.txt that you have on another machine to regenerate the hotkeypub.txt on this new machine.

        USAGE

        The command requires either a public key in hexadecimal format or an ``SS58`` address from the existing hotkeypub.txt from old machine to regenerate the coldkeypub on the new machine.

        EXAMPLE

        [green]$[/green] btcli wallet regen-hotkeypub --ss58_address 5DkQ4...

        [bold]Note[/bold]: This command is particularly useful for users who need to regenerate their hotkeypub, perhaps due to file corruption or loss. You will need either ss58 address or public hex key from your old hotkeypub.txt for the wallet. It is a recovery-focused utility that ensures continued access to your wallet functionalities.
        """
        self.verbosity_handler(quiet, verbose, json_output, False)

        if not wallet_path:
            wallet_path = Prompt.ask(
                "Enter the path to the wallets directory",
                default=self.config.get("wallet_path") or defaults.wallet.path,
            )
            wallet_path = os.path.expanduser(wallet_path)

        if not wallet_name:
            wallet_name = Prompt.ask(
                f"Enter the name of the [{COLORS.G.CK}]wallet for the new hotkeypub",
                default=defaults.wallet.name,
            )
        wallet = Wallet(wallet_name, wallet_hotkey, wallet_path)

        if not ss58_address and not public_key_hex:
            prompt_answer = typer.prompt(
                "Enter the ss58_address or the public key in hex"
            )
            if prompt_answer.startswith("0x"):
                public_key_hex = prompt_answer
            else:
                ss58_address = prompt_answer
        if not utils.is_valid_bittensor_address_or_public_key(
            address=ss58_address if ss58_address else public_key_hex
        ):
            rich.print("[red]Error: Invalid SS58 address or public key![/red]")
            return False
        # do not logger.debug any creation cmds
        return self._run_command(
            wallets.regen_hotkey_pub(
                wallet, ss58_address, public_key_hex, overwrite, json_output
            )
        )

    def wallet_new_hotkey(
        self,
        wallet_name: Optional[str] = Options.wallet_name,
        wallet_path: Optional[str] = Options.wallet_path,
        wallet_hotkey: Optional[str] = Options.wallet_hotkey,
        n_words: Optional[int] = typer.Option(
            None,
            "--n-words",
            "--n_words",
            help="The number of words used in the mnemonic. Options: [12, 15, 18, 21, 24]",
        ),
        use_password: bool = typer.Option(
            False,  # Overriden to False
            help="Set to 'True' to protect the generated Bittensor key with a password.",
        ),
        uri: Optional[str] = Options.uri,
        overwrite: bool = Options.overwrite,
        quiet: bool = Options.quiet,
        verbose: bool = Options.verbose,
        json_output: bool = Options.json_output,
    ):
        """
        Create a new hotkey for a wallet.

        USAGE

        This command is used to generate a new hotkey for managing a neuron or participating in a subnet. It provides options for the mnemonic word count, and supports password protection. It also allows overwriting the
        existing hotkey.

        EXAMPLE

        [green]$[/green] btcli wallet new-hotkey --n_words 24

        [italic]Note[/italic]: This command is useful to create additional hotkeys for different purposes, such as running multiple subnet miners or subnet validators or separating operational roles within the Bittensor network.
        """
        self.verbosity_handler(quiet, verbose, json_output, False)

        if not wallet_name:
            wallet_name = Prompt.ask(
                f"Enter the [{COLORS.G.CK}]wallet name",
                default=self.config.get("wallet_name") or defaults.wallet.name,
            )

        if not wallet_hotkey:
            wallet_hotkey = Prompt.ask(
                f"Enter the name of the [{COLORS.G.HK}]new hotkey",
                default=defaults.wallet.hotkey,
            )

        wallet = self.wallet_ask(
            wallet_name,
            wallet_path,
            wallet_hotkey,
            ask_for=[WO.NAME, WO.PATH, WO.HOTKEY],
            validate=WV.WALLET,
        )
        if not uri:
            n_words = get_n_words(n_words)
        # do not logger.debug any creation cmds
        return self._run_command(
            wallets.new_hotkey(
                wallet, n_words, use_password, uri, overwrite, json_output
            )
        )

    def wallet_associate_hotkey(
        self,
        wallet_name: Optional[str] = Options.wallet_name,
        wallet_path: Optional[str] = Options.wallet_path,
        wallet_hotkey: Optional[str] = Options.wallet_hotkey_ss58,
        network: Optional[list[str]] = Options.network,
        proxy: Optional[str] = Options.proxy,
        announce_only: bool = Options.announce_only,
        prompt: bool = Options.prompt,
        quiet: bool = Options.quiet,
        verbose: bool = Options.verbose,
    ):
        """
        Associate a hotkey with a wallet(coldkey).

        USAGE

        This command is used to associate a hotkey with a wallet(coldkey).

        EXAMPLE

        [green]$[/green] btcli wallet associate-hotkey --hotkey-name hotkey_name
        [green]$[/green] btcli wallet associate-hotkey --hotkey-ss58 5DkQ4...
        """
        self.verbosity_handler(quiet, verbose, json_output=False, prompt=prompt)
        proxy = self.is_valid_proxy_name_or_ss58(proxy, announce_only)
        if not wallet_name:
            wallet_name = Prompt.ask(
                "Enter the [blue]wallet name[/blue] [dim](which you want to associate with the hotkey)[/dim]",
                default=self.config.get("wallet_name") or defaults.wallet.name,
            )
        if not wallet_hotkey:
            wallet_hotkey = Prompt.ask(
                "Enter the [blue]hotkey[/blue] name or "
                "[blue]hotkey ss58 address[/blue] [dim](to associate with your coldkey)[/dim]",
                default=self.config.get("wallet_hotkey") or defaults.wallet.hotkey,
            )

        if wallet_hotkey and is_valid_ss58_address(wallet_hotkey):
            hotkey_ss58 = wallet_hotkey
            wallet = self.wallet_ask(
                wallet_name,
                wallet_path,
                None,
                ask_for=[WO.NAME, WO.PATH],
                validate=WV.WALLET,
            )
            hotkey_display = (
                f"hotkey [{COLORS.GENERAL.HK}]{hotkey_ss58}[/{COLORS.GENERAL.HK}]"
            )
        else:
            wallet = self.wallet_ask(
                wallet_name,
                wallet_path,
                wallet_hotkey,
                ask_for=[WO.NAME, WO.PATH, WO.HOTKEY],
                validate=WV.WALLET_AND_HOTKEY,
            )
            hotkey_ss58 = get_hotkey_pub_ss58(wallet)
            hotkey_display = (
                f"hotkey [blue]{wallet_hotkey}[/blue] "
                f"[{COLORS.GENERAL.HK}]({hotkey_ss58})[/{COLORS.GENERAL.HK}]"
            )
        logger.debug(
            "args:\n"
            f"network {network}\n"
            f"hotkey_ss58 {hotkey_ss58}\n"
            f"hotkey_display {hotkey_display}\n"
            f"prompt {prompt}\n"
        )
        return self._run_command(
            wallets.associate_hotkey(
                wallet,
                self.initialize_chain(network),
                hotkey_ss58,
                hotkey_display,
                prompt,
                proxy=proxy,
            )
        )

    def wallet_new_coldkey(
        self,
        wallet_name: Optional[str] = Options.wallet_name,
        wallet_path: Optional[str] = Options.wallet_path,
        wallet_hotkey: Optional[str] = Options.wallet_hotkey,
        n_words: Optional[int] = typer.Option(
            None,
            "--n-words",
            "--n_words",
            help="The number of words used in the mnemonic. Options: [12, 15, 18, 21, 24]",
        ),
        use_password: Optional[bool] = Options.use_password,
        uri: Optional[str] = Options.uri,
        overwrite: bool = Options.overwrite,
        quiet: bool = Options.quiet,
        verbose: bool = Options.verbose,
        json_output: bool = Options.json_output,
    ):
        """
        Create a new coldkey. A coldkey is required for holding TAO balances and performing high-value transactions.

        USAGE

        The command creates a new coldkey. It provides options for the mnemonic word count, and supports password protection. It also allows overwriting an existing coldkey.

        EXAMPLE

        [green]$[/green] btcli wallet new_coldkey --n_words 15

        [bold]Note[/bold]: This command is crucial for users who need to create a new coldkey for enhanced security or as part of setting up a new wallet. It is a foundational step in establishing a secure presence on the Bittensor network.
        """
        self.verbosity_handler(quiet, verbose, json_output, False)

        if not wallet_path:
            wallet_path = Prompt.ask(
                "Enter the path to the wallets directory",
                default=self.config.get("wallet_path") or defaults.wallet.path,
            )

        if not wallet_name:
            wallet_name = Prompt.ask(
                f"Enter the name of the [{COLORS.G.CK}]new wallet (coldkey)",
                default=self.config.get("wallet_name") or defaults.wallet.name,
            )

        wallet = self.wallet_ask(
            wallet_name,
            wallet_path,
            wallet_hotkey,
            ask_for=[WO.NAME, WO.PATH],
            validate=WV.NONE,
        )
        if not uri:
            n_words = get_n_words(n_words)
        return self._run_command(
            wallets.new_coldkey(
                wallet, n_words, use_password, uri, overwrite, json_output
            )
        )

    def wallet_check_ck_swap(
        self,
        wallet_ss58_address: Optional[str] = Options.wallet_ss58_address,
        wallet_path: Optional[str] = Options.wallet_path,
        wallet_hotkey: Optional[str] = Options.wallet_hotkey,
        scheduled_block: Optional[int] = typer.Option(
            None,
            "--block",
            help="Block number where the swap was scheduled",
        ),
        show_all: bool = typer.Option(
            False,
            "--all",
            "-a",
            help="Show all pending coldkey swaps",
        ),
        network: Optional[list[str]] = Options.network,
        quiet: bool = Options.quiet,
        verbose: bool = Options.verbose,
    ):
        """
        Check the status of scheduled coldkey swaps.

        USAGE

        This command can be used in three ways:
        1. Show all pending swaps (--all)
        2. Check status of a specific wallet's swap or SS58 address
        3. Check detailed swap status with block number (--block)

        EXAMPLES

        Show all pending swaps:
        [green]$[/green] btcli wallet swap-check --all

        Check specific wallet's swap:
        [green]$[/green] btcli wallet swap-check --wallet-name my_wallet

        Check swap using SS58 address:
        [green]$[/green] btcli wallet swap-check --ss58 5DkQ4...

        Check swap details with block number:
        [green]$[/green] btcli wallet swap-check --wallet-name my_wallet --block 12345
        """
        # TODO add json_output if this ever gets used again (doubtful)
        self.verbosity_handler(quiet, verbose, json_output=False, prompt=False)
        self.initialize_chain(network)

        if show_all:
            return self._run_command(
                wallets.check_swap_status(self.subtensor, None, None)
            )

        if not wallet_ss58_address:
            wallet_ss58_address = Prompt.ask(
                "Enter [blue]wallet name[/blue] or [blue]SS58 address[/blue] [dim]"
                "(leave blank to show all pending swaps)[/dim]"
            )
            if not wallet_ss58_address:
                return self._run_command(
                    wallets.check_swap_status(self.subtensor, None, None)
                )

        if is_valid_ss58_address(wallet_ss58_address):
            ss58_address = wallet_ss58_address
        else:
            wallet = self.wallet_ask(
                wallet_ss58_address,
                wallet_path,
                wallet_hotkey,
                ask_for=[WO.NAME, WO.PATH],
                validate=WV.WALLET,
            )
            ss58_address = wallet.coldkeypub.ss58_address

        if not scheduled_block:
            block_input = Prompt.ask(
                "[blue]Enter the block number[/blue] where the swap was scheduled "
                "[dim](optional, press enter to skip)[/dim]",
                default="",
            )
            if block_input:
                try:
                    scheduled_block = int(block_input)
                except ValueError:
                    print_error("Invalid block number")
                    raise typer.Exit()
        logger.debug(
            "args:\n"
            f"scheduled_block {scheduled_block}\n"
            f"ss58_address {ss58_address}\n"
            f"network {network}\n"
        )
        return self._run_command(
            wallets.check_swap_status(self.subtensor, ss58_address, scheduled_block)
        )

    def wallet_create_wallet(
        self,
        wallet_name: Optional[str] = Options.wallet_name,
        wallet_path: Optional[str] = Options.wallet_path,
        wallet_hotkey: Optional[str] = Options.wallet_hotkey,
        n_words: Optional[int] = None,
        use_password: bool = Options.use_password,
        uri: Optional[str] = Options.uri,
        overwrite: bool = Options.overwrite,
        quiet: bool = Options.quiet,
        verbose: bool = Options.verbose,
        json_output: bool = Options.json_output,
    ):
        """
        Create a complete wallet by setting up both coldkey and hotkeys.

        USAGE

        The command creates a new coldkey and hotkey. It provides an option for mnemonic word count. It supports password protection for the coldkey and allows overwriting of existing keys.

        EXAMPLE

        [green]$[/green] btcli wallet create --n_words 21

        [bold]Note[/bold]: This command is for new users setting up their wallet for the first time, or for those who wish to completely renew their wallet keys. It ensures a fresh start with new keys for secure and effective participation in the Bittensor network.
        """
        self.verbosity_handler(quiet, verbose, json_output, False)
        if not wallet_path:
            wallet_path = Prompt.ask(
                "Enter the path of wallets directory",
                default=self.config.get("wallet_path") or defaults.wallet.path,
            )

        if not wallet_name:
            wallet_name = Prompt.ask(
                f"Enter the name of the [{COLORS.G.CK}]new wallet (coldkey)",
            )
        if not wallet_hotkey:
            wallet_hotkey = Prompt.ask(
                f"Enter the the name of the [{COLORS.G.HK}]new hotkey",
                default=self.config.get("wallet_hotkey") or defaults.wallet.hotkey,
            )

        wallet = self.wallet_ask(
            wallet_name,
            wallet_path,
            wallet_hotkey,
            ask_for=[WO.NAME, WO.PATH, WO.HOTKEY],
            validate=WV.NONE,
        )
        if not uri:
            n_words = get_n_words(n_words)
        # do not logger.debug any creation commands
        return self._run_command(
            wallets.wallet_create(
                wallet, n_words, use_password, uri, overwrite, json_output
            )
        )

    def wallet_balance(
        self,
        wallet_name: Optional[str] = Options.wallet_name,
        wallet_path: Optional[str] = Options.wallet_path,
        wallet_hotkey: Optional[str] = Options.wallet_hotkey,
        ss58_addresses: Optional[list[str]] = Options.ss58_address,
        all_balances: Optional[bool] = typer.Option(
            False,
            "--all",
            "-a",
            help="Whether to display the balances for all the wallets.",
        ),
        sort_by: Optional[wallets.SortByBalance] = typer.Option(
            None,
            "--sort",
            help="When using `--all`, sorts the wallets by a given column",
        ),
        network: Optional[list[str]] = Options.network,
        quiet: bool = Options.quiet,
        verbose: bool = Options.verbose,
        json_output: bool = Options.json_output,
    ):
        """
        Check the balance of the wallet. This command shows a detailed view of the wallet's coldkey balances, including free and staked balances.

        You can also pass multiple ss58 addresses of coldkeys to check their balance (using --ss58).

        EXAMPLES:

        - To display the balance of a single wallet, use the command with the `--wallet-name` argument and provide the wallet name:

            [green]$[/green] btcli w balance --wallet-name WALLET

        - To use the default config values, use:

            [green]$[/green] btcli w balance

        - To display the balances of all your wallets, use the `--all` argument:

            [green]$[/green] btcli w balance --all

        - To display the balances of ss58 addresses, use the `--ss58` argument:

            [green]$[/green] btcli w balance --ss58 <ss58_address> --ss58 <ss58_address>

        """
        self.verbosity_handler(quiet, verbose, json_output, False)
        wallet = None
        if all_balances:
            ask_for = [WO.PATH]
            validate = WV.NONE
            wallet = self.wallet_ask(
                wallet_name,
                wallet_path,
                wallet_hotkey,
                ask_for=ask_for,
                validate=validate,
            )
        elif ss58_addresses:
            valid_ss58s = [
                ss58 for ss58 in set(ss58_addresses) if is_valid_ss58_address(ss58)
            ]

            invalid_ss58s = set(ss58_addresses) - set(valid_ss58s)
            for invalid_ss58 in invalid_ss58s:
                print_error(f"Incorrect ss58 address: {invalid_ss58}. Skipping.")

            if valid_ss58s:
                ss58_addresses = valid_ss58s
            else:
                raise typer.Exit()
        else:
            if wallet_name:
                coldkey_or_ss58 = wallet_name
            else:
                coldkey_or_ss58 = Prompt.ask(
                    "Enter the [blue]wallet name[/blue] or [blue]coldkey ss58 addresses[/blue] (comma-separated)",
                    default=self.config.get("wallet_name") or defaults.wallet.name,
                )

            # Split and validate ss58 addresses
            coldkey_or_ss58_list = [x.strip() for x in coldkey_or_ss58.split(",")]
            if any(is_valid_ss58_address(x) for x in coldkey_or_ss58_list):
                valid_ss58s = [
                    ss58 for ss58 in coldkey_or_ss58_list if is_valid_ss58_address(ss58)
                ]
                invalid_ss58s = set(coldkey_or_ss58_list) - set(valid_ss58s)
                for invalid_ss58 in invalid_ss58s:
                    print_error(f"Incorrect ss58 address: {invalid_ss58}. Skipping.")

                if valid_ss58s:
                    ss58_addresses = valid_ss58s
                else:
                    raise typer.Exit()
            else:
                wallet_name = (
                    coldkey_or_ss58_list[0] if coldkey_or_ss58_list else wallet_name
                )
                ask_for = [WO.NAME, WO.PATH]
                validate = WV.WALLET
                wallet = self.wallet_ask(
                    wallet_name,
                    wallet_path,
                    wallet_hotkey,
                    ask_for=ask_for,
                    validate=validate,
                )
        logger.debug(
            "args:\n"
            f"all_balances {all_balances}\n"
            f"ss58_addresses {ss58_addresses}\n"
            f"network {network}"
        )
        subtensor = self.initialize_chain(network)
        return self._run_command(
            wallets.wallet_balance(
                wallet, subtensor, all_balances, ss58_addresses, sort_by, json_output
            )
        )

    def wallet_history(
        self,
        wallet_name: Optional[str] = Options.wallet_name,
        wallet_path: Optional[str] = Options.wallet_path,
        wallet_hotkey: Optional[str] = Options.wallet_hotkey,
        quiet: bool = Options.quiet,
        verbose: bool = Options.verbose,
    ):
        """
        Show the history of the transfers carried out with the provided wallet on the Bittensor network.

        USAGE

        The output shows the latest transfers of the provided wallet, showing the columns 'From', 'To', 'Amount', 'Extrinsic ID' and 'Block Number'.

        EXAMPLE

        [green]$[/green] btcli wallet history

        """
        # TODO: Fetch effective network and redirect users accordingly - this only works on finney
        # TODO: Add json_output if this gets re-enabled
        # no_use_config_str = "Using the network [dark_orange]finney[/dark_orange] and ignoring network/chain configs"

        # if self.config.get("network"):
        #     if self.config.get("network") != "finney":
        #         console.print(no_use_config_str)

        # For Rao games
        print_error("This command is disabled on the 'rao' network.")
        raise typer.Exit()

        self.verbosity_handler(quiet, verbose, False, False)
        wallet = self.wallet_ask(
            wallet_name,
            wallet_path,
            wallet_hotkey,
            ask_for=[WO.NAME, WO.PATH],
            validate=WV.WALLET,
        )
        return self._run_command(wallets.wallet_history(wallet))

    def wallet_set_id(
        self,
        wallet_name: Optional[str] = Options.wallet_name,
        wallet_path: Optional[str] = Options.wallet_path,
        wallet_hotkey: Optional[str] = Options.wallet_hotkey,
        network: Optional[list[str]] = Options.network,
        name: str = typer.Option(
            "",
            "--id-name",
            help="The display name for the identity.",
        ),
        web_url: str = typer.Option(
            "",
            "--web-url",
            "--web",
            help="The web URL for the identity.",
        ),
        image_url: str = typer.Option(
            "",
            "--image-url",
            "--image",
            help="The image URL for the identity.",
        ),
        discord: str = typer.Option(
            "",
            "--discord",
            help="The Discord handle for the identity.",
        ),
        description: str = typer.Option(
            "",
            "--description",
            help="The description for the identity.",
        ),
        additional: str = typer.Option(
            "",
            "--additional",
            help="Additional details for the identity.",
        ),
        github_repo: str = typer.Option(
            "",
            "--github",
            help="The GitHub repository for the identity.",
        ),
        proxy: Optional[str] = Options.proxy,
        announce_only: bool = Options.announce_only,
        quiet: bool = Options.quiet,
        verbose: bool = Options.verbose,
        prompt: bool = Options.prompt,
        json_output: bool = Options.json_output,
    ):
        """
        Create or update the on-chain identity of a coldkey or a hotkey on the Bittensor network. [bold]Incurs a 1 TAO transaction fee.[/bold]

        The on-chain identity includes attributes such as display name, legal name, web URL, PGP fingerprint, and contact information, among others.

        The command prompts the user for the identity attributes and validates the input size for each attribute. It provides an option to update an existing validator hotkey identity. If the user consents to the transaction cost, the identity is updated on the blockchain.

        Each field has a maximum size of 64 bytes. The PGP fingerprint field is an exception and has a maximum size of 20 bytes. The user is prompted to enter the PGP fingerprint as a hex string, which is then converted to bytes. The user is also prompted to enter the coldkey or hotkey ``ss58`` address for the identity to be updated.

        If the user does not have a hotkey, the coldkey address is used by default. If setting a validator identity, the hotkey will be used by default. If the user is setting an identity for a subnet, the coldkey will be used by default.

        EXAMPLE

        [green]$[/green] btcli wallet set_identity

        [bold]Note[/bold]: This command should only be used if the user is willing to incur the a recycle fee associated with setting an identity on the blockchain. It is a high-level command that makes changes to the blockchain state and should not be used programmatically as part of other scripts or applications.
        """
        self.verbosity_handler(quiet, verbose, json_output, prompt)
        proxy = self.is_valid_proxy_name_or_ss58(proxy, announce_only)
        wallet = self.wallet_ask(
            wallet_name,
            wallet_path,
            wallet_hotkey,
            ask_for=[WO.NAME],
            validate=WV.WALLET,
        )

        current_identity = self._run_command(
            wallets.get_id(
                self.initialize_chain(network),
                wallet.coldkeypub.ss58_address,
                "Current on-chain identity",
            ),
            exit_early=False,
        )

        if prompt:
            if not Confirm.ask(
                "Cost to register an [blue]Identity[/blue] is [blue]0.1 TAO[/blue],"
                " are you sure you wish to continue?"
            ):
                console.print(":cross_mark: Aborted!")
                raise typer.Exit()

        identity = prompt_for_identity(
            current_identity,
            name,
            web_url,
            image_url,
            discord,
            description,
            additional,
            github_repo,
        )
        logger.debug(f"args:\nidentity {identity}\nnetwork {network}\n")

        return self._run_command(
            wallets.set_id(
                wallet=wallet,
                subtensor=self.initialize_chain(network),
                name=identity["name"],
                web_url=identity["url"],
                image_url=identity["image"],
                discord=identity["discord"],
                description=identity["description"],
                additional=identity["additional"],
                github_repo=identity["github_repo"],
                json_output=json_output,
                proxy=proxy,
            )
        )

    def wallet_get_id(
        self,
        wallet_name: Optional[str] = Options.wallet_name,
        wallet_hotkey: Optional[str] = Options.wallet_hotkey,
        wallet_path: Optional[str] = Options.wallet_path,
        coldkey_ss58=typer.Option(
            None,
            "--ss58",
            "--coldkey_ss58",
            "--coldkey.ss58_address",
            "--coldkey.ss58",
            "--key",
            "-k",
            help="Coldkey address of the wallet",
        ),
        network: Optional[list[str]] = Options.network,
        quiet: bool = Options.quiet,
        verbose: bool = Options.verbose,
        json_output: bool = Options.json_output,
    ):
        """
        Shows the identity details of a user's coldkey or hotkey.

        The command displays the information in a table format showing:

        - [blue bold]Address[/blue bold]: The ``ss58`` address of the queried key.

        - [blue bold]Item[/blue bold]: Various attributes of the identity such as stake, rank, and trust.

        - [blue bold]Value[/blue bold]: The corresponding values of the attributes.

        EXAMPLE

        [green]$[/green] btcli wallet get_identity --key <s58_address>

        [bold]Note[/bold]: This command is primarily used for informational purposes and has no side effects on the blockchain network state.
        """
        self.verbosity_handler(quiet, verbose, json_output, False)
        if not wallet_name:
            if coldkey_ss58:
                if not is_valid_ss58_address(coldkey_ss58):
                    print_error("You entered an invalid ss58 address")
                    raise typer.Exit()
            else:
                coldkey_or_ss58 = Prompt.ask(
                    "Enter the [blue]wallet name[/blue] or [blue]coldkey ss58 address[/blue]",
                    default=self.config.get("wallet_name") or defaults.wallet.name,
                )
                if is_valid_ss58_address(coldkey_or_ss58):
                    coldkey_ss58 = coldkey_or_ss58
                else:
                    wallet_name = coldkey_or_ss58 if coldkey_or_ss58 else wallet_name
                    wallet = self.wallet_ask(
                        wallet_name, wallet_path, wallet_hotkey, ask_for=[WO.NAME]
                    )
                    coldkey_ss58 = wallet.coldkeypub.ss58_address
        else:
            wallet = self.wallet_ask(
                wallet_name, wallet_path, wallet_hotkey, ask_for=[WO.NAME]
            )
            coldkey_ss58 = wallet.coldkeypub.ss58_address

        return self._run_command(
            wallets.get_id(
                subtensor=self.initialize_chain(network),
                ss58_address=coldkey_ss58,
                json_output=json_output,
            )
        )

    def wallet_sign(
        self,
        wallet_path: str = Options.wallet_path,
        wallet_name: str = Options.wallet_name,
        wallet_hotkey: str = Options.wallet_hotkey,
        use_hotkey: Optional[bool] = typer.Option(
            None,
            "--use-hotkey/--no-use-hotkey",
            help="If specified, the message will be signed by the hotkey. If not specified, the user will be prompted.",
        ),
        message: str = typer.Option("", help="The message to encode and sign"),
        quiet: bool = Options.quiet,
        verbose: bool = Options.verbose,
        json_output: bool = Options.json_output,
    ):
        """
        Allows users to sign a message with the provided wallet or wallet hotkey. Use this command to easily prove your ownership of a coldkey or a hotkey.

        USAGE

        Using the provided wallet (coldkey), the command generates a signature for a given message.

        EXAMPLES

        [green]$[/green] btcli wallet sign --wallet-name default --message '{"something": "here", "timestamp": 1719908486}'

        [green]$[/green] btcli wallet sign --wallet-name default --wallet-hotkey hotkey --message
        '{"something": "here", "timestamp": 1719908486}'
        """
        self.verbosity_handler(quiet, verbose, json_output, False)
        if use_hotkey is None:
            use_hotkey = Confirm.ask(
                f"Would you like to sign the transaction using your [{COLORS.G.HK}]hotkey[/{COLORS.G.HK}]?"
                f"\n[Type [{COLORS.G.HK}]y[/{COLORS.G.HK}] for [{COLORS.G.HK}]hotkey[/{COLORS.G.HK}]"
                f" and [{COLORS.G.CK}]n[/{COLORS.G.CK}] for [{COLORS.G.CK}]coldkey[/{COLORS.G.CK}]] "
                f"(default is [{COLORS.G.CK}]coldkey[/{COLORS.G.CK}])",
                default=False,
            )

        ask_for = [WO.HOTKEY, WO.PATH, WO.NAME] if use_hotkey else [WO.NAME, WO.PATH]
        validate = WV.WALLET_AND_HOTKEY if use_hotkey else WV.WALLET

        wallet = self.wallet_ask(
            wallet_name, wallet_path, wallet_hotkey, ask_for=ask_for, validate=validate
        )
        if not message:
            message = Prompt.ask("Enter the [blue]message[/blue] to encode and sign")

        return self._run_command(wallets.sign(wallet, message, use_hotkey, json_output))

    def wallet_verify(
        self,
        message: Optional[str] = typer.Option(
            None, "--message", "-m", help="The message that was signed"
        ),
        signature: Optional[str] = typer.Option(
            None, "--signature", "-s", help="The signature to verify (hex format)"
        ),
        public_key_or_ss58: Optional[str] = typer.Option(
            None,
            "--address",
            "-a",
            "--public-key",
            "-p",
            help="SS58 address or public key (hex) of the signer",
        ),
        quiet: bool = Options.quiet,
        verbose: bool = Options.verbose,
        json_output: bool = Options.json_output,
    ):
        """
        Verify a message signature using the signer's public key or SS58 address.

        This command allows you to verify that a message was signed by the owner of a specific address.

        USAGE

        Provide the original message, the signature (in hex format), and either the SS58 address
        or public key of the signer to verify the signature.

        EXAMPLES

        [green]$[/green] btcli wallet verify --message "Hello world" --signature "0xabc123..." --address "5GrwvaEF..."

        [green]$[/green] btcli wallet verify -m "Test message" -s "0xdef456..." -p "0x1234abcd..."
        """
        self.verbosity_handler(quiet, verbose, json_output, False)

        if not public_key_or_ss58:
            public_key_or_ss58 = Prompt.ask(
                "Enter the [blue]address[/blue] (SS58 or hex format)"
            )

        if not message:
            message = Prompt.ask("Enter the [blue]message[/blue]")

        if not signature:
            signature = Prompt.ask("Enter the [blue]signature[/blue]")

        return self._run_command(
            wallets.verify(message, signature, public_key_or_ss58, json_output)
        )

    def wallet_swap_coldkey(
        self,
        wallet_name: Optional[str] = Options.wallet_name,
        wallet_path: Optional[str] = Options.wallet_path,
        wallet_hotkey: Optional[str] = Options.wallet_hotkey,
        new_wallet_or_ss58: Optional[str] = typer.Option(
            None,
            "--new-coldkey",
            "--new-coldkey-ss58",
            "--new-wallet",
            "--new",
            help="SS58 address of the new coldkey that will replace the current one.",
        ),
        network: Optional[list[str]] = Options.network,
        proxy: Optional[str] = Options.proxy,
        announce_only: bool = Options.announce_only,
        quiet: bool = Options.quiet,
        verbose: bool = Options.verbose,
        force_swap: bool = typer.Option(
            False,
            "--force",
            "-f",
            "--force-swap",
            help="Force the swap even if the new coldkey is already scheduled for a swap.",
        ),
    ):
        """
        Schedule a coldkey swap for a wallet.

        This command allows you to schedule a coldkey swap for a wallet. You can either provide a new wallet name, or SS58 address.

        EXAMPLES

        [green]$[/green] btcli wallet schedule-coldkey-swap --new-wallet my_new_wallet

        [green]$[/green] btcli wallet schedule-coldkey-swap --new-coldkey-ss58 5Dk...X3q
        """
        self.verbosity_handler(quiet, verbose, prompt=False, json_output=False)
        proxy = self.is_valid_proxy_name_or_ss58(proxy, announce_only)

        if not wallet_name:
            wallet_name = Prompt.ask(
                "Enter the [blue]wallet name[/blue] which you want to swap the coldkey for",
                default=self.config.get("wallet_name") or defaults.wallet.name,
            )
        wallet = self.wallet_ask(
            wallet_name,
            wallet_path,
            wallet_hotkey,
            ask_for=[WO.NAME],
            validate=WV.WALLET,
        )
        console.print(
            f"\nWallet selected to swap the [blue]coldkey[/blue] from: \n"
            f"[dark_sea_green3]{wallet}[/dark_sea_green3]\n"
        )

        if not new_wallet_or_ss58:
            new_wallet_or_ss58 = Prompt.ask(
                "Enter the [blue]new wallet name[/blue] or [blue]SS58 address[/blue] of the new coldkey",
            )

        if is_valid_ss58_address(new_wallet_or_ss58):
            new_wallet_coldkey_ss58 = new_wallet_or_ss58
        else:
            new_wallet_name = new_wallet_or_ss58
            new_wallet = self.wallet_ask(
                new_wallet_name,
                wallet_path,
                wallet_hotkey,
                ask_for=[WO.NAME],
                validate=WV.WALLET,
            )
            console.print(
                f"\nNew wallet to swap the [blue]coldkey[/blue] to: \n"
                f"[dark_sea_green3]{new_wallet}[/dark_sea_green3]\n"
            )
            new_wallet_coldkey_ss58 = new_wallet.coldkeypub.ss58_address
        logger.debug(
            "args:\n"
            f"network {network}\n"
            f"new_coldkey_ss58 {new_wallet_coldkey_ss58}\n"
            f"force_swap {force_swap}"
        )
        return self._run_command(
            wallets.schedule_coldkey_swap(
                wallet=wallet,
                subtensor=self.initialize_chain(network),
                new_coldkey_ss58=new_wallet_coldkey_ss58,
                force_swap=force_swap,
                proxy=proxy,
            )
        )

<<<<<<< HEAD
    def axon_reset(
        self,
        netuid: int = Options.netuid,
        wallet_name: Optional[str] = Options.wallet_name,
        wallet_path: Optional[str] = Options.wallet_path,
        wallet_hotkey: Optional[str] = Options.wallet_hotkey,
        network: Optional[list[str]] = Options.network,
        prompt: bool = Options.prompt,
        wait_for_inclusion: bool = Options.wait_for_inclusion,
        wait_for_finalization: bool = Options.wait_for_finalization,
        quiet: bool = Options.quiet,
        verbose: bool = Options.verbose,
        json_output: bool = Options.json_output,
    ):
        """
        Reset the axon information for a neuron on the network.

        This command removes the serving endpoint by setting the IP to 0.0.0.0 and port to 1,
        indicating the neuron is no longer serving.

        USAGE

        The command requires you to specify the netuid where the neuron is registered.
        It will reset the axon information for the hotkey associated with the wallet.

        EXAMPLE

        [green]$[/green] btcli axon reset --netuid 1 --wallet-name my_wallet --wallet-hotkey my_hotkey

        [bold]NOTE[/bold]: This command is used to stop serving on a specific subnet. The neuron will
        remain registered but will not be reachable by other neurons until a new axon is set.
        """
        self.verbosity_handler(quiet, verbose, json_output)

        wallet = self.wallet_ask(
            wallet_name,
            wallet_path,
            wallet_hotkey,
            ask_for=[WO.NAME, WO.HOTKEY],
            validate=WV.WALLET_AND_HOTKEY,
        )

        subtensor = self.initialize_chain(network)

        logger.debug(
            "args:\n"
            f"netuid: {netuid}\n"
            f"wallet: {wallet}\n"
            f"prompt: {prompt}\n"
            f"wait_for_inclusion: {wait_for_inclusion}\n"
            f"wait_for_finalization: {wait_for_finalization}\n"
        )

        return self._run_command(
            axon.reset(
                wallet=wallet,
                subtensor=subtensor,
                netuid=netuid,
                prompt=prompt,
                wait_for_inclusion=wait_for_inclusion,
                wait_for_finalization=wait_for_finalization,
                json_output=json_output,
            )
        )

    def axon_set(
        self,
        netuid: int = Options.netuid,
        ip: str = typer.Option(
            ...,
            "--ip",
            help="IP address to set for the axon (e.g., '192.168.1.1')",
            prompt="Enter the IP address for the axon (e.g., '192.168.1.1' or '2001:db8::1')",
        ),
        port: int = typer.Option(
            ...,
            "--port",
            help="Port number to set for the axon (0-65535)",
            prompt="Enter the port number for the axon (0-65535)",
        ),
        ip_type: int = typer.Option(
            4,
            "--ip-type",
            help="IP type (4 for IPv4, 6 for IPv6)",
        ),
        protocol: int = typer.Option(
            4,
            "--protocol",
            help="Protocol version",
        ),
        wallet_name: Optional[str] = Options.wallet_name,
        wallet_path: Optional[str] = Options.wallet_path,
        wallet_hotkey: Optional[str] = Options.wallet_hotkey,
        network: Optional[list[str]] = Options.network,
        prompt: bool = Options.prompt,
        wait_for_inclusion: bool = Options.wait_for_inclusion,
        wait_for_finalization: bool = Options.wait_for_finalization,
        quiet: bool = Options.quiet,
        verbose: bool = Options.verbose,
        json_output: bool = Options.json_output,
    ):
        """
        Set the axon information for a neuron on the network.

        This command configures the serving endpoint for a neuron by specifying its IP address
        and port, allowing other neurons to connect to it.

        USAGE

        The command requires you to specify the netuid, IP address, and port number.
        It will set the axon information for the hotkey associated with the wallet.

        EXAMPLE

        [green]$[/green] btcli axon set --netuid 1 --ip 192.168.1.100 --port 8091 --wallet-name my_wallet --wallet-hotkey my_hotkey

        [bold]NOTE[/bold]: This command is used to advertise your serving endpoint on the network.
        Make sure the IP and port are accessible from the internet if you want other neurons to connect.
        """
        self.verbosity_handler(quiet, verbose, json_output)

        wallet = self.wallet_ask(
            wallet_name,
            wallet_path,
            wallet_hotkey,
            ask_for=[WO.NAME, WO.HOTKEY],
            validate=WV.WALLET_AND_HOTKEY,
        )

        subtensor = self.initialize_chain(network)

        logger.debug(
            "args:\n"
            f"netuid: {netuid}\n"
            f"ip: {ip}\n"
            f"port: {port}\n"
            f"ip_type: {ip_type}\n"
            f"protocol: {protocol}\n"
            f"wallet: {wallet}\n"
            f"prompt: {prompt}\n"
            f"wait_for_inclusion: {wait_for_inclusion}\n"
            f"wait_for_finalization: {wait_for_finalization}\n"
        )

        return self._run_command(
            axon.set_axon(
                wallet=wallet,
                subtensor=subtensor,
                netuid=netuid,
                ip=ip,
                port=port,
                ip_type=ip_type,
                protocol=protocol,
                prompt=prompt,
                wait_for_inclusion=wait_for_inclusion,
                wait_for_finalization=wait_for_finalization,
                json_output=json_output,
            )
        )
=======
    # Stake
>>>>>>> 8a2ef122

    def get_auto_stake(
        self,
        network: Optional[list[str]] = Options.network,
        wallet_name: Optional[str] = Options.wallet_name,
        wallet_path: Optional[str] = Options.wallet_path,
        coldkey_ss58=typer.Option(
            None,
            "--ss58",
            "--coldkey_ss58",
            "--coldkey.ss58_address",
            "--coldkey.ss58",
            help="Coldkey address of the wallet",
        ),
        quiet: bool = Options.quiet,
        verbose: bool = Options.verbose,
        json_output: bool = Options.json_output,
    ):
        """Display auto-stake destinations for a wallet across all subnets."""

        self.verbosity_handler(quiet, verbose, json_output, False)

        wallet = None
        if coldkey_ss58:
            if not is_valid_ss58_address(coldkey_ss58):
                print_error("You entered an invalid ss58 address")
                raise typer.Exit()
        else:
            if wallet_name:
                coldkey_or_ss58 = wallet_name
            else:
                coldkey_or_ss58 = Prompt.ask(
                    "Enter the [blue]wallet name[/blue] or [blue]coldkey ss58 address[/blue]",
                    default=self.config.get("wallet_name") or defaults.wallet.name,
                )
            if is_valid_ss58_address(coldkey_or_ss58):
                coldkey_ss58 = coldkey_or_ss58
            else:
                wallet_name = coldkey_or_ss58 if coldkey_or_ss58 else wallet_name
                wallet = self.wallet_ask(
                    wallet_name,
                    wallet_path,
                    None,
                    ask_for=[WO.NAME, WO.PATH],
                    validate=WV.WALLET,
                )

        return self._run_command(
            auto_stake.show_auto_stake_destinations(
                wallet,
                self.initialize_chain(network),
                coldkey_ss58=coldkey_ss58,
                json_output=json_output,
            )
        )

    def set_auto_stake(
        self,
        network: Optional[list[str]] = Options.network,
        wallet_name: Optional[str] = Options.wallet_name,
        wallet_path: Optional[str] = Options.wallet_path,
        netuid: Optional[int] = Options.netuid_not_req,
        proxy: Optional[str] = Options.proxy,
        announce_only: bool = Options.announce_only,
        quiet: bool = Options.quiet,
        verbose: bool = Options.verbose,
        prompt: bool = Options.prompt,
        wait_for_inclusion: bool = Options.wait_for_inclusion,
        wait_for_finalization: bool = Options.wait_for_finalization,
        json_output: bool = Options.json_output,
    ):
        """Set the auto-stake destination hotkey for a coldkey."""

        self.verbosity_handler(quiet, verbose, json_output, prompt)
        proxy = self.is_valid_proxy_name_or_ss58(proxy, announce_only)

        wallet = self.wallet_ask(
            wallet_name,
            wallet_path,
            None,
            ask_for=[WO.NAME, WO.PATH],
            validate=WV.WALLET,
        )

        if netuid is None:
            netuid = IntPrompt.ask(
                "Enter the [blue]netuid[/blue] to configure",
                default=defaults.netuid,
            )
        validate_netuid(netuid)

        hotkey_prompt = Prompt.ask(
            "Enter the [blue]hotkey ss58 address[/blue] to auto-stake to "
            "[dim](Press Enter to view delegates)[/dim]",
            default="",
            show_default=False,
        ).strip()

        if not hotkey_prompt:
            selected_hotkey = self._run_command(
                subnets.show(
                    subtensor=self.initialize_chain(network),
                    netuid=netuid,
                    sort=False,
                    max_rows=20,
                    prompt=False,
                    delegate_selection=True,
                ),
                exit_early=False,
            )
            if not selected_hotkey:
                print_error("No delegate selected. Exiting.")
                return
            hotkey_ss58 = selected_hotkey
        else:
            hotkey_ss58 = hotkey_prompt

        if not is_valid_ss58_address(hotkey_ss58):
            print_error("You entered an invalid hotkey ss58 address")
            return

        return self._run_command(
            auto_stake.set_auto_stake_destination(
                wallet,
                self.initialize_chain(network),
                netuid,
                hotkey_ss58,
                proxy=proxy,
                wait_for_inclusion=wait_for_inclusion,
                wait_for_finalization=wait_for_finalization,
                prompt_user=prompt,
                json_output=json_output,
            )
        )

    def stake_list(
        self,
        network: Optional[list[str]] = Options.network,
        wallet_name: Optional[str] = Options.wallet_name,
        wallet_hotkey: Optional[str] = Options.wallet_hotkey,
        wallet_path: Optional[str] = Options.wallet_path,
        coldkey_ss58=typer.Option(
            None,
            "--ss58",
            "--coldkey_ss58",
            "--coldkey.ss58_address",
            "--coldkey.ss58",
            help="Coldkey address of the wallet",
        ),
        live: bool = Options.live,
        quiet: bool = Options.quiet,
        verbose: bool = Options.verbose,
        no_prompt: bool = Options.prompt,
        json_output: bool = Options.json_output,
        # TODO add: all-wallets, reuse_last, html_output
    ):
        """
        Display detailed stake information for a wallet across all subnets.

        Shows stake allocations, exchange rates, and emissions for each hotkey.

        [bold]Common Examples:[/bold]

        1. Basic stake overview:
        [green]$[/green] btcli stake list --wallet.name my_wallet

        2. Live updating view with refresh:
        [green]$[/green] btcli stake list --wallet.name my_wallet --live

        3. View specific coldkey by address:
        [green]$[/green] btcli stake list --ss58 5Dk...X3q

        4. Verbose output with full values:
        [green]$[/green] btcli stake list --wallet.name my_wallet --verbose
        """
        self.verbosity_handler(quiet, verbose, json_output, False)

        wallet = None
        if coldkey_ss58:
            if not is_valid_ss58_address(coldkey_ss58):
                print_error("You entered an invalid ss58 address")
                raise typer.Exit()
        else:
            if wallet_name:
                coldkey_or_ss58 = wallet_name
            else:
                coldkey_or_ss58 = Prompt.ask(
                    "Enter the [blue]wallet name[/blue] or [blue]coldkey ss58 address[/blue]",
                    default=self.config.get("wallet_name") or defaults.wallet.name,
                )
            if is_valid_ss58_address(coldkey_or_ss58):
                coldkey_ss58 = coldkey_or_ss58
            else:
                wallet_name = coldkey_or_ss58 if coldkey_or_ss58 else wallet_name
                wallet = self.wallet_ask(
                    wallet_name, wallet_path, wallet_hotkey, ask_for=[WO.NAME, WO.PATH]
                )
        logger.debug(
            "args:\n"
            f"coldkey_ss58 {coldkey_ss58}\n"
            f"network {network}\n"
            f"live: {live}\n"
            f"no_prompt: {no_prompt}\n"
        )
        return self._run_command(
            list_stake.stake_list(
                wallet,
                coldkey_ss58,
                self.initialize_chain(network),
                live,
                verbose,
                no_prompt,
                json_output,
            )
        )

    def stake_add(
        self,
        stake_all: bool = typer.Option(
            False,
            "--all-tokens",
            "--all",
            "-a",
            help="When set, the command stakes all the available TAO from the coldkey.",
        ),
        amount: float = typer.Option(
            0.0, "--amount", help="The amount of TAO to stake"
        ),
        include_hotkeys: str = typer.Option(
            "",
            "--include-hotkeys",
            "-in",
            "--hotkey-ss58-address",
            help="Specifies hotkeys by name or ss58 address to stake to. For example, `-in hk1,hk2`",
        ),
        exclude_hotkeys: str = typer.Option(
            "",
            "--exclude-hotkeys",
            "-ex",
            help="Specifies hotkeys by name or ss58 address to not to stake to (use this option only with `--all-hotkeys`)"
            " i.e. `--all-hotkeys -ex hk3,hk4`",
        ),
        all_hotkeys: bool = typer.Option(
            False,
            help="When set, this command stakes to all hotkeys associated with the wallet. Do not use if specifying "
            "hotkeys in `--include-hotkeys`.",
        ),
        netuids: Optional[str] = Options.edit_help(
            "netuids",
            "Netuid(s) to for which to add stake. Specify multiple netuids by separating with a comma, e.g."
            "`btcli st add -n 1,2,3",
        ),
        all_netuids: bool = Options.all_netuids,
        wallet_name: str = Options.wallet_name,
        wallet_path: str = Options.wallet_path,
        wallet_hotkey: str = Options.wallet_hotkey,
        proxy: Optional[str] = Options.proxy,
        announce_only: bool = Options.announce_only,
        network: Optional[list[str]] = Options.network,
        rate_tolerance: Optional[float] = Options.rate_tolerance,
        safe_staking: Optional[bool] = Options.safe_staking,
        allow_partial_stake: Optional[bool] = Options.allow_partial_stake,
        mev_protection: bool = Options.mev_protection,
        period: int = Options.period,
        prompt: bool = Options.prompt,
        quiet: bool = Options.quiet,
        verbose: bool = Options.verbose,
        json_output: bool = Options.json_output,
    ):
        """
        Stake TAO to one or more hotkeys on specific netuids with your coldkey.

        Stake is always added through your coldkey's free balance. For stake movement, please see `[green]$[/green] btcli stake move` command.

        [bold]Common Examples:[/bold]

        1. Interactive staking (guided prompts):
            [green]$[/green] btcli stake add

        2. Safe staking with rate tolerance of 10% with partial transaction disabled:
            [green]$[/green] btcli stake add --amount 100 --netuid 1 --safe --tolerance 0.1 --no-partial

        3. Allow partial stake if rates change with tolerance of 10%:
            [green]$[/green] btcli stake add --amount 300 --safe --partial --tolerance 0.1

        4. Unsafe staking with no rate protection:
            [green]$[/green] btcli stake add --amount 300 --netuid 1 --unsafe

        5. Stake to multiple hotkeys:
            [green]$[/green] btcli stake add --amount 200 --include-hotkeys hk_ss58_1,hk_ss58_2,hk_ss58_3

        6. Stake all balance to a subnet:
            [green]$[/green] btcli stake add --all --netuid 3

        7. Stake the same amount to multiple subnets:
            [green]$[/green] btcli stake add --amount 100 --netuids 4,5,6

        8. Stake without MEV protection:
            [green]$[/green] btcli stake add --amount 100 --netuid 1 --no-mev-protection

        [bold]Safe Staking Parameters:[/bold]
        • [blue]--safe[/blue]: Enables rate tolerance checks
        • [blue]--tolerance[/blue]: Maximum % rate change allowed (0.05 = 5%)
        • [blue]--partial[/blue]: Complete partial stake if rates exceed tolerance

        """
        netuids = netuids or []
        self.verbosity_handler(quiet, verbose, json_output, prompt)
        proxy = self.is_valid_proxy_name_or_ss58(proxy, announce_only)
        safe_staking = self.ask_safe_staking(safe_staking)
        if safe_staking:
            rate_tolerance = self.ask_rate_tolerance(rate_tolerance)
            allow_partial_stake = self.ask_partial_stake(allow_partial_stake)
            console.print("\n")

        if netuids:
            netuids = parse_to_list(
                netuids, int, "Netuids must be ints separated by commas", False
            )
        else:
            netuid_ = get_optional_netuid(None, all_netuids)
            netuids = [netuid_] if netuid_ is not None else None
        if netuids:
            for netuid_ in netuids:
                # ensure no negative netuids make it into our list
                validate_netuid(netuid_)

        if stake_all and amount:
            print_error(
                "Cannot specify an amount and 'stake-all'. Choose one or the other."
            )
            return

        if stake_all and not amount:
            if not Confirm.ask("Stake all the available TAO tokens?", default=False):
                return

        if (
            stake_all
            and (isinstance(netuids, list) and len(netuids) > 1)
            or (netuids is None)
        ):
            print_error("Cannot stake all to multiple subnets.")
            return

        if all_hotkeys and include_hotkeys:
            print_error(
                "You have specified hotkeys to include and also the `--all-hotkeys` flag. The flag"
                "should only be used standalone (to use all hotkeys) or with `--exclude-hotkeys`."
            )
            return

        if include_hotkeys and exclude_hotkeys:
            print_error(
                "You have specified options for both including and excluding hotkeys. Select one or the other."
            )
            return

        if not wallet_hotkey and not all_hotkeys and not include_hotkeys:
            if not wallet_name:
                wallet_name = Prompt.ask(
                    "Enter the [blue]wallet name[/blue]",
                    default=self.config.get("wallet_name") or defaults.wallet.name,
                )
            if netuids is not None:
                hotkey_or_ss58 = Prompt.ask(
                    "Enter the [blue]wallet hotkey[/blue] name or [blue]ss58 address[/blue] to stake to [dim]"
                    "(or Press Enter to view delegates)[/dim]",
                )
            else:
                hotkey_or_ss58 = Prompt.ask(
                    "Enter the [blue]hotkey[/blue] name or [blue]ss58 address[/blue] to stake to",
                    default=self.config.get("wallet_hotkey") or defaults.wallet.hotkey,
                )

            if hotkey_or_ss58 == "":
                wallet = self.wallet_ask(
                    wallet_name, wallet_path, wallet_hotkey, ask_for=[WO.NAME, WO.PATH]
                )
                if len(netuids) > 1:
                    netuid_ = IntPrompt.ask(
                        "Enter the netuid for which to show delegates",
                        choices=[str(x) for x in netuids],
                    )
                else:
                    netuid_ = netuids[0]

                selected_hotkey = self._run_command(
                    subnets.show(
                        subtensor=self.initialize_chain(network),
                        netuid=netuid_,
                        mechanism_id=0,
                        mechanism_count=1,
                        sort=False,
                        max_rows=12,
                        prompt=False,
                        delegate_selection=True,
                    ),
                    exit_early=False,
                )
                if not selected_hotkey:
                    print_error("No delegate selected. Exiting.")
                    return
                include_hotkeys = selected_hotkey
            elif is_valid_ss58_address(hotkey_or_ss58):
                wallet = self.wallet_ask(
                    wallet_name, wallet_path, wallet_hotkey, ask_for=[WO.NAME, WO.PATH]
                )
                include_hotkeys = hotkey_or_ss58
            else:
                wallet_hotkey = hotkey_or_ss58
                wallet = self.wallet_ask(
                    wallet_name,
                    wallet_path,
                    wallet_hotkey,
                    ask_for=[WO.NAME, WO.HOTKEY, WO.PATH],
                    validate=WV.WALLET_AND_HOTKEY,
                )
                include_hotkeys = get_hotkey_pub_ss58(wallet)

        elif all_hotkeys or include_hotkeys or exclude_hotkeys:
            wallet = self.wallet_ask(
                wallet_name, wallet_path, wallet_hotkey, ask_for=[WO.NAME, WO.PATH]
            )
        else:
            wallet = self.wallet_ask(
                wallet_name,
                wallet_path,
                wallet_hotkey,
                ask_for=[WO.NAME, WO.PATH, WO.HOTKEY],
                validate=WV.WALLET_AND_HOTKEY,
            )

        if include_hotkeys:
            include_hotkeys = parse_to_list(
                include_hotkeys,
                str,
                "Hotkeys must be a comma-separated list of ss58s, e.g., `--include-hotkeys 5Grw....,5Grw....`.",
                is_ss58=True,
            )
        else:
            include_hotkeys = []

        if exclude_hotkeys:
            exclude_hotkeys = parse_to_list(
                exclude_hotkeys,
                str,
                "Hotkeys must be a comma-separated list of ss58s, e.g., `--exclude-hotkeys 5Grw....,5Grw....`.",
                is_ss58=True,
            )
        else:
            exclude_hotkeys = []

        # TODO: Ask amount for each subnet explicitly if more than one
        if not stake_all and not amount:
            free_balance = self._run_command(
                wallets.wallet_balance(
                    wallet, self.initialize_chain(network), False, None
                ),
                exit_early=False,
            )
            logger.debug(f"Free balance: {free_balance}")
            if free_balance == Balance.from_tao(0):
                print_error("You dont have any balance to stake.")
                return
            if netuids:
                amount = FloatPrompt.ask(
                    f"Amount to [{COLORS.G.SUBHEAD_MAIN}]stake (TAO τ)"
                )
            else:
                amount = FloatPrompt.ask(
                    f"Amount to [{COLORS.G.SUBHEAD_MAIN}]stake to each netuid (TAO τ)"
                )

            if amount <= 0:
                print_error(f"You entered an incorrect stake amount: {amount}")
                raise typer.Exit()
            if Balance.from_tao(amount) > free_balance:
                print_error(
                    f"You dont have enough balance to stake. Current free Balance: {free_balance}."
                )
                raise typer.Exit()
        logger.debug(
            "args:\n"
            f"network: {network}\n"
            f"netuids: {netuids}\n"
            f"stake_all: {stake_all}\n"
            f"amount: {amount}\n"
            f"prompt: {prompt}\n"
            f"all_hotkeys: {all_hotkeys}\n"
            f"include_hotkeys: {include_hotkeys}\n"
            f"exclude_hotkeys: {exclude_hotkeys}\n"
            f"safe_staking: {safe_staking}\n"
            f"rate_tolerance: {rate_tolerance}\n"
            f"allow_partial_stake: {allow_partial_stake}\n"
            f"period: {period}\n"
            f"mev_protection: {mev_protection}\n"
        )
        return self._run_command(
            add_stake.stake_add(
                wallet=wallet,
                subtensor=self.initialize_chain(network),
                netuids=netuids,
                stake_all=stake_all,
                amount=amount,
                prompt=prompt,
                all_hotkeys=all_hotkeys,
                include_hotkeys=include_hotkeys,
                exclude_hotkeys=exclude_hotkeys,
                safe_staking=safe_staking,
                rate_tolerance=rate_tolerance,
                allow_partial_stake=allow_partial_stake,
                json_output=json_output,
                era=period,
                proxy=proxy,
                mev_protection=mev_protection,
            )
        )

    def stake_remove(
        self,
        network: Optional[list[str]] = Options.network,
        wallet_name: str = Options.wallet_name,
        wallet_path: str = Options.wallet_path,
        wallet_hotkey: str = Options.wallet_hotkey,
        netuid: Optional[int] = Options.netuid_not_req,
        all_netuids: bool = Options.all_netuids,
        unstake_all: bool = typer.Option(
            False,
            "--unstake-all",
            "--all",
            help="When set, this command unstakes all staked TAO + Alpha from the all hotkeys.",
        ),
        unstake_all_alpha: bool = typer.Option(
            False,
            "--unstake-all-alpha",
            "--all-alpha",
            help="When set, this command unstakes all staked Alpha from the all hotkeys.",
        ),
        amount: float = typer.Option(
            0.0, "--amount", "-a", help="The amount of TAO to unstake."
        ),
        hotkey_ss58_address: str = typer.Option(
            "",
            help="The ss58 address of the hotkey to unstake from.",
        ),
        include_hotkeys: str = typer.Option(
            "",
            "--include-hotkeys",
            "-in",
            help="Specifies the hotkeys by name or ss58 address to unstake from. For example, `-in hk1,hk2`",
        ),
        exclude_hotkeys: str = typer.Option(
            "",
            "--exclude-hotkeys",
            "-ex",
            help="Specifies the hotkeys by name or ss58 address not to unstake from (only use with `--all-hotkeys`)"
            " i.e. `--all-hotkeys -ex hk3,hk4`",
        ),
        all_hotkeys: bool = typer.Option(
            False,
            help="When set, this command unstakes from all the hotkeys associated with the wallet. Do not use if specifying "
            "hotkeys in `--include-hotkeys`.",
        ),
        proxy: Optional[str] = Options.proxy,
        announce_only: bool = Options.announce_only,
        rate_tolerance: Optional[float] = Options.rate_tolerance,
        safe_staking: Optional[bool] = Options.safe_staking,
        allow_partial_stake: Optional[bool] = Options.allow_partial_stake,
        period: int = Options.period,
        mev_protection: bool = Options.mev_protection,
        prompt: bool = Options.prompt,
        interactive: bool = typer.Option(
            False,
            "--interactive",
            "-i",
            help="Enter interactive mode for unstaking.",
        ),
        quiet: bool = Options.quiet,
        verbose: bool = Options.verbose,
        json_output: bool = Options.json_output,
    ):
        """
        Unstake TAO from one or more hotkeys and transfer them back to the user's coldkey wallet.

        This command is used to withdraw TAO or Alpha stake from different hotkeys.

        [bold]Common Examples:[/bold]

        1. Interactive unstaking (guided prompts):
            [green]$[/green] btcli stake remove

        2. Safe unstaking with 10% rate tolerance:
            [green]$[/green] btcli stake remove --amount 100 --netuid 1 --safe --tolerance 0.1

        3. Allow partial unstake if rates change:
            [green]$[/green] btcli stake remove --amount 300 --safe --partial

        4. Unstake from multiple hotkeys:
            [green]$[/green] btcli stake remove --amount 200 --include-hotkeys hk1,hk2,hk3

        5. Unstake all from a hotkey:
            [green]$[/green] btcli stake remove --all

        6. Unstake all Alpha from a hotkey and stake to Root:
            [green]$[/green] btcli stake remove --all-alpha

        7. Unstake without MEV protection:
            [green]$[/green] btcli stake remove --amount 100 --netuid 1 --no-mev-protection

        [bold]Safe Staking Parameters:[/bold]
        • [blue]--safe[/blue]: Enables rate tolerance checks during unstaking
        • [blue]--tolerance[/blue]: Max allowed rate change (0.05 = 5%)
        • [blue]--partial[/blue]: Complete partial unstake if rates exceed tolerance
        """
        self.verbosity_handler(quiet, verbose, json_output, prompt)
        proxy = self.is_valid_proxy_name_or_ss58(proxy, announce_only)
        if not unstake_all and not unstake_all_alpha:
            safe_staking = self.ask_safe_staking(safe_staking)
            if safe_staking:
                rate_tolerance = self.ask_rate_tolerance(rate_tolerance)
                allow_partial_stake = self.ask_partial_stake(allow_partial_stake)
                console.print("\n")

        if interactive and any(
            [hotkey_ss58_address, include_hotkeys, exclude_hotkeys, all_hotkeys]
        ):
            print_error(
                "Interactive mode cannot be used with hotkey selection options like "
                "--include-hotkeys, --exclude-hotkeys, --all-hotkeys, or --hotkey."
            )
            return False

        if unstake_all and unstake_all_alpha:
            print_error("Cannot specify both unstake-all and unstake-all-alpha.")
            return False

        if not interactive and not unstake_all and not unstake_all_alpha:
            netuid = get_optional_netuid(netuid, all_netuids)
            if all_hotkeys and include_hotkeys:
                print_error(
                    "You have specified hotkeys to include and also the `--all-hotkeys` flag. The flag"
                    " should only be used standalone (to use all hotkeys) or with `--exclude-hotkeys`."
                )
                return False

            if include_hotkeys and exclude_hotkeys:
                print_error(
                    "You have specified both including and excluding hotkeys options. Select one or the other."
                )
                return False

            if unstake_all and amount:
                print_error(
                    "Cannot specify both a specific amount and 'unstake-all'. Choose one or the other."
                )
                return False

            if amount and amount <= 0:
                print_error(f"You entered an incorrect unstake amount: {amount}")
                return False

        if include_hotkeys:
            include_hotkeys = parse_to_list(
                include_hotkeys,
                str,
                "Hotkeys must be a comma-separated list of ss58s or names, e.g., `--include-hotkeys hk1,hk2`.",
                is_ss58=False,
            )

        if exclude_hotkeys:
            exclude_hotkeys = parse_to_list(
                exclude_hotkeys,
                str,
                "Hotkeys must be a comma-separated list of ss58s or names, e.g., `--exclude-hotkeys hk3,hk4`.",
                is_ss58=False,
            )

        if (
            not wallet_hotkey
            and not hotkey_ss58_address
            and not all_hotkeys
            and not include_hotkeys
            and not interactive
            and not unstake_all
            and not unstake_all_alpha
        ):
            if not wallet_name:
                wallet_name = Prompt.ask(
                    "Enter the [blue]wallet name[/blue]",
                    default=self.config.get("wallet_name") or defaults.wallet.name,
                )
            hotkey_or_ss58 = Prompt.ask(
                "Enter the [blue]hotkey[/blue] name or [blue]ss58 address[/blue] to unstake from [dim]"
                "(or Press Enter to view existing staked hotkeys)[/dim]",
            )
            if hotkey_or_ss58 == "":
                wallet = self.wallet_ask(
                    wallet_name, wallet_path, wallet_hotkey, ask_for=[WO.NAME, WO.PATH]
                )
                interactive = True
            elif is_valid_ss58_address(hotkey_or_ss58):
                hotkey_ss58_address = hotkey_or_ss58
                wallet = self.wallet_ask(
                    wallet_name, wallet_path, wallet_hotkey, ask_for=[WO.NAME, WO.PATH]
                )
            else:
                wallet_hotkey = hotkey_or_ss58
                wallet = self.wallet_ask(
                    wallet_name,
                    wallet_path,
                    wallet_hotkey,
                    ask_for=[WO.NAME, WO.PATH, WO.HOTKEY],
                    validate=WV.WALLET_AND_HOTKEY,
                )

        elif unstake_all or unstake_all_alpha:
            if not wallet_name:
                wallet_name = Prompt.ask(
                    "Enter the [blue]wallet name[/blue]",
                    default=self.config.get("wallet_name") or defaults.wallet.name,
                )
            if include_hotkeys:
                if len(include_hotkeys) > 1:
                    print_error("Cannot unstake_all from multiple hotkeys at once.")
                    return False
                elif is_valid_ss58_address(include_hotkeys[0]):
                    hotkey_ss58_address = include_hotkeys[0]
                else:
                    print_error("Invalid hotkey ss58 address.")
                    return False
            elif all_hotkeys:
                wallet = self.wallet_ask(
                    wallet_name,
                    wallet_path,
                    wallet_hotkey,
                    ask_for=[WO.NAME, WO.PATH],
                )
            else:
                if not hotkey_ss58_address and not wallet_hotkey:
                    hotkey_or_ss58 = Prompt.ask(
                        "Enter the [blue]hotkey[/blue] name or [blue]ss58 address[/blue] to unstake all from [dim]"
                        "(or enter 'all' to unstake from all hotkeys)[/dim]",
                        default=self.config.get("wallet_hotkey")
                        or defaults.wallet.hotkey,
                    )
                else:
                    hotkey_or_ss58 = hotkey_ss58_address or wallet_hotkey

                if is_valid_ss58_address(hotkey_or_ss58):
                    hotkey_ss58_address = hotkey_or_ss58
                    wallet = self.wallet_ask(
                        wallet_name,
                        wallet_path,
                        wallet_hotkey,
                        ask_for=[WO.NAME, WO.PATH],
                    )
                elif hotkey_or_ss58 == "all":
                    all_hotkeys = True
                    wallet = self.wallet_ask(
                        wallet_name,
                        wallet_path,
                        wallet_hotkey,
                        ask_for=[WO.NAME, WO.PATH],
                    )
                else:
                    wallet_hotkey = hotkey_or_ss58
                    wallet = self.wallet_ask(
                        wallet_name,
                        wallet_path,
                        wallet_hotkey,
                        ask_for=[WO.NAME, WO.PATH, WO.HOTKEY],
                        validate=WV.WALLET_AND_HOTKEY,
                    )
            logger.debug(
                "args:\n"
                f"network: {network}\n"
                f"hotkey_ss58_address: {hotkey_ss58_address}\n"
                f"unstake_all: {unstake_all}\n"
                f"unstake_all_alpha: {unstake_all_alpha}\n"
                f"all_hotkeys: {all_hotkeys}\n"
                f"include_hotkeys: {include_hotkeys}\n"
                f"exclude_hotkeys: {exclude_hotkeys}\n"
                f"era: {period}\n"
                f"mev_protection: {mev_protection}"
            )
            return self._run_command(
                remove_stake.unstake_all(
                    wallet=wallet,
                    subtensor=self.initialize_chain(network),
                    hotkey_ss58_address=hotkey_ss58_address,
                    unstake_all_alpha=unstake_all_alpha,
                    all_hotkeys=all_hotkeys,
                    include_hotkeys=include_hotkeys,
                    exclude_hotkeys=exclude_hotkeys,
                    prompt=prompt,
                    json_output=json_output,
                    era=period,
                    mev_protection=mev_protection,
                    proxy=proxy,
                )
            )
        elif (
            all_hotkeys
            or include_hotkeys
            or exclude_hotkeys
            or hotkey_ss58_address
            or interactive
            or unstake_all
            or unstake_all_alpha
        ):
            wallet = self.wallet_ask(
                wallet_name, wallet_path, wallet_hotkey, ask_for=[WO.NAME, WO.PATH]
            )
        else:
            wallet = self.wallet_ask(
                wallet_name,
                wallet_path,
                wallet_hotkey,
                ask_for=[WO.NAME, WO.PATH, WO.HOTKEY],
                validate=WV.WALLET_AND_HOTKEY,
            )
        if not amount and not prompt:
            print_error(
                f"Ambiguous request! Specify {arg__('--amount')}, {arg__('--all')}, or {arg__('--all-alpha')} "
                f"to use {arg__('--no-prompt')}"
            )
            return False

        if not amount and json_output:
            json_console.print_json(
                data={
                    "success": False,
                    "err_msg": "Ambiguous request! Specify '--amount', '--all', "
                    "or '--all-alpha' to use '--json-output'",
                }
            )
            return False
        logger.debug(
            "args:\n"
            f"network: {network}\n"
            f"hotkey_ss58_address: {hotkey_ss58_address}\n"
            f"all_hotkeys: {all_hotkeys}\n"
            f"include_hotkeys: {include_hotkeys}\n"
            f"exclude_hotkeys: {exclude_hotkeys}\n"
            f"amount: {amount}\n"
            f"prompt: {prompt}\n"
            f"interactive: {interactive}\n"
            f"netuid: {netuid}\n"
            f"safe_staking: {safe_staking}\n"
            f"rate_tolerance: {rate_tolerance}\n"
            f"allow_partial_stake: {allow_partial_stake}\n"
            f"era: {period}\n"
            f"mev_protection: {mev_protection}\n"
        )

        return self._run_command(
            remove_stake.unstake(
                wallet=wallet,
                subtensor=self.initialize_chain(network),
                hotkey_ss58_address=hotkey_ss58_address,
                all_hotkeys=all_hotkeys,
                include_hotkeys=include_hotkeys,
                exclude_hotkeys=exclude_hotkeys,
                amount=amount,
                prompt=prompt,
                interactive=interactive,
                netuid=netuid,
                safe_staking=safe_staking,
                rate_tolerance=rate_tolerance,
                allow_partial_stake=allow_partial_stake,
                json_output=json_output,
                era=period,
                proxy=proxy,
                mev_protection=mev_protection,
            )
        )

    def stake_move(
        self,
        network: Optional[list[str]] = Options.network,
        wallet_name: Optional[str] = Options.wallet_name,
        wallet_path: Optional[str] = Options.wallet_path,
        wallet_hotkey: Optional[str] = typer.Option(
            None,
            "--from",
            "--hotkey",
            "--hotkey-ss58",
            "-H",
            "--wallet_hotkey",
            "--wallet_hotkey_ss58",
            "--wallet-hotkey",
            "--wallet-hotkey-ss58",
            "--wallet.hotkey",
            help="Validator hotkey or SS58 where the stake is currently located.",
        ),
        origin_netuid: Optional[int] = typer.Option(
            None, "--origin-netuid", help="Origin netuid"
        ),
        destination_netuid: Optional[int] = typer.Option(
            None, "--dest-netuid", help="Destination netuid"
        ),
        destination_hotkey: Optional[str] = typer.Option(
            None,
            "--to",
            "--dest-ss58",
            "--dest",
            help="Destination validator hotkey SS58",
            prompt=False,
        ),
        amount: float = typer.Option(
            None,
            "--amount",
            help="The amount of TAO to stake",
            prompt=False,
        ),
        stake_all: bool = typer.Option(
            False, "--stake-all", "--all", help="Stake all", prompt=False
        ),
        proxy: Optional[str] = Options.proxy,
        announce_only: bool = Options.announce_only,
        period: int = Options.period,
        mev_protection: bool = Options.mev_protection,
        prompt: bool = Options.prompt,
        quiet: bool = Options.quiet,
        verbose: bool = Options.verbose,
        json_output: bool = Options.json_output,
    ):
        """
        Move staked TAO between hotkeys while keeping the same coldkey ownership.

        This command allows you to:
        - Move stake from one hotkey to another hotkey
        - Move stake between different subnets
        - Keep the same coldkey ownership

        You can specify:
        - The origin subnet (--origin-netuid)
        - The destination subnet (--dest-netuid)
        - The destination hotkey (--dest-hotkey)
        - The amount to move (--amount)

        If no arguments are provided, an interactive selection menu will be shown.

        EXAMPLES

        1. Interactive move (guided prompts):
            [green]$[/green] btcli stake move

        2. Move stake without MEV protection:
            [green]$[/green] btcli stake move --no-mev-protection
        """
        self.verbosity_handler(quiet, verbose, json_output, prompt)
        proxy = self.is_valid_proxy_name_or_ss58(proxy, announce_only)
        if prompt:
            if not Confirm.ask(
                "This transaction will [bold]move stake[/bold] to another hotkey while keeping the same "
                "coldkey ownership. Do you wish to continue? ",
                default=False,
            ):
                raise typer.Exit()
        else:
            console.print(
                "[dim]This command moves stake from one hotkey to another hotkey while keeping the same coldkey.[/dim]"
            )
        if not destination_hotkey:
            dest_wallet_or_ss58 = Prompt.ask(
                "Enter the [blue]destination wallet[/blue] where destination hotkey is located or "
                "[blue]ss58 address[/blue]"
            )
            if is_valid_ss58_address(dest_wallet_or_ss58):
                destination_hotkey = dest_wallet_or_ss58
            else:
                dest_wallet = self.wallet_ask(
                    dest_wallet_or_ss58,
                    wallet_path,
                    None,
                    ask_for=[WO.NAME, WO.PATH],
                    validate=WV.WALLET,
                )
                destination_hotkey = Prompt.ask(
                    "Enter the [blue]destination hotkey[/blue] name",
                    default=dest_wallet.hotkey_str,
                )
                destination_wallet = self.wallet_ask(
                    dest_wallet_or_ss58,
                    wallet_path,
                    destination_hotkey,
                    ask_for=[WO.NAME, WO.PATH, WO.HOTKEY],
                    validate=WV.WALLET_AND_HOTKEY,
                )
                destination_hotkey = get_hotkey_pub_ss58(destination_wallet)
        else:
            if is_valid_ss58_address(destination_hotkey):
                destination_hotkey = destination_hotkey
            else:
                print_error(
                    "Invalid destination hotkey ss58 address. Please enter a valid ss58 address or wallet name."
                )
                raise typer.Exit()

        if not wallet_name:
            wallet_name = Prompt.ask(
                "Enter the [blue]origin wallet name[/blue]",
                default=self.config.get("wallet_name") or defaults.wallet.name,
            )
        wallet = self.wallet_ask(
            wallet_name, wallet_path, wallet_hotkey, ask_for=[WO.NAME, WO.PATH]
        )

        interactive_selection = False
        if not wallet_hotkey:
            origin_hotkey = Prompt.ask(
                "Enter the [blue]origin hotkey[/blue] name or "
                "[blue]ss58 address[/blue] where the stake will be moved from "
                "[dim](or Press Enter to view existing stakes)[/dim]"
            )
            if origin_hotkey == "":
                interactive_selection = True

            elif is_valid_ss58_address(origin_hotkey):
                origin_hotkey = origin_hotkey
            else:
                wallet = self.wallet_ask(
                    wallet_name,
                    wallet_path,
                    origin_hotkey,
                    ask_for=[WO.NAME, WO.PATH, WO.HOTKEY],
                    validate=WV.WALLET_AND_HOTKEY,
                )
                origin_hotkey = get_hotkey_pub_ss58(wallet)
        else:
            if is_valid_ss58_address(wallet_hotkey):
                origin_hotkey = wallet_hotkey
            else:
                wallet = self.wallet_ask(
                    wallet_name,
                    wallet_path,
                    wallet_hotkey,
                    ask_for=[],
                    validate=WV.WALLET_AND_HOTKEY,
                )
                origin_hotkey = get_hotkey_pub_ss58(wallet)

        if not interactive_selection:
            if origin_netuid is None:
                origin_netuid = IntPrompt.ask(
                    "Enter the [blue]origin subnet[/blue] (netuid) to move stake from"
                )

            if destination_netuid is None:
                destination_netuid = IntPrompt.ask(
                    "Enter the [blue]destination subnet[/blue] (netuid) to move stake to"
                )
        logger.debug(
            "args:\n"
            f"network: {network}\n"
            f"origin_netuid: {origin_netuid}\n"
            f"origin_hotkey: {origin_hotkey}\n"
            f"destination_hotkey: {destination_hotkey}\n"
            f"destination_netuid: {destination_netuid}\n"
            f"amount: {amount}\n"
            f"stake_all: {stake_all}\n"
            f"era: {period}\n"
            f"interactive_selection: {interactive_selection}\n"
            f"prompt: {prompt}\n"
            f"proxy: {proxy}\n"
            f"mev_protection: {mev_protection}\n"
        )
        result, ext_id = self._run_command(
            move_stake.move_stake(
                subtensor=self.initialize_chain(network),
                wallet=wallet,
                origin_netuid=origin_netuid,
                origin_hotkey=origin_hotkey,
                destination_netuid=destination_netuid,
                destination_hotkey=destination_hotkey,
                amount=amount,
                stake_all=stake_all,
                era=period,
                interactive_selection=interactive_selection,
                prompt=prompt,
                proxy=proxy,
                mev_protection=mev_protection,
            )
        )
        if json_output:
            json_console.print(
                json.dumps({"success": result, "extrinsic_identifier": ext_id or None})
            )
        return result

    def stake_transfer(
        self,
        network: Optional[list[str]] = Options.network,
        wallet_name: Optional[str] = Options.wallet_name,
        wallet_path: Optional[str] = Options.wallet_path,
        wallet_hotkey: Optional[str] = Options.wallet_hotkey_ss58,
        origin_netuid: Optional[int] = typer.Option(
            None,
            "--origin-netuid",
            help="The netuid to transfer stake from",
        ),
        dest_netuid: Optional[int] = typer.Option(
            None,
            "--dest-netuid",
            help="The netuid to transfer stake to",
        ),
        dest_ss58: Optional[str] = typer.Option(
            None,
            "--dest-ss58",
            "--dest",
            "--dest-coldkey",
            help="The destination wallet name or SS58 address to transfer stake to",
        ),
        amount: float = typer.Option(
            None,
            "--amount",
            "-a",
            help="Amount of stake to transfer",
        ),
        stake_all: bool = typer.Option(
            False, "--stake-all", "--all", help="Stake all", prompt=False
        ),
        mev_protection: bool = Options.mev_protection,
        period: int = Options.period,
        proxy: Optional[str] = Options.proxy,
        announce_only: bool = Options.announce_only,
        prompt: bool = Options.prompt,
        quiet: bool = Options.quiet,
        verbose: bool = Options.verbose,
        json_output: bool = Options.json_output,
    ):
        """
        Transfer stake between coldkeys while keeping the same hotkey ownership.

        This command allows you to:
        - Transfer stake from one coldkey to another coldkey
        - Keep the same hotkey ownership
        - Transfer stake between different subnets

        You can specify:
        - The origin subnet (--origin-netuid)
        - The destination subnet (--dest-netuid)
        - The destination wallet/address (--dest)
        - The amount to transfer (--amount)
        - The origin wallet (--wallet-name)
        - The origin hotkey wallet/address (--wallet-hotkey)

        If no arguments are provided, an interactive selection menu will be shown.

        EXAMPLE

        Transfer 100 TAO from subnet 1 to subnet 2:
        [green]$[/green] btcli stake transfer --origin-netuid 1 --dest-netuid 2 --dest wallet2 --amount 100

        Using Destination SS58 address:
        [green]$[/green] btcli stake transfer --origin-netuid 1 --dest-netuid 2 --dest 5FrLxJsyJ5x9n2rmxFwosFraxFCKcXZDngEP9H7qjkKgHLcK --amount 100

        Using Origin hotkey SS58 address (useful when transferring stake from a delegate):
        [green]$[/green] btcli stake transfer --wallet-hotkey 5FrLxJsyJ5x9n2rmxFwosFraxFCKcXZDngEP9H7qjkKgHLcK --wallet-name sample_wallet

        Transfer all available stake from origin hotkey:
        [green]$[/green] btcli stake transfer --all --origin-netuid 1 --dest-netuid 2

        Transfer stake without MEV protection:
        [green]$[/green] btcli stake transfer --origin-netuid 1 --dest-netuid 2 --amount 100 --no-mev-protection
        """
        self.verbosity_handler(quiet, verbose, json_output, prompt)
        proxy = self.is_valid_proxy_name_or_ss58(proxy, announce_only)
        if prompt:
            if not Confirm.ask(
                "This transaction will [bold]transfer ownership[/bold] from one coldkey to another, in subnets "
                "which have enabled it. You should ensure that the destination coldkey is "
                "[bold]not a validator hotkey[/bold] before continuing. Do you wish to continue?",
                default=False,
            ):
                raise typer.Exit()
        else:
            console.print(
                "[dim]This command transfers stake from one coldkey to another while keeping the same hotkey.[/dim]"
            )

        if not dest_ss58:
            dest_ss58 = Prompt.ask(
                "Enter the [blue]destination wallet name[/blue] or [blue]coldkey SS58 address[/blue]"
            )

        if is_valid_ss58_address(dest_ss58):
            dest_ss58 = dest_ss58
        else:
            dest_wallet = self.wallet_ask(
                dest_ss58,
                wallet_path,
                None,
                ask_for=[WO.NAME, WO.PATH],
                validate=WV.WALLET,
            )
            dest_ss58 = dest_wallet.coldkeypub.ss58_address

        if not wallet_name:
            wallet_name = Prompt.ask(
                "Enter the [blue]origin wallet name[/blue]",
                default=self.config.get("wallet_name") or defaults.wallet.name,
            )
        wallet = self.wallet_ask(
            wallet_name, wallet_path, wallet_hotkey, ask_for=[WO.NAME]
        )

        interactive_selection = False
        if not wallet_hotkey:
            origin_hotkey = Prompt.ask(
                "Enter the [blue]origin hotkey[/blue] name or ss58 address [bold]"
                "(stake will be transferred FROM here)[/bold] "
                "[dim](or press Enter to select from existing stakes)[/dim]"
            )
            if origin_hotkey == "":
                interactive_selection = True

            elif is_valid_ss58_address(origin_hotkey):
                origin_hotkey = origin_hotkey
            else:
                wallet = self.wallet_ask(
                    wallet_name,
                    wallet_path,
                    origin_hotkey,
                    ask_for=[WO.NAME, WO.PATH, WO.HOTKEY],
                    validate=WV.WALLET_AND_HOTKEY,
                )
                origin_hotkey = get_hotkey_pub_ss58(wallet)
        else:
            if is_valid_ss58_address(wallet_hotkey):
                origin_hotkey = wallet_hotkey
            else:
                wallet = self.wallet_ask(
                    wallet_name,
                    wallet_path,
                    wallet_hotkey,
                    ask_for=[],
                    validate=WV.WALLET_AND_HOTKEY,
                )
                origin_hotkey = get_hotkey_pub_ss58(wallet)

        if not interactive_selection:
            if origin_netuid is None:
                origin_netuid = IntPrompt.ask(
                    "Enter the [blue]origin subnet[/blue] (netuid)"
                )

            if dest_netuid is None:
                dest_netuid = IntPrompt.ask(
                    "Enter the [blue]destination subnet[/blue] (netuid)"
                )
        logger.debug(
            "args:\n"
            f"network: {network}\n"
            f"origin_hotkey: {origin_hotkey}\n"
            f"origin_netuid: {origin_netuid}\n"
            f"dest_netuid: {dest_netuid}\n"
            f"dest_hotkey: {origin_hotkey}\n"
            f"dest_coldkey_ss58: {dest_ss58}\n"
            f"amount: {amount}\n"
            f"era: {period}\n"
            f"stake_all: {stake_all}\n"
            f"mev_protection: {mev_protection}"
            f"proxy: {proxy}"
        )
        result, ext_id = self._run_command(
            move_stake.transfer_stake(
                wallet=wallet,
                subtensor=self.initialize_chain(network),
                origin_hotkey=origin_hotkey,
                origin_netuid=origin_netuid,
                dest_netuid=dest_netuid,
                dest_coldkey_ss58=dest_ss58,
                amount=amount,
                era=period,
                interactive_selection=interactive_selection,
                stake_all=stake_all,
                prompt=prompt,
                proxy=proxy,
                mev_protection=mev_protection,
            )
        )
        if json_output:
            json_console.print(
                json.dumps({"success": result, "extrinsic_identifier": ext_id or None})
            )
        return result

    def stake_swap(
        self,
        network: Optional[list[str]] = Options.network,
        wallet_name: Optional[str] = Options.wallet_name,
        wallet_path: Optional[str] = Options.wallet_path,
        wallet_hotkey: Optional[str] = Options.wallet_hotkey,
        origin_netuid: Optional[int] = typer.Option(
            None,
            "--origin-netuid",
            "-o",
            "--origin",
            help="The netuid to swap stake from",
        ),
        dest_netuid: Optional[int] = typer.Option(
            None,
            "--dest-netuid",
            "-d",
            "--dest",
            help="The netuid to swap stake to",
        ),
        amount: float = typer.Option(
            None,
            "--amount",
            "-a",
            help="Amount of stake to swap",
        ),
        swap_all: bool = typer.Option(
            False,
            "--swap-all",
            "--all",
            help="Swap all available stake",
        ),
        proxy: Optional[str] = Options.proxy,
        announce_only: bool = Options.announce_only,
        period: int = Options.period,
        prompt: bool = Options.prompt,
        wait_for_inclusion: bool = Options.wait_for_inclusion,
        wait_for_finalization: bool = Options.wait_for_finalization,
        mev_protection: bool = Options.mev_protection,
        quiet: bool = Options.quiet,
        verbose: bool = Options.verbose,
        json_output: bool = Options.json_output,
    ):
        """
        Swap stake between different subnets while keeping the same coldkey-hotkey pair ownership.

        This command allows you to:
        - Move stake from one subnet to another subnet
        - Keep the same coldkey ownership
        - Keep the same hotkey ownership

        You can specify:
        - The origin subnet (--origin-netuid)
        - The destination subnet (--dest-netuid)
        - The amount to swap (--amount)

        If no arguments are provided, an interactive selection menu will be shown.

        EXAMPLES

        1. Swap 100 TAO from subnet 1 to subnet 2:
            [green]$[/green] btcli stake swap --wallet-name default --wallet-hotkey default --origin-netuid 1 --dest-netuid 2 --amount 100

        2. Swap stake without MEV protection:
            [green]$[/green] btcli stake swap --origin-netuid 1 --dest-netuid 2 --amount 100 --no-mev-protection
        """
        self.verbosity_handler(quiet, verbose, json_output, prompt)
        proxy = self.is_valid_proxy_name_or_ss58(proxy, announce_only)
        console.print(
            "[dim]This command moves stake from one subnet to another subnet while keeping "
            "the same coldkey-hotkey pair.[/dim]"
        )

        wallet = self.wallet_ask(
            wallet_name,
            wallet_path,
            wallet_hotkey,
            ask_for=[WO.NAME, WO.PATH, WO.HOTKEY],
            validate=WV.WALLET_AND_HOTKEY,
        )

        interactive_selection = False
        if origin_netuid is None and dest_netuid is None and not amount:
            interactive_selection = True
        else:
            if origin_netuid is None:
                origin_netuid = IntPrompt.ask(
                    "Enter the [blue]origin subnet[/blue] (netuid)"
                )
            if dest_netuid is None:
                dest_netuid = IntPrompt.ask(
                    "Enter the [blue]destination subnet[/blue] (netuid)"
                )
            if not amount and not swap_all:
                amount = FloatPrompt.ask("Enter the [blue]amount[/blue] to swap")
        logger.debug(
            "args:\n"
            f"network: {network}\n"
            f"origin_netuid: {origin_netuid}\n"
            f"dest_netuid: {dest_netuid}\n"
            f"amount: {amount}\n"
            f"swap_all: {swap_all}\n"
            f"era: {period}\n"
            f"proxy: {proxy}\n"
            f"interactive_selection: {interactive_selection}\n"
            f"prompt: {prompt}\n"
            f"wait_for_inclusion: {wait_for_inclusion}\n"
            f"wait_for_finalization: {wait_for_finalization}\n"
            f"mev_protection: {mev_protection}\n"
        )
        result, ext_id = self._run_command(
            move_stake.swap_stake(
                wallet=wallet,
                subtensor=self.initialize_chain(network),
                origin_netuid=origin_netuid,
                destination_netuid=dest_netuid,
                amount=amount,
                swap_all=swap_all,
                era=period,
                interactive_selection=interactive_selection,
                prompt=prompt,
                proxy=proxy,
                wait_for_inclusion=wait_for_inclusion,
                wait_for_finalization=wait_for_finalization,
                mev_protection=mev_protection,
            )
        )
        if json_output:
            json_console.print(
                json.dumps({"success": result, "extrinsic_identifier": ext_id or None})
            )
        return result

    def stake_wizard(
        self,
        network: Optional[list[str]] = Options.network,
        wallet_name: Optional[str] = Options.wallet_name,
        wallet_path: Optional[str] = Options.wallet_path,
        wallet_hotkey: Optional[str] = Options.wallet_hotkey,
        period: int = Options.period,
        mev_protection: bool = Options.mev_protection,
        prompt: bool = Options.prompt,
        quiet: bool = Options.quiet,
        verbose: bool = Options.verbose,
    ):
        """
        Interactive wizard that guides you through stake movement operations.

        This wizard helps you understand and choose the right stake movement command:
        - [bold]Move[/bold]: Move stake between hotkeys (same coldkey)
        - [bold]Transfer[/bold]: Transfer stake between coldkeys (same hotkey)
        - [bold]Swap[/bold]: Swap stake between subnets (same coldkey-hotkey pair)

        The wizard will:
        1. Explain the differences between each operation
        2. Help you select the appropriate operation
        3. Guide you through the selection process
        4. Execute the operation with your choices

        EXAMPLE

        Start the wizard:
        [green]$[/green] btcli stake wizard
        """
        self.verbosity_handler(quiet, verbose)

        wallet = self.wallet_ask(
            wallet_name,
            wallet_path,
            wallet_hotkey,
            ask_for=[WO.NAME, WO.PATH],
            validate=WV.WALLET,
        )

        subtensor = self.initialize_chain(network)

        wizard_result = self._run_command(
            stake_wizard.stake_movement_wizard(
                subtensor=subtensor,
                wallet=wallet,
            ),
            exit_early=False,
        )

        if not wizard_result or not isinstance(wizard_result, dict):
            return False

        operation = wizard_result.get("operation")
        if not operation:
            return False

        if operation == "move":
            # Execute move operation
            result, ext_id = self._run_command(
                move_stake.move_stake(
                    subtensor=subtensor,
                    wallet=wallet,
                    origin_netuid=wizard_result["origin_netuid"],
                    origin_hotkey=wizard_result["origin_hotkey"],
                    destination_netuid=wizard_result["destination_netuid"],
                    destination_hotkey=wizard_result["destination_hotkey"],
                    amount=wizard_result.get("amount"),
                    stake_all=wizard_result.get("stake_all", False),
                    era=period,
                    interactive_selection=False,
                    prompt=prompt,
                    mev_protection=mev_protection,
                )
            )
        elif operation == "transfer":
            # Execute transfer operation
            dest_coldkey = wizard_result.get("destination_coldkey")
            if not is_valid_ss58_address(dest_coldkey):
                # Assume it's a wallet name
                dest_wallet = self.wallet_ask(
                    dest_coldkey,
                    wallet_path,
                    None,
                    ask_for=[WO.NAME, WO.PATH],
                    validate=WV.WALLET,
                )
                dest_coldkey = dest_wallet.coldkeypub.ss58_address

            result, ext_id = self._run_command(
                move_stake.transfer_stake(
                    wallet=wallet,
                    subtensor=subtensor,
                    origin_hotkey=wizard_result["origin_hotkey"],
                    origin_netuid=wizard_result["origin_netuid"],
                    dest_netuid=wizard_result["destination_netuid"],
                    dest_coldkey_ss58=dest_coldkey,
                    amount=wizard_result.get("amount"),
                    stake_all=wizard_result.get("stake_all", False),
                    era=period,
                    interactive_selection=False,
                    prompt=prompt,
                    mev_protection=mev_protection,
                )
            )
        elif operation == "swap":
            # Execute swap operation
            result, ext_id = self._run_command(
                move_stake.swap_stake(
                    wallet=wallet,
                    subtensor=subtensor,
                    origin_netuid=wizard_result["origin_netuid"],
                    destination_netuid=wizard_result["destination_netuid"],
                    amount=wizard_result.get("amount"),
                    swap_all=False,
                    era=period,
                    interactive_selection=False,
                    prompt=prompt,
                    mev_protection=mev_protection,
                )
            )
        else:
            print_error(f"Unknown operation: {operation}")
            return False
        return result

    def stake_set_claim_type(
        self,
        claim_type: Annotated[
            Optional[str],
            typer.Argument(
                help="Claim type: 'Keep' or 'Swap'. If omitted, user will be prompted.",
                callback=validate_claim_type,
            ),
        ] = None,
        netuids: Optional[str] = typer.Option(
            None,
            "--netuids",
            "-n",
            help="Netuids to select. Supports ranges and comma-separated values, e.g., '1-5,10,20-30'.",
        ),
        wallet_name: Optional[str] = Options.wallet_name,
        wallet_path: Optional[str] = Options.wallet_path,
        wallet_hotkey: Optional[str] = Options.wallet_hotkey,
        network: Optional[list[str]] = Options.network,
        proxy: Optional[str] = Options.proxy,
        announce_only: bool = Options.announce_only,
        prompt: bool = Options.prompt,
        quiet: bool = Options.quiet,
        verbose: bool = Options.verbose,
        json_output: bool = Options.json_output,
    ):
        """
        Set the root claim type for your coldkey.

        Root claim types control how staking emissions are handled on the ROOT network (subnet 0):

        [bold]Claim Types:[/bold]
        • [green]Swap[/green]: Future Root Alpha Emissions are swapped to TAO and added to root stake (default)
        • [yellow]Keep[/yellow]: Future Root Alpha Emissions are kept as Alpha tokens
        • [cyan]Keep Specific[/cyan]: Keep specific subnets as Alpha, swap others to TAO. You can use this type by selecting the netuids.

        USAGE:

        [green]$[/green] btcli stake claim [cyan](Full wizard)[/cyan]
        [green]$[/green] btcli stake claim keep [cyan](Keep all subnets)[/cyan]
        [green]$[/green] btcli stake claim swap [cyan](Swap all subnets)[/cyan]
        [green]$[/green] btcli stake claim keep --netuids 1-5,10,20-30 [cyan](Keep specific subnets)[/cyan]
        [green]$[/green] btcli stake claim swap --netuids 1-30 [cyan](Swap specific subnets)[/cyan]

        With specific wallet:

        [green]$[/green] btcli stake claim swap --wallet-name my_wallet
        """
        self.verbosity_handler(quiet, verbose, json_output, prompt)
        proxy = self.is_valid_proxy_name_or_ss58(proxy, announce_only)
        wallet = self.wallet_ask(
            wallet_name,
            wallet_path,
            wallet_hotkey,
            ask_for=[WO.NAME],
        )
        return self._run_command(
            claim_stake.set_claim_type(
                wallet=wallet,
                subtensor=self.initialize_chain(network),
                claim_type=claim_type,
                netuids=netuids,
                proxy=proxy,
                prompt=prompt,
                json_output=json_output,
            )
        )

    def stake_process_claim(
        self,
        netuids: Optional[str] = Options.netuids,
        wallet_name: Optional[str] = Options.wallet_name,
        wallet_path: Optional[str] = Options.wallet_path,
        wallet_hotkey: Optional[str] = Options.wallet_hotkey,
        network: Optional[list[str]] = Options.network,
        proxy: Optional[str] = Options.proxy,
        announce_only: bool = Options.announce_only,
        prompt: bool = Options.prompt,
        quiet: bool = Options.quiet,
        verbose: bool = Options.verbose,
        json_output: bool = Options.json_output,
    ):
        """
        Manually claim accumulated root network emissions for your coldkey.

        [bold]Note:[/bold] The network will eventually process your pending emissions automatically.
        However, you can choose to manually claim your emissions with a small extrinsic fee.

        A maximum of 5 netuids can be processed in one call.

        USAGE:

        [green]$[/green] btcli stake process-claim

        Claim from specific netuids:

        [green]$[/green] btcli stake process-claim --netuids 1,2,3

        Claim with specific wallet:

        [green]$[/green] btcli stake process-claim --netuids 1,2 --wallet-name my_wallet

        """
        self.verbosity_handler(quiet, verbose, json_output, prompt)
        proxy = self.is_valid_proxy_name_or_ss58(proxy, announce_only)
        parsed_netuids = None
        if netuids:
            parsed_netuids = parse_to_list(
                netuids,
                int,
                "Netuids must be a comma-separated list of ints, e.g., `--netuids 1,2,3`.",
            )

            if len(parsed_netuids) > 5:
                print_error("Maximum 5 netuids allowed per claim")
                return

        wallet = self.wallet_ask(
            wallet_name,
            wallet_path,
            wallet_hotkey,
            ask_for=[WO.NAME],
        )

        return self._run_command(
            claim_stake.process_pending_claims(
                wallet=wallet,
                subtensor=self.initialize_chain(network),
                netuids=parsed_netuids,
                proxy=proxy,
                prompt=prompt,
                json_output=json_output,
                verbose=verbose,
            )
        )

    def stake_get_children(
        self,
        wallet_name: Optional[str] = Options.wallet_name,
        wallet_hotkey: Optional[str] = Options.wallet_hotkey,
        wallet_path: Optional[str] = Options.wallet_path,
        network: Optional[list[str]] = Options.network,
        netuid: Optional[int] = typer.Option(
            None,
            help="The netuid of the subnet (e.g. 2)",
            prompt=False,
        ),
        all_netuids: bool = typer.Option(
            False,
            "--all-netuids",
            "--all",
            "--allnetuids",
            help="When set, gets the child hotkeys from all the subnets.",
        ),
        quiet: bool = Options.quiet,
        verbose: bool = Options.verbose,
        json_output: bool = Options.json_output,
    ):
        """
        Get all the child hotkeys on a specified subnet.

        Users can specify the subnet and see the child hotkeys and the proportion that is given to them. This command is used to view the authority delegated to different hotkeys on the subnet.

        EXAMPLE

        [green]$[/green] btcli stake child get --netuid 1
        [green]$[/green] btcli stake child get --all-netuids
        """
        self.verbosity_handler(quiet, verbose, json_output, False)
        wallet = self.wallet_ask(
            wallet_name,
            wallet_path,
            wallet_hotkey,
            ask_for=[WO.NAME, WO.PATH, WO.HOTKEY],
            validate=WV.WALLET_AND_HOTKEY,
        )

        if all_netuids and netuid:
            err_console.print("Specify either a netuid or `--all`, not both.")
            raise typer.Exit()

        if all_netuids:
            netuid = None

        elif not netuid:
            netuid = IntPrompt.ask(
                "Enter a netuid (leave blank for all)", default=None, show_default=True
            )

        result = self._run_command(
            children_hotkeys.get_children(
                wallet, self.initialize_chain(network), netuid
            )
        )
        if json_output:
            json_console.print(json.dumps(result))
        return result

    def stake_set_children(
        self,
        children: list[str] = typer.Option(
            [], "--children", "-c", help="Enter child hotkeys (ss58)", prompt=False
        ),
        wallet_name: str = Options.wallet_name,
        wallet_hotkey: str = Options.wallet_hotkey,
        wallet_path: str = Options.wallet_path,
        network: Optional[list[str]] = Options.network,
        netuid: Optional[int] = Options.netuid_not_req,
        all_netuids: bool = Options.all_netuids,
        proportions: list[float] = typer.Option(
            [],
            "--proportions",
            "--prop",
            help="Enter the stake weight proportions for the child hotkeys (sum should be less than or equal to 1)",
            prompt=False,
        ),
        proxy: Optional[str] = Options.proxy,
        announce_only: bool = Options.announce_only,
        wait_for_inclusion: bool = Options.wait_for_inclusion,
        wait_for_finalization: bool = Options.wait_for_finalization,
        quiet: bool = Options.quiet,
        verbose: bool = Options.verbose,
        prompt: bool = Options.prompt,
        json_output: bool = Options.json_output,
    ):
        """
        Set child hotkeys on a specified subnet (or all). Overrides currently set children.

        Users can specify the 'proportion' to delegate to child hotkeys (ss58 address). The sum of proportions cannot be greater than 1.

        This command is used to delegate authority to different hotkeys, securing their position and influence on the subnet.

        EXAMPLE

        [green]$[/green] btcli stake child set -c 5FCL3gmjtQV4xxxxuEPEFQVhyyyyqYgNwX7drFLw7MSdBnxP -c 5Hp5dxxxxtGg7pu8dN2btyyyyVA1vELmM9dy8KQv3LxV8PA7 --hotkey default --netuid 1 --prop 0.3 --prop 0.7
        """
        self.verbosity_handler(quiet, verbose, json_output, prompt)
        proxy = self.is_valid_proxy_name_or_ss58(proxy, announce_only)
        netuid = get_optional_netuid(netuid, all_netuids)

        children = list_prompt(
            children,
            str,
            "Enter the child hotkeys (ss58), comma-separated for multiple",
        )

        proportions = list_prompt(
            proportions,
            float,
            "Enter comma-separated proportions equal to the number of children "
            "(sum not exceeding a total of 1.0)",
        )

        if len(proportions) != len(children):
            err_console.print("You must have as many proportions as you have children.")
            raise typer.Exit()

        if sum(proportions) > 1.0:
            err_console.print("Your proportion total must not exceed 1.0.")
            raise typer.Exit()

        wallet = self.wallet_ask(
            wallet_name,
            wallet_path,
            wallet_hotkey,
            ask_for=[WO.NAME, WO.HOTKEY],
            validate=WV.WALLET_AND_HOTKEY,
        )
        logger.debug(
            "args:\n"
            f"network: {network}\n"
            f"netuid: {netuid}\n"
            f"proxy: {proxy}\n"
            f"children: {children}\n"
            f"proportions: {proportions}\n"
            f"wait_for_inclusion: {wait_for_inclusion}\n"
            f"wait_for_finalization: {wait_for_finalization}\n"
        )
        return self._run_command(
            children_hotkeys.set_children(
                wallet=wallet,
                subtensor=self.initialize_chain(network),
                netuid=netuid,
                children=children,
                proportions=proportions,
                wait_for_finalization=wait_for_finalization,
                wait_for_inclusion=wait_for_inclusion,
                prompt=prompt,
                json_output=json_output,
                proxy=proxy,
            )
        )

    def stake_revoke_children(
        self,
        wallet_name: Optional[str] = Options.wallet_name,
        wallet_hotkey: Optional[str] = Options.wallet_hotkey,
        wallet_path: Optional[str] = Options.wallet_path,
        network: Optional[list[str]] = Options.network,
        netuid: Optional[int] = typer.Option(
            None,
            help="The netuid of the subnet, (e.g. 8)",
            prompt=False,
        ),
        all_netuids: bool = typer.Option(
            False,
            "--all-netuids",
            "--all",
            "--allnetuids",
            help="When this flag is used it sets child hotkeys on all the subnets.",
        ),
        proxy: Optional[str] = Options.proxy,
        announce_only: bool = Options.announce_only,
        wait_for_inclusion: bool = Options.wait_for_inclusion,
        wait_for_finalization: bool = Options.wait_for_finalization,
        quiet: bool = Options.quiet,
        verbose: bool = Options.verbose,
        prompt: bool = Options.prompt,
        json_output: bool = Options.json_output,
    ):
        """
        Remove all children hotkeys on a specified subnet (or all).

        This command is used to remove delegated authority from all child hotkeys, removing their position and influence on the subnet.

        EXAMPLE

        [green]$[/green] btcli stake child revoke --hotkey <parent_hotkey> --netuid 1
        """
        self.verbosity_handler(quiet, verbose, json_output, prompt)
        proxy = self.is_valid_proxy_name_or_ss58(proxy, announce_only)
        wallet = self.wallet_ask(
            wallet_name,
            wallet_path,
            wallet_hotkey,
            ask_for=[WO.NAME, WO.HOTKEY],
            validate=WV.WALLET_AND_HOTKEY,
        )
        if all_netuids and netuid:
            err_console.print("Specify either a netuid or '--all', not both.")
            raise typer.Exit()
        if all_netuids:
            netuid = None
        elif not netuid:
            netuid = IntPrompt.ask(
                "Enter netuid (leave blank for all)", default=None, show_default=True
            )
        logger.debug(
            "args:\n"
            f"network: {network}\n"
            f"netuid: {netuid}\n"
            f"proxy: {proxy}\n"
            f"wait_for_inclusion: {wait_for_inclusion}\n"
            f"wait_for_finalization: {wait_for_finalization}\n"
        )
        return self._run_command(
            children_hotkeys.revoke_children(
                wallet=wallet,
                subtensor=self.initialize_chain(network),
                netuid=netuid,
                proxy=proxy,
                wait_for_inclusion=wait_for_inclusion,
                wait_for_finalization=wait_for_finalization,
                prompt=prompt,
                json_output=json_output,
            )
        )

    def stake_childkey_take(
        self,
        wallet_name: Optional[str] = Options.wallet_name,
        wallet_hotkey: Optional[str] = Options.wallet_hotkey,
        wallet_path: Optional[str] = Options.wallet_path,
        network: Optional[list[str]] = Options.network,
        child_hotkey_ss58: Optional[str] = typer.Option(
            None,
            "--child-hotkey-ss58",
            help="The hotkey SS58 to designate as child (not specifying will use the provided wallet's hotkey)",
            prompt=False,
        ),
        netuid: Optional[int] = typer.Option(
            None,
            help="The netuid of the subnet, (e.g. 23)",
            prompt=False,
        ),
        all_netuids: bool = typer.Option(
            False,
            "--all-netuids",
            "--all",
            "--allnetuids",
            help="When this flag is used it sets child hotkeys on all the subnets.",
        ),
        take: Optional[float] = typer.Option(
            None,
            "--take",
            "-t",
            help="Use to set the take value for your child hotkey. When not used, the command will fetch the current "
            "take value.",
            prompt=False,
        ),
        proxy: Optional[str] = Options.proxy,
        announce_only: bool = Options.announce_only,
        wait_for_inclusion: bool = Options.wait_for_inclusion,
        wait_for_finalization: bool = Options.wait_for_finalization,
        prompt: bool = Options.prompt,
        quiet: bool = Options.quiet,
        verbose: bool = Options.verbose,
        json_output: bool = Options.json_output,
    ):
        """
        Get and set your child hotkey take on a specified subnet.

        The child hotkey take must be between 0 - 18%.

        EXAMPLE

        To get the current take value, do not use the '--take' option:

            [green]$[/green] btcli stake child take --child-hotkey-ss58 <child_hotkey> --netuid 1

        To set a new take value, use the '--take' option:

            [green]$[/green] btcli stake child take --child-hotkey-ss58 <child_hotkey> --take 0.12 --netuid 1
        """
        self.verbosity_handler(quiet, verbose, json_output, prompt)
        proxy = self.is_valid_proxy_name_or_ss58(proxy, announce_only)
        wallet = self.wallet_ask(
            wallet_name,
            wallet_path,
            wallet_hotkey,
            ask_for=[WO.NAME, WO.HOTKEY],
            validate=WV.WALLET_AND_HOTKEY,
        )
        if all_netuids and netuid:
            err_console.print("Specify either a netuid or '--all', not both.")
            raise typer.Exit()
        if all_netuids:
            netuid = None
        elif not netuid:
            netuid = IntPrompt.ask(
                "Enter netuid (leave blank for all)", default=None, show_default=True
            )
        logger.debug(
            "args:\n"
            f"network: {network}\n"
            f"netuid: {netuid}\n"
            f"take: {take}\n"
            f"proxy: {proxy}\n"
            f"wait_for_inclusion: {wait_for_inclusion}\n"
            f"wait_for_finalization: {wait_for_finalization}\n"
        )
        results: list[tuple[Optional[int], bool, Optional[str]]] = self._run_command(
            children_hotkeys.childkey_take(
                wallet=wallet,
                subtensor=self.initialize_chain(network),
                netuid=netuid,
                take=take,
                proxy=proxy,
                hotkey=child_hotkey_ss58,
                wait_for_inclusion=wait_for_inclusion,
                wait_for_finalization=wait_for_finalization,
                prompt=prompt,
            )
        )
        if json_output:
            output = {}
            for netuid_, success, ext_id in results:
                output[netuid_] = {"success": success, "extrinsic_identifier": ext_id}
            json_console.print(json.dumps(output))
        return results

    # Mechanism

    def mechanism_count_set(
        self,
        network: Optional[list[str]] = Options.network,
        wallet_name: str = Options.wallet_name,
        wallet_path: str = Options.wallet_path,
        wallet_hotkey: str = Options.wallet_hotkey,
        netuid: int = Options.netuid,
        mechanism_count: Optional[int] = typer.Option(
            None,
            "--count",
            "--mech-count",
            help="Number of mechanisms to set for the subnet.",
        ),
        proxy: Optional[str] = Options.proxy,
        announce_only: bool = Options.announce_only,
        wait_for_inclusion: bool = Options.wait_for_inclusion,
        wait_for_finalization: bool = Options.wait_for_finalization,
        prompt: bool = Options.prompt,
        quiet: bool = Options.quiet,
        verbose: bool = Options.verbose,
        json_output: bool = Options.json_output,
    ):
        """
        Configure how many mechanisms are registered for a subnet.

        The base mechanism at index 0 and new ones are incremented by 1.

        [bold]Common Examples:[/bold]

        1. Prompt for the new mechanism count interactively:
        [green]$[/green] btcli subnet mech set --netuid 12

        2. Set the count to 2 using a specific wallet:
        [green]$[/green] btcli subnet mech set --netuid 12 --count 2 --wallet.name my_wallet --wallet.hotkey admin

        """
        proxy = self.is_valid_proxy_name_or_ss58(proxy, announce_only)
        self.verbosity_handler(quiet, verbose, json_output, prompt)
        subtensor = self.initialize_chain(network)

        if not json_output:
            current_count = self._run_command(
                subnet_mechanisms.count(
                    subtensor=subtensor,
                    netuid=netuid,
                    json_output=False,
                ),
                exit_early=False,
            )
        else:
            current_count = self._run_command(
                subtensor.get_subnet_mechanisms(netuid),
                exit_early=False,
            )

        if mechanism_count is None:
            if not prompt:
                err_console.print(
                    "Mechanism count not supplied with `--no-prompt` flag. Cannot continue."
                )
                return False
            prompt_text = "\n\nEnter the [blue]number of mechanisms[/blue] to set"
            mechanism_count = IntPrompt.ask(prompt_text)

        if mechanism_count == current_count:
            visible_count = max(mechanism_count - 1, 0)
            message = (
                ":white_heavy_check_mark: "
                f"[dark_sea_green3]Subnet {netuid} already has {visible_count} mechanism"
                f"{'s' if visible_count != 1 else ''}.[/dark_sea_green3]"
            )
            if json_output:
                json_console.print(
                    json.dumps(
                        {
                            "success": True,
                            "message": f"Subnet {netuid} already has {visible_count} mechanisms.",
                            "extrinsic_identifier": None,
                        }
                    )
                )
            else:
                console.print(message)
            return True

        wallet = self.wallet_ask(
            wallet_name,
            wallet_path,
            wallet_hotkey,
            ask_for=[WO.NAME, WO.PATH],
        )

        logger.debug(
            "args:\n"
            f"network: {network}\n"
            f"netuid: {netuid}\n"
            f"mechanism_count: {mechanism_count}\n"
            f"proxy: {proxy}\n"
        )

        result, err_msg, ext_id = self._run_command(
            subnet_mechanisms.set_mechanism_count(
                wallet=wallet,
                subtensor=subtensor,
                netuid=netuid,
                mechanism_count=mechanism_count,
                proxy=proxy,
                previous_count=current_count or 0,
                wait_for_inclusion=wait_for_inclusion,
                wait_for_finalization=wait_for_finalization,
                json_output=json_output,
            )
        )

        if json_output:
            json_console.print_json(
                data={
                    "success": result,
                    "message": err_msg,
                    "extrinsic_identifier": ext_id,
                }
            )

        return result

    def mechanism_count_get(
        self,
        network: Optional[list[str]] = Options.network,
        netuid: int = Options.netuid,
        quiet: bool = Options.quiet,
        verbose: bool = Options.verbose,
        json_output: bool = Options.json_output,
    ):
        """
        Display how many mechanisms are registered under a subnet.

        Includes the base mechanism (index 0). Helpful for verifying the active
        mechanism counts in a subnet.

        [green]$[/green] btcli subnet mech count --netuid 12
        """

        self.verbosity_handler(quiet, verbose, json_output, prompt=False)
        subtensor = self.initialize_chain(network)
        return self._run_command(
            subnet_mechanisms.count(
                subtensor=subtensor,
                netuid=netuid,
                json_output=json_output,
            )
        )

    def mechanism_emission_set(
        self,
        network: Optional[list[str]] = Options.network,
        wallet_name: str = Options.wallet_name,
        wallet_path: str = Options.wallet_path,
        wallet_hotkey: str = Options.wallet_hotkey,
        netuid: int = Options.netuid,
        split: Optional[str] = typer.Option(
            None,
            "--split",
            help="Comma-separated relative weights for each mechanism (normalised automatically).",
        ),
        proxy: Optional[str] = Options.proxy,
        announce_only: bool = Options.announce_only,
        wait_for_inclusion: bool = Options.wait_for_inclusion,
        wait_for_finalization: bool = Options.wait_for_finalization,
        prompt: bool = Options.prompt,
        quiet: bool = Options.quiet,
        verbose: bool = Options.verbose,
        json_output: bool = Options.json_output,
    ):
        """
        Update the emission split across mechanisms for a subnet.

        Accepts comma-separated weights (U16 values or percentages). When `--split`
        is omitted and prompts remain enabled, you will be guided interactively and
        the CLI automatically normalises the weights.

        [bold]Common Examples:[/bold]

        1. Configure the split interactively:
        [green]$[/green] btcli subnet mech emissions-split --netuid 12

        2. Apply a 70/30 distribution in one command:
        [green]$[/green] btcli subnet mech emissions-split --netuid 12 --split 70,30 --wallet.name my_wallet --wallet.hotkey admin
        """
        proxy = self.is_valid_proxy_name_or_ss58(proxy, announce_only)
        self.verbosity_handler(quiet, verbose, json_output, prompt)
        subtensor = self.initialize_chain(network)
        wallet = self.wallet_ask(
            wallet_name,
            wallet_path,
            wallet_hotkey,
            ask_for=[WO.NAME, WO.PATH],
        )

        return self._run_command(
            subnet_mechanisms.set_emission_split(
                subtensor=subtensor,
                wallet=wallet,
                netuid=netuid,
                proxy=proxy,
                new_emission_split=split,
                wait_for_inclusion=wait_for_inclusion,
                wait_for_finalization=wait_for_finalization,
                prompt=prompt,
                json_output=json_output,
            )
        )

    def mechanism_emission_get(
        self,
        network: Optional[list[str]] = Options.network,
        netuid: int = Options.netuid,
        quiet: bool = Options.quiet,
        verbose: bool = Options.verbose,
        json_output: bool = Options.json_output,
    ):
        """
        Display the current emission split across mechanisms for a subnet.

        Shows raw U16 weights alongside percentage shares for each mechanism. Useful
        for verifying the emission split in a subnet.

        [green]$[/green] btcli subnet mech emissions --netuid 12
        """

        self.verbosity_handler(quiet, verbose, json_output, prompt=False)
        subtensor = self.initialize_chain(network)
        return self._run_command(
            subnet_mechanisms.get_emission_split(
                subtensor=subtensor,
                netuid=netuid,
                json_output=json_output,
            )
        )

    # Sudo

    def sudo_set(
        self,
        network: Optional[list[str]] = Options.network,
        wallet_name: str = Options.wallet_name,
        wallet_path: str = Options.wallet_path,
        wallet_hotkey: str = Options.wallet_hotkey,
        netuid: int = Options.netuid,
        param_name: str = typer.Option(
            "", "--param", "--parameter", help="The subnet hyperparameter to set"
        ),
        param_value: Optional[str] = typer.Option(
            "", "--value", help="Value to set the hyperparameter to."
        ),
        proxy: Optional[str] = Options.proxy,
        announce_only: bool = Options.announce_only,
        prompt: bool = Options.prompt,
        quiet: bool = Options.quiet,
        verbose: bool = Options.verbose,
        json_output: bool = Options.json_output,
    ):
        """
        Used to set hyperparameters for a specific subnet.

        This command allows subnet owners to modify hyperparameters such as its tempo, emission rates, and other hyperparameters.

        EXAMPLE

        [green]$[/green] btcli sudo set --netuid 1 --param tempo --value 400
        """
        self.verbosity_handler(quiet, verbose, json_output, prompt)
        proxy = self.is_valid_proxy_name_or_ss58(proxy, announce_only)

        if not param_name or not param_value:
            hyperparams = self._run_command(
                sudo.get_hyperparameters(self.initialize_chain(network), netuid),
                exit_early=False,
            )
            if not hyperparams:
                # TODO this will cause a hanging connection, subtensor needs to be gracefully exited
                raise typer.Exit()

        if not param_name:
            if not prompt:
                err_console.print(
                    "Param name not supplied with `--no-prompt` flag. Cannot continue"
                )
                return False
            hyperparam_list = sorted(
                [field.name for field in fields(SubnetHyperparameters)]
            )
            console.print("Available hyperparameters:\n")
            for idx, param in enumerate(hyperparam_list, start=1):
                console.print(f"  {idx}. {param}")
            console.print()
            choice = IntPrompt.ask(
                "Enter the [bold]number[/bold] of the hyperparameter",
                choices=[str(i) for i in range(1, len(hyperparam_list) + 1)],
                show_choices=False,
            )
            param_name = hyperparam_list[choice - 1]

        if param_name in ["alpha_high", "alpha_low"]:
            if not prompt:
                err_console.print(
                    f"[{COLORS.SU.HYPERPARAM}]alpha_high[/{COLORS.SU.HYPERPARAM}] and "
                    f"[{COLORS.SU.HYPERPARAM}]alpha_low[/{COLORS.SU.HYPERPARAM}] "
                    f"values cannot be set with `--no-prompt`"
                )
                return False
            param_name = "alpha_values"
            low_val = FloatPrompt.ask(f"Enter the new value for {arg__('alpha_low')}")
            high_val = FloatPrompt.ask(f"Enter the new value for {arg__('alpha_high')}")
            param_value = f"{low_val},{high_val}"
        if param_name == "yuma_version":
            if not prompt:
                err_console.print(
                    f"[{COLORS.SU.HYPERPARAM}]yuma_version[/{COLORS.SU.HYPERPARAM}]"
                    f" is set using a different hyperparameter, and thus cannot be set with `--no-prompt`"
                )
                return False
            if Confirm.ask(
                f"[{COLORS.SU.HYPERPARAM}]yuma_version[/{COLORS.SU.HYPERPARAM}] can only be used to toggle Yuma 3. "
                f"Would you like to toggle Yuma 3?"
            ):
                param_name = "yuma3_enabled"
                question = Prompt.ask(
                    "Would to like to enable or disable Yuma 3?",
                    choices=["enable", "disable"],
                )
                param_value = "true" if question == "enable" else "false"
            else:
                return False
        if param_name == "subnet_is_active":
            err_console.print(
                f"[{COLORS.SU.HYPERPARAM}]subnet_is_active[/{COLORS.SU.HYPERPARAM}] "
                f"is set by using {arg__('btcli subnets start')} command."
            )
            return False

        if not param_value:
            if not prompt:
                err_console.print(
                    "Param value not supplied with `--no-prompt` flag. Cannot continue."
                )
                return False
            if HYPERPARAMS.get(param_name):
                param_value = Prompt.ask(
                    f"Enter the new value for [{COLORS.G.SUBHEAD}]{param_name}[/{COLORS.G.SUBHEAD}] "
                    f"in the VALUE column format"
                )
            else:
                param_value = None

        wallet = self.wallet_ask(
            wallet_name, wallet_path, wallet_hotkey, ask_for=[WO.NAME, WO.PATH]
        )
        logger.debug(
            "args:\n"
            f"network: {network}\n"
            f"netuid: {netuid}\n"
            f"proxy: {proxy}\n"
            f"param_name: {param_name}\n"
            f"param_value: {param_value}"
        )
        result, err_msg, ext_id = self._run_command(
            sudo.sudo_set_hyperparameter(
                wallet=wallet,
                subtensor=self.initialize_chain(network),
                netuid=netuid,
                proxy=proxy,
                param_name=param_name,
                param_value=param_value,
                prompt=prompt,
                json_output=json_output,
            )
        )
        if json_output:
            json_console.print(
                json.dumps(
                    {
                        "success": result,
                        "err_msg": err_msg,
                        "extrinsic_identifier": ext_id,
                    }
                )
            )
        return result

    def sudo_get(
        self,
        network: Optional[list[str]] = Options.network,
        netuid: int = Options.netuid,
        quiet: bool = Options.quiet,
        verbose: bool = Options.verbose,
        json_output: bool = Options.json_output,
    ):
        """
        Shows a list of the hyperparameters for the specified subnet.

        EXAMPLE

        [green]$[/green] btcli sudo get --netuid 1
        """
        self.verbosity_handler(quiet, verbose, json_output, False)
        return self._run_command(
            sudo.get_hyperparameters(
                self.initialize_chain(network), netuid, json_output
            )
        )

    def sudo_senate(
        self,
        network: Optional[list[str]] = Options.network,
        quiet: bool = Options.quiet,
        verbose: bool = Options.verbose,
        json_output: bool = Options.json_output,
    ):
        """
        Shows the Senate members of the Bittensor's governance protocol.

        This command lists the delegates involved in the decision-making process of the Bittensor network, showing their names and wallet addresses. This information is crucial for understanding who holds governance roles within the network.

        EXAMPLE
        [green]$[/green] btcli sudo senate
        """
        self.verbosity_handler(quiet, verbose, json_output, False)
        return self._run_command(
            sudo.get_senate(self.initialize_chain(network), json_output)
        )

    def sudo_proposals(
        self,
        network: Optional[list[str]] = Options.network,
        quiet: bool = Options.quiet,
        verbose: bool = Options.verbose,
        json_output: bool = Options.json_output,
    ):
        """
        View active proposals for the senate in the Bittensor's governance protocol.

        This command displays the details of ongoing proposals, including proposal hashes, votes, thresholds, and proposal data.

        EXAMPLE
        [green]$[/green] btcli sudo proposals
        """
        self.verbosity_handler(quiet, verbose, json_output, prompt=False)
        return self._run_command(
            sudo.proposals(self.initialize_chain(network), verbose, json_output)
        )

    def sudo_senate_vote(
        self,
        network: Optional[list[str]] = Options.network,
        wallet_name: Optional[str] = Options.wallet_name,
        wallet_path: Optional[str] = Options.wallet_path,
        wallet_hotkey: Optional[str] = Options.wallet_hotkey,
        proposal: str = typer.Option(
            None,
            "--proposal",
            "--proposal-hash",
            prompt="Enter the proposal hash",
            help="The hash of the proposal to vote on.",
        ),
        proxy: Optional[str] = Options.proxy,
        announce_only: bool = Options.announce_only,
        prompt: bool = Options.prompt,
        quiet: bool = Options.quiet,
        verbose: bool = Options.verbose,
        vote: bool = typer.Option(
            None,
            "--vote-aye/--vote-nay",
            prompt="Enter y to vote Aye, or enter n to vote Nay",
            help="The vote cast on the proposal",
        ),
    ):
        """
        Cast a vote on an active proposal in Bittensor's governance protocol.

        This command is used by Senate members to vote on various proposals that shape the network's future. Use `btcli sudo proposals` to see the active proposals and their hashes.

        USAGE
        The user must specify the hash of the proposal they want to vote on. The command then allows the Senate member to cast a 'Yes' or 'No' vote, contributing to the decision-making process on the proposal. This command is crucial for Senate members to exercise their voting rights on key proposals. It plays a vital role in the governance and evolution of the Bittensor network.

        EXAMPLE
        [green]$[/green] btcli sudo senate_vote --proposal <proposal_hash>
        """
        # TODO discuss whether this should receive json_output. I don't think it should.
        proxy = self.is_valid_proxy_name_or_ss58(proxy, announce_only)
        self.verbosity_handler(quiet, verbose, json_output=False, prompt=False)
        wallet = self.wallet_ask(
            wallet_name,
            wallet_path,
            wallet_hotkey,
            ask_for=[WO.NAME, WO.PATH, WO.HOTKEY],
            validate=WV.WALLET_AND_HOTKEY,
        )
        logger.debug(
            f"args:\nnetwork: {network}\nproposal: {proposal}\nvote: {vote}\nproxy: {proxy}"
        )
        return self._run_command(
            sudo.senate_vote(
                wallet=wallet,
                subtensor=self.initialize_chain(network),
                proxy=proxy,
                proposal_hash=proposal,
                vote=vote,
                prompt=prompt,
            )
        )

    def sudo_set_take(
        self,
        network: Optional[list[str]] = Options.network,
        wallet_name: Optional[str] = Options.wallet_name,
        wallet_path: Optional[str] = Options.wallet_path,
        wallet_hotkey: Optional[str] = Options.wallet_hotkey,
        proxy: Optional[str] = Options.proxy,
        announce_only: bool = Options.announce_only,
        take: float = typer.Option(None, help="The new take value."),
        quiet: bool = Options.quiet,
        verbose: bool = Options.verbose,
        json_output: bool = Options.json_output,
    ):
        """
        Allows users to change their delegate take percentage.

        This command can be used to update the delegate takes. To run the command, the user must have a configured wallet with both hotkey and coldkey.
        The command makes sure the new take value is within 0-18% range.

        EXAMPLE
        [green]$[/green] btcli sudo set-take --wallet-name my_wallet --wallet-hotkey my_hotkey
        """
        max_value = 0.18
        min_value = 0.00
        self.verbosity_handler(quiet, verbose, json_output, prompt=False)
        proxy = self.is_valid_proxy_name_or_ss58(proxy, announce_only)

        wallet = self.wallet_ask(
            wallet_name,
            wallet_path,
            wallet_hotkey,
            ask_for=[WO.NAME, WO.PATH, WO.HOTKEY],
            validate=WV.WALLET_AND_HOTKEY,
        )

        self._run_command(
            # TODO does this need to take the proxy account?
            sudo.display_current_take(self.initialize_chain(network), wallet),
            exit_early=False,
        )

        if not take:
            take = FloatPrompt.ask(
                f"Enter [blue]take value[/blue] (0.18 for 18%) [blue]Min: {min_value} Max: {max_value}"
            )
        if not (min_value <= take <= max_value):
            print_error(
                f"Take value must be between {min_value} and {max_value}. Provided value: {take}"
            )
            raise typer.Exit()
        logger.debug(f"args:\nnetwork: {network}\ntake: {take}\nproxy: {proxy}\n")
        result, ext_id = self._run_command(
            sudo.set_take(
                wallet=wallet,
                subtensor=self.initialize_chain(network),
                take=take,
                proxy=proxy,
            )
        )
        if json_output:
            json_console.print(
                json.dumps({"success": result, "extrinsic_identifier": ext_id})
            )
        return result

    def sudo_get_take(
        self,
        network: Optional[list[str]] = Options.network,
        wallet_name: Optional[str] = Options.wallet_name,
        wallet_path: Optional[str] = Options.wallet_path,
        wallet_hotkey: Optional[str] = Options.wallet_hotkey,
        quiet: bool = Options.quiet,
        verbose: bool = Options.verbose,
        json_output: bool = Options.json_output,
    ):
        """
        Allows users to check their delegate take percentage.

        This command can be used to fetch the delegate take of your hotkey.

        EXAMPLE
        [green]$[/green] btcli sudo get-take --wallet-name my_wallet --wallet-hotkey my_hotkey
        """
        self.verbosity_handler(quiet, verbose, json_output, prompt=False)

        wallet = self.wallet_ask(
            wallet_name,
            wallet_path,
            wallet_hotkey,
            ask_for=[WO.NAME, WO.PATH, WO.HOTKEY],
            validate=WV.WALLET_AND_HOTKEY,
        )
        if json_output:
            result = self._run_command(
                sudo.get_current_take(self.initialize_chain(network), wallet)
            )
            json_console.print(json.dumps({"current_take": result}))
        else:
            self._run_command(
                sudo.display_current_take(self.initialize_chain(network), wallet)
            )

    def sudo_trim(
        self,
        network: Optional[list[str]] = Options.network,
        wallet_name: Optional[str] = Options.wallet_name,
        wallet_path: Optional[str] = Options.wallet_path,
        wallet_hotkey: Optional[str] = Options.wallet_hotkey,
        netuid: int = Options.netuid,
        proxy: Optional[str] = Options.proxy,
        announce_only: bool = Options.announce_only,
        max_uids: int = typer.Option(
            None,
            "--max",
            "--max-uids",
            help="The maximum number of allowed uids to which to trim",
            prompt="Max UIDs",
        ),
        quiet: bool = Options.quiet,
        verbose: bool = Options.verbose,
        json_output: bool = Options.json_output,
        prompt: bool = Options.prompt,
        period: int = Options.period,
    ):
        """
        Allows subnet owners to trim UIDs on their subnet to a specified max number of netuids.

        EXAMPLE
        [green]$[/green] btcli sudo trim --netuid 95 --wallet-name my_wallet --wallet-hotkey my_hotkey --max 64
        """
        self.verbosity_handler(quiet, verbose, json_output, prompt)
        proxy = self.is_valid_proxy_name_or_ss58(proxy, announce_only)

        wallet = self.wallet_ask(
            wallet_name,
            wallet_path,
            wallet_hotkey,
            ask_for=[WO.NAME, WO.PATH],
            validate=WV.WALLET,
        )
        self._run_command(
            sudo.trim(
                subtensor=self.initialize_chain(network),
                wallet=wallet,
                netuid=netuid,
                max_n=max_uids,
                period=period,
                proxy=proxy,
                json_output=json_output,
                prompt=prompt,
            )
        )

    # Subnets

    def subnets_list(
        self,
        network: Optional[list[str]] = Options.network,
        quiet: bool = Options.quiet,
        verbose: bool = Options.verbose,
        live_mode: bool = Options.live,
        json_output: bool = Options.json_output,
    ):
        """
         List all subnets and their detailed information.

         [bold]Common Examples:[/bold]

         1. List all subnets:
         [green]$[/green] btcli subnets list

         2. List all subnets in live mode:
         [green]$[/green] btcli subnets list --live

        [bold]Output Columns:[/bold]
         • [white]Netuid[/white] - Subnet identifier number
         • [white]Name[/white] - Subnet name with currency symbol (τ/α/β etc)
         • [white]Price (τ_in/α_in)[/white] - Exchange rate (TAO per alpha token)
         • [white]Market Cap (α * Price)[/white] - Total value in TAO (alpha tokens × price)
         • [white]Emission (τ)[/white] - TAO rewards emitted per block to subnet
         • [white]P (τ_in, α_in)[/white] - Pool reserves (Tao reserves, alpha reserves) in liquidity pool
         • [white]Stake (α_out)[/white] - Total staked alpha tokens across all hotkeys (alpha outstanding)
         • [white]Supply (α)[/white] - Circulating alpha token supply
         • [white]Tempo (k/n)[/white] - Block interval for subnet updates

         EXAMPLE

         [green]$[/green] btcli subnets list
        """
        if json_output and live_mode:
            print_error("Cannot use `--json-output` and `--live` at the same time.")
            return
        self.verbosity_handler(quiet, verbose, json_output, prompt=False)
        subtensor = self.initialize_chain(network)
        return self._run_command(
            subnets.subnets_list(
                subtensor,
                False,  # reuse-last
                False,  # html-output
                not self.config.get("use_cache", True),
                verbose,
                live_mode,
                json_output,
            )
        )

    def subnets_price(
        self,
        network: Optional[list[str]] = Options.network,
        netuids: str = Options.edit_help(
            "netuids",
            "Netuids to show the price for. Separate multiple netuids with a comma, for example: `-n 0,1,2`.",
        ),
        interval_hours: int = typer.Option(
            4,
            "--interval-hours",
            "--interval",
            help="The number of hours to show the historical price for.",
        ),
        all_netuids: bool = typer.Option(
            False,
            "--all-netuids",
            "--all",
            help="Show the price for all subnets.",
        ),
        log_scale: bool = typer.Option(
            False,
            "--log-scale",
            "--log",
            help="Show the price in log scale.",
        ),
        current_only: bool = typer.Option(
            False,
            "--current",
            help="Show only the current data, and no historical data.",
        ),
        html_output: bool = Options.html_output,
        quiet: bool = Options.quiet,
        verbose: bool = Options.verbose,
        json_output: bool = Options.json_output,
    ):
        """
        Shows the historical price of a subnet for the past 24 hours.

        This command displays the historical price of a subnet for the past 24 hours.
        If the `--all` flag is used, the command will display the price for all subnets in html format.
        If the `--html` flag is used, the command will display the price in an HTML chart.
        If the `--log-scale` flag is used, the command will display the price in log scale.
        If no html flag is used, the command will display the price in the cli.

        EXAMPLE

        [green]$[/green] btcli subnets price --netuid 1
        [green]$[/green] btcli subnets price --netuid 1 --html --log
        [green]$[/green] btcli subnets price --all --html
        [green]$[/green] btcli subnets price --netuids 1,2,3,4 --html
        """
        if json_output and html_output:
            print_error(
                f"Cannot specify both {arg__('--json-output')} and {arg__('--html')}"
            )
            return
        if current_only and html_output:
            print_error(
                f"Cannot specify both {arg__('--current')} and {arg__('--html')}"
            )
            return
        self.verbosity_handler(
            quiet=quiet, verbose=verbose, json_output=json_output, prompt=False
        )

        subtensor = self.initialize_chain(network)
        non_archives = ["finney", "latent-lite"]
        if not current_only and subtensor.network in non_archives + [
            Constants.network_map[x] for x in non_archives
        ]:
            err_console.print(
                f"[red]Error[/red] Running this command without {arg__('--current')} requires use of an archive node. "
                f"Try running again with the {arg__('--network archive')} flag."
            )
            return False

        if netuids:
            netuids = parse_to_list(
                netuids,
                int,
                "Netuids must be a comma-separated list of ints, e.g., `--netuids 1,2,3,4`.",
            )
        if all_netuids and netuids:
            print_error("Cannot specify both --netuid and --all-netuids")
            return

        if not netuids and not all_netuids:
            netuids = Prompt.ask(
                "Enter the [blue]netuid(s)[/blue] to view the price of in comma-separated format [dim]"
                "(or Press Enter to view all subnets)[/dim]",
            )
            if not netuids:
                all_netuids = True
            else:
                netuids = parse_to_list(
                    netuids,
                    int,
                    "Netuids must be a comma-separated list of ints, e.g., `--netuids 1,2,3,4`.",
                )

        if all_netuids and not json_output:
            html_output = True

        return self._run_command(
            price.price(
                subtensor,
                netuids,
                all_netuids,
                interval_hours,
                current_only,
                html_output,
                log_scale,
                json_output,
            )
        )

    def subnets_show(
        self,
        network: Optional[list[str]] = Options.network,
        netuid: int = Options.netuid,
        mechanism_id: Optional[int] = Options.mechanism_id,
        sort: bool = typer.Option(
            False,
            "--sort",
            help="Sort the subnets by uid.",
        ),
        quiet: bool = Options.quiet,
        verbose: bool = Options.verbose,
        prompt: bool = Options.prompt,
        json_output: bool = Options.json_output,
    ):
        """
        Inspect the metagraph for a subnet.

        Shows miners, validators, stake, ranks, emissions, and other runtime stats.
        When multiple mechanisms exist, the CLI prompts for one unless `--mechid`
        is supplied. Netuid 0 always uses mechid 0.

        [bold]Common Examples:[/bold]

        1. Inspect the mechanism with prompts for selection:
        [green]$[/green] btcli subnets show --netuid 12

        2. Pick mechanism 1 explicitly:
        [green]$[/green] btcli subnets show --netuid 12 --mechid 1
        """
        self.verbosity_handler(quiet, verbose, json_output, prompt)
        subtensor = self.initialize_chain(network)
        if netuid == 0:
            mechanism_count = 1
            selected_mechanism_id = 0
            if mechanism_id not in (None, 0):
                console.print(
                    "[dim]Mechanism selection ignored for the root subnet (only mechanism 0 exists).[/dim]"
                )
        else:
            mechanism_count = self._run_command(
                subtensor.get_subnet_mechanisms(netuid), exit_early=False
            )
            selected_mechanism_id = self.ask_subnet_mechanism(
                mechanism_id, mechanism_count, netuid
            )

        return self._run_command(
            subnets.show(
                subtensor=subtensor,
                netuid=netuid,
                mechanism_id=selected_mechanism_id,
                mechanism_count=mechanism_count,
                sort=sort,
                max_rows=None,
                delegate_selection=False,
                verbose=verbose,
                prompt=prompt,
                json_output=json_output,
            )
        )

    def subnets_burn_cost(
        self,
        network: Optional[list[str]] = Options.network,
        quiet: bool = Options.quiet,
        verbose: bool = Options.verbose,
        json_output: bool = Options.json_output,
    ):
        """
        Shows the required amount of TAO to be recycled for creating a new subnet, i.e., cost of registering a new subnet.

        The current implementation anneals the cost of creating a subnet over a period of two days. If the displayed cost is unappealing to you, check back in a day or two to see if it has decreased to a more affordable level.

        EXAMPLE

        [green]$[/green] btcli subnets burn_cost
        """
        self.verbosity_handler(quiet, verbose, json_output, prompt=False)
        return self._run_command(
            subnets.burn_cost(self.initialize_chain(network), json_output)
        )

    def subnets_create(
        self,
        wallet_name: str = Options.wallet_name,
        wallet_path: str = Options.wallet_path,
        wallet_hotkey: str = Options.wallet_hotkey,
        network: Optional[list[str]] = Options.network,
        proxy: Optional[str] = Options.proxy,
        announce_only: bool = Options.announce_only,
        subnet_name: Optional[str] = typer.Option(
            None, "--subnet-name", help="Name of the subnet"
        ),
        github_repo: Optional[str] = typer.Option(
            None, "--github-repo", "--repo", help="GitHub repository URL"
        ),
        subnet_contact: Optional[str] = typer.Option(
            None,
            "--subnet-contact",
            "--contact",
            "--email",
            help="Contact email for subnet",
        ),
        subnet_url: Optional[str] = typer.Option(
            None, "--subnet-url", "--url", help="Subnet URL"
        ),
        discord: Optional[str] = typer.Option(
            None, "--discord-handle", "--discord", help="Discord handle"
        ),
        description: Optional[str] = typer.Option(
            None, "--description", help="Description"
        ),
        logo_url: Optional[str] = typer.Option(None, "--logo-url", help="Logo URL"),
        additional_info: Optional[str] = typer.Option(
            None, "--additional-info", help="Additional information"
        ),
        mev_protection: bool = Options.mev_protection,
        json_output: bool = Options.json_output,
        prompt: bool = Options.prompt,
        quiet: bool = Options.quiet,
        verbose: bool = Options.verbose,
    ):
        """
        Registers a new subnet on the network.

        This command allows you to create a new subnet and set the subnet's identity.
        You also have the option to set your own identity after the registration is complete.

        [bold]Common Examples:[/bold]

        1. Interactive subnet creation:
        [green]$[/green] btcli subnets create

        2. Create with GitHub repo and contact email:
        [green]$[/green] btcli subnets create --subnet-name MySubnet --github-repo https://github.com/myorg/mysubnet --subnet-contact team@mysubnet.net

        3. Create subnet without MEV protection:
        [green]$[/green] btcli subnets create --no-mev-protection
        """
        self.verbosity_handler(quiet, verbose, json_output, prompt)
        proxy = self.is_valid_proxy_name_or_ss58(proxy, announce_only)
        wallet = self.wallet_ask(
            wallet_name,
            wallet_path,
            wallet_hotkey,
            ask_for=[
                WO.NAME,
                WO.HOTKEY,
                WO.PATH,
            ],
            validate=WV.WALLET,
        )
        identity = prompt_for_subnet_identity(
            current_identity={},
            subnet_name=subnet_name,
            github_repo=github_repo,
            subnet_contact=subnet_contact,
            subnet_url=subnet_url,
            discord=discord,
            description=description,
            logo_url=logo_url,
            additional=additional_info,
        )
        logger.debug(
            f"args:\nnetwork: {network}\nidentity: {identity}\nproxy: {proxy}\n"
        )
        self._run_command(
            subnets.create(
                wallet=wallet,
                subtensor=self.initialize_chain(network),
                subnet_identity=identity,
                proxy=proxy,
                json_output=json_output,
                prompt=prompt,
                mev_protection=mev_protection,
            )
        )

    def subnets_check_start(
        self,
        network: Optional[list[str]] = Options.network,
        netuid: int = Options.netuid,
        quiet: bool = Options.quiet,
        verbose: bool = Options.verbose,
    ):
        """
        Checks if a subnet's emission schedule can be started.

        This command verifies if a subnet's emission schedule can be started based on the subnet's registration block.

        Example:
        [green]$[/green] btcli subnets check-start --netuid 1
        """
        self.verbosity_handler(quiet, verbose, json_output=False, prompt=False)
        return self._run_command(
            subnets.get_start_schedule(self.initialize_chain(network), netuid)
        )

    def subnets_start(
        self,
        wallet_name: str = Options.wallet_name,
        wallet_path: str = Options.wallet_path,
        wallet_hotkey: str = Options.wallet_hotkey,
        network: Optional[list[str]] = Options.network,
        proxy: Optional[str] = Options.proxy,
        announce_only: bool = Options.announce_only,
        netuid: int = Options.netuid,
        prompt: bool = Options.prompt,
        quiet: bool = Options.quiet,
        verbose: bool = Options.verbose,
    ):
        """
        Starts a subnet's emission schedule.

        The owner of the subnet must call this command to start the emission schedule.

        Example:
        [green]$[/green] btcli subnets start --netuid 1
        [green]$[/green] btcli subnets start --netuid 1 --wallet-name alice
        """
        self.verbosity_handler(quiet, verbose, json_output=False, prompt=prompt)
        proxy = self.is_valid_proxy_name_or_ss58(proxy, announce_only)
        if not wallet_name:
            wallet_name = Prompt.ask(
                "Enter the [blue]wallet name[/blue] [dim](which you used to create the subnet)[/dim]",
                default=self.config.get("wallet_name") or defaults.wallet.name,
            )
        wallet = self.wallet_ask(
            wallet_name,
            wallet_path,
            wallet_hotkey,
            ask_for=[
                WO.NAME,
            ],
            validate=WV.WALLET,
        )
        logger.debug(f"args:\nnetwork: {network}\nnetuid: {netuid}\nproxy: {proxy}\n")
        return self._run_command(
            subnets.start_subnet(
                wallet=wallet,
                subtensor=self.initialize_chain(network),
                netuid=netuid,
                proxy=proxy,
                prompt=prompt,
            )
        )

    def subnets_get_identity(
        self,
        network: Optional[list[str]] = Options.network,
        netuid: int = Options.netuid,
        quiet: bool = Options.quiet,
        verbose: bool = Options.verbose,
        json_output: bool = Options.json_output,
    ):
        """
        Get the identity information for a subnet.

        This command displays the identity information of a subnet including name, GitHub repo, contact details, etc.

        [green]$[/green] btcli subnets get-identity --netuid 1
        """
        self.verbosity_handler(quiet, verbose, json_output, prompt=False)
        return self._run_command(
            subnets.get_identity(
                self.initialize_chain(network), netuid, json_output=json_output
            )
        )

    def subnets_set_identity(
        self,
        wallet_name: str = Options.wallet_name,
        wallet_path: str = Options.wallet_path,
        wallet_hotkey: str = Options.wallet_hotkey,
        network: Optional[list[str]] = Options.network,
        netuid: int = Options.netuid,
        proxy: Optional[str] = Options.proxy,
        announce_only: bool = Options.announce_only,
        subnet_name: Optional[str] = typer.Option(
            None, "--subnet-name", "--sn-name", help="Name of the subnet"
        ),
        github_repo: Optional[str] = typer.Option(
            None, "--github-repo", "--repo", help="GitHub repository URL"
        ),
        subnet_contact: Optional[str] = typer.Option(
            None,
            "--subnet-contact",
            "--contact",
            "--email",
            help="Contact email for subnet",
        ),
        subnet_url: Optional[str] = typer.Option(
            None, "--subnet-url", "--url", help="Subnet URL"
        ),
        discord: Optional[str] = typer.Option(
            None, "--discord-handle", "--discord", help="Discord handle"
        ),
        description: Optional[str] = typer.Option(
            None, "--description", help="Description"
        ),
        logo_url: Optional[str] = typer.Option(None, "--logo-url", help="Logo URL"),
        additional_info: Optional[str] = typer.Option(
            None, "--additional-info", help="Additional information"
        ),
        json_output: bool = Options.json_output,
        prompt: bool = Options.prompt,
        quiet: bool = Options.quiet,
        verbose: bool = Options.verbose,
    ):
        """
        Set or update the identity information for a subnet.

        This command allows subnet owners to set or update identity information like name, GitHub repo, contact details, etc.

        [bold]Common Examples:[/bold]

        1. Interactive subnet identity setting:
        [green]$[/green] btcli subnets set-identity --netuid 1

        2. Set subnet identity with specific values:
        [green]$[/green] btcli subnets set-identity --netuid 1 --subnet-name MySubnet --github-repo https://github.com/myorg/mysubnet --subnet-contact team@mysubnet.net
        """
        self.verbosity_handler(quiet, verbose, json_output, prompt)
        proxy = self.is_valid_proxy_name_or_ss58(proxy, announce_only)
        wallet = self.wallet_ask(
            wallet_name,
            wallet_path,
            wallet_hotkey,
            ask_for=[WO.NAME],
            validate=WV.WALLET,
        )

        current_identity = self._run_command(
            subnets.get_identity(
                self.initialize_chain(network),
                netuid,
                f"Current Subnet {netuid}'s Identity",
            ),
            exit_early=False,
        )
        if current_identity is None:
            if json_output:
                json_console.print('{"success": false}')
            return

        identity = prompt_for_subnet_identity(
            current_identity=current_identity,
            subnet_name=subnet_name,
            github_repo=github_repo,
            subnet_contact=subnet_contact,
            subnet_url=subnet_url,
            discord=discord,
            description=description,
            logo_url=logo_url,
            additional=additional_info,
        )
        logger.debug(
            f"args:\nnetwork: {network}\nnetuid: {netuid}\nidentity: {identity}\nproxy: {proxy}\n"
        )
        success, ext_id = self._run_command(
            subnets.set_identity(
                wallet=wallet,
                subtensor=self.initialize_chain(network),
                netuid=netuid,
                subnet_identity=identity,
                prompt=prompt,
                proxy=proxy,
            )
        )
        if json_output:
            json_console.print(
                json.dumps({"success": success, "extrinsic_identifier": ext_id})
            )

    def subnets_pow_register(
        self,
        wallet_name: Optional[str] = Options.wallet_name,
        wallet_path: Optional[str] = Options.wallet_path,
        wallet_hotkey: Optional[str] = Options.wallet_hotkey,
        network: Optional[list[str]] = Options.network,
        netuid: int = Options.netuid,
        # TODO add the following to config
        processors: Optional[int] = typer.Option(
            defaults.pow_register.num_processes,
            "--processors",
            help="Number of processors to use for POW registration.",
        ),
        update_interval: Optional[int] = typer.Option(
            defaults.pow_register.update_interval,
            "--update-interval",
            "-u",
            help="The number of nonces to process before checking for the next block during registration",
        ),
        output_in_place: Optional[bool] = typer.Option(
            defaults.pow_register.output_in_place,
            help="Whether to output the registration statistics in-place.",
        ),
        verbose: Optional[bool] = typer.Option(  # TODO verbosity here
            defaults.pow_register.verbose,
            "--verbose",
            "-v",
            help="Whether to output the registration statistics verbosely.",
        ),
        use_cuda: Optional[bool] = typer.Option(
            defaults.pow_register.cuda.use_cuda,
            "--use-cuda/--no-use-cuda",
            "--cuda/--no-cuda",
            help="Set the flag to use CUDA for POW registration.",
        ),
        dev_id: Optional[int] = typer.Option(
            defaults.pow_register.cuda.dev_id,
            "--dev-id",
            "-d",
            help="Set the CUDA device id(s), in the order of the device speed (0 is the fastest).",
        ),
        threads_per_block: Optional[int] = typer.Option(
            defaults.pow_register.cuda.tpb,
            "--threads-per-block",
            "-tbp",
            help="Set the number of threads per block for CUDA.",
        ),
        prompt: bool = Options.prompt,
    ):
        """
        Register a neuron (a subnet validator or a subnet miner) using Proof of Work (POW).

        This method is an alternative registration process that uses computational work for securing a neuron's place on the subnet.

        The command starts by verifying the existence of the specified subnet. If the subnet does not exist, it terminates with an error message. On successful verification, the POW registration process is initiated, which requires solving computational puzzles.

        The command also supports additional wallet and subtensor arguments, enabling further customization of the registration process.

        EXAMPLE

        [green]$[/green] btcli pow_register --netuid 1 --num_processes 4 --cuda

        [blue bold]Note[/blue bold]: This command is suitable for users with adequate computational resources to participate in POW registration.
        It requires a sound understanding of the network's operations and POW mechanics. Users should ensure their systems meet the necessary hardware and software requirements, particularly when opting for CUDA-based GPU acceleration.

        This command may be disabled by the subnet owner. For example, on netuid 1 this is permanently disabled.
        """
        return self._run_command(
            subnets.pow_register(
                self.wallet_ask(
                    wallet_name,
                    wallet_path,
                    wallet_hotkey,
                    ask_for=[WO.NAME, WO.PATH, WO.HOTKEY],
                    validate=WV.WALLET_AND_HOTKEY,
                ),
                self.initialize_chain(network),
                netuid,
                processors,
                update_interval,
                output_in_place,
                verbose,
                use_cuda,
                dev_id,
                threads_per_block,
                prompt=prompt,
            )
        )

    def subnets_register(
        self,
        wallet_name: str = Options.wallet_name,
        wallet_path: str = Options.wallet_path,
        wallet_hotkey: str = Options.wallet_hotkey,
        network: Optional[list[str]] = Options.network,
        netuid: int = Options.netuid,
        period: Optional[
            int
        ] = typer.Option(  # Should not be Options.period bc this needs to be an Optional[int]
            None,
            "--period",
            "--era",
            help="Length (in blocks) for which the transaction should be valid. Note that it is possible that if you "
            "use an era for this transaction that you may pay a different fee to register than the one stated.",
        ),
        proxy: Optional[str] = Options.proxy,
        announce_only: bool = Options.announce_only,
        json_output: bool = Options.json_output,
        prompt: bool = Options.prompt,
        quiet: bool = Options.quiet,
        verbose: bool = Options.verbose,
    ):
        """
        Register a neuron (a subnet validator or a subnet miner) in the specified subnet by recycling some TAO.

        Before registering, the command checks if the specified subnet exists and whether the user's balance is sufficient to cover the registration cost.

        The registration cost is determined by the current recycle amount for the specified subnet. If the balance is insufficient or the subnet does not exist, the command will exit with an error message.

        EXAMPLE

        [green]$[/green] btcli subnets register --netuid 1
        """
        self.verbosity_handler(quiet, verbose, json_output, prompt)
        proxy = self.is_valid_proxy_name_or_ss58(proxy, announce_only)
        wallet = self.wallet_ask(
            wallet_name,
            wallet_path,
            wallet_hotkey,
            ask_for=[WO.NAME, WO.HOTKEY],
            validate=WV.WALLET_AND_HOTKEY,
        )
        logger.debug(
            f"args:\nnetwork: {network}\nnetuid: {netuid}\nperiod: {period}\nproxy: {proxy}\n"
        )
        return self._run_command(
            subnets.register(
                wallet=wallet,
                subtensor=self.initialize_chain(network),
                netuid=netuid,
                era=period,
                json_output=json_output,
                prompt=prompt,
                proxy=proxy,
            )
        )

    def subnets_metagraph(
        self,
        netuid: Optional[int] = typer.Option(
            None,
            help="The netuid of the subnet (e.g. 1). This option "
            "is ignored when used with `--reuse-last`.",
        ),
        network: Optional[list[str]] = Options.network,
        reuse_last: bool = Options.reuse_last,
        html_output: bool = Options.html_output,
        quiet: bool = Options.quiet,
        verbose: bool = Options.verbose,
    ):
        """
        Shows the metagraph of a subnet.

        The displayed metagraph, representing a snapshot of the subnet's state at the time of calling, contains detailed information about all the neurons (subnet validator and subnet miner nodes) participating in the subnet, including the neuron's stake, trust score, and more.

        The table displayed includes the following columns for each neuron:

        - [bold]UID[/bold]: Unique identifier of the neuron.

        - [bold]STAKE(τ)[/bold]: Total stake of the neuron in TAO (τ).

        - [bold]RANK[/bold]: Rank score of the neuron.

        - [bold]TRUST[/bold]: Trust score assigned to the neuron by other neurons.

        - [bold]CONSENSUS[/bold]: Consensus score of the neuron.

        - [bold]INCENTIVE[/bold]: Incentive score representing the neuron's incentive alignment.

        - [bold]DIVIDENDS[/bold]: Dividends earned by the neuron.

        - [bold]EMISSION(p)[/bold]: Emission in rho (p) received by the neuron.

        - [bold]VTRUST[/bold]: Validator trust score indicating the network's trust in the neuron as a validator.

        - [bold]VAL[/bold]: Validator status of the neuron.

        - [bold]UPDATED[/bold]: Number of blocks since the neuron's last update.

        - [bold]ACTIVE[/bold]: Activity status of the neuron.

        - [bold]AXON[/bold]: Network endpoint information of the neuron.

        - [bold]HOTKEY[/bold]: Partial hotkey (public key) of the neuron.

        - [bold]COLDKEY[/bold]: Partial coldkey (public key) of the neuron.

        The command also prints network-wide statistics such as total stake, issuance, and difficulty.

        The user must specify the netuid to query the metagraph. If not specified, the default netuid from the config is used.

        EXAMPLE

        Show the metagraph of the root network (netuid 0) on finney (mainnet):

            [green]$[/green] btcli subnet metagraph --netuid 0

        Show the metagraph of subnet 1 on the testnet:

            [green]$[/green] btcli subnet metagraph --netuid 1 --network test

        [blue bold]Note[/blue bold]: This command is not intended to be used as a standalone function within user code.
        """
        self.verbosity_handler(quiet, verbose, json_output=False, prompt=False)
        if (reuse_last or html_output) and self.config.get("use_cache") is False:
            err_console.print(
                "Unable to use `--reuse-last` or `--html` when config `no-cache` is set to `True`. "
                "Set the`no-cache` field to `False` by using `btcli config set` or editing the config.yml file."
            )
            raise typer.Exit()

        # For Rao games
        effective_network = get_effective_network(self.config, network)
        if is_rao_network(effective_network):
            print_error("This command is disabled on the 'rao' network.")
            raise typer.Exit()

        if reuse_last:
            if netuid is not None:
                console.print("Cannot specify netuid when using `--reuse-last`")
                raise typer.Exit()
            subtensor = None
        else:
            if netuid is None:
                netuid = rich.prompt.IntPrompt.ask("Enter the netuid (e.g. 1)")
            subtensor = self.initialize_chain(network)

        return self._run_command(
            subnets.metagraph_cmd(
                subtensor,
                netuid,
                reuse_last,
                html_output,
                not self.config.get("use_cache", True),
                self.config.get("metagraph_cols", {}),
            )
        )

    def subnets_set_symbol(
        self,
        wallet_name: str = Options.wallet_name,
        wallet_path: str = Options.wallet_path,
        wallet_hotkey: str = Options.wallet_hotkey,
        network: Optional[list[str]] = Options.network,
        netuid: int = Options.netuid,
        proxy: Optional[str] = Options.proxy,
        announce_only: bool = Options.announce_only,
        period: int = Options.period,
        json_output: bool = Options.json_output,
        prompt: bool = Options.prompt,
        quiet: bool = Options.quiet,
        verbose: bool = Options.verbose,
        symbol: str = typer.Argument(help="The symbol to set for your subnet."),
    ):
        """
        Allows the user to update their subnet symbol to a different available symbol. The full list of available symbols can be found here:
        [#8CB9E9]https://github.com/opentensor/subtensor/blob/main/pallets/subtensor/src/subnets/symbols.rs#L8[/#8CB9E9]


        EXAMPLE

        [green]$[/green] btcli subnets set-symbol [dark_orange]--netuid 1 シ[/dark_orange]


        JSON OUTPUT:
        If --json-output is used, the output will be in the following schema:
        [#AFEFFF]{success: [dark_orange]bool[/dark_orange], message: [dark_orange]str[/dark_orange]}[/#AFEFFF]
        """
        self.verbosity_handler(quiet, verbose, json_output, prompt)
        proxy = self.is_valid_proxy_name_or_ss58(proxy, announce_only)
        if len(symbol) > 1:
            err_console.print("Your symbol must be a single character.")
            return False
        wallet = self.wallet_ask(
            wallet_name,
            wallet_path,
            wallet_hotkey,
            ask_for=[WO.NAME, WO.HOTKEY],
            validate=WV.WALLET_AND_HOTKEY,
        )
        logger.debug(
            "args:\n"
            f"network: {network}\n"
            f"netuid: {netuid}\n"
            f"proxy: {proxy}\n"
            f"symbol: {symbol}\n"
        )
        return self._run_command(
            subnets.set_symbol(
                wallet=wallet,
                subtensor=self.initialize_chain(network),
                netuid=netuid,
                symbol=symbol,
                proxy=proxy,
                period=period,
                prompt=prompt,
                json_output=json_output,
            )
        )

    # Weights

    def weights_reveal(
        self,
        network: Optional[list[str]] = Options.network,
        wallet_name: str = Options.wallet_name,
        wallet_path: str = Options.wallet_path,
        wallet_hotkey: str = Options.wallet_hotkey,
        netuid: int = Options.netuid,
        proxy: Optional[str] = Options.proxy,
        announce_only: bool = Options.announce_only,
        uids: str = typer.Option(
            None,
            "--uids",
            "-u",
            help="Corresponding UIDs for the specified netuid, e.g. -u 1,2,3 ...",
        ),
        weights: str = Options.weights,
        salt: str = typer.Option(
            None,
            "--salt",
            "-s",
            help="Corresponding salt for the hash function, e.g. -s 163,241,217 ...",
        ),
        json_output: bool = Options.json_output,
        quiet: bool = Options.quiet,
        verbose: bool = Options.verbose,
        prompt: bool = Options.prompt,
    ):
        """
        Reveal weights for a specific subnet.

        You must specify the netuid, the UIDs you are interested in, and weights you wish to reveal.

        EXAMPLE

        [green]$[/green] btcli wt reveal --netuid 1 --uids 1,2,3,4 --weights 0.1,0.2,0.3,0.4 --salt 163,241,217,11,161,142,147,189
        """
        self.verbosity_handler(quiet, verbose, json_output, prompt)
        proxy = self.is_valid_proxy_name_or_ss58(proxy, announce_only)
        if uids:
            uids = parse_to_list(
                uids,
                int,
                "Uids must be a comma-separated list of ints, e.g., `--uids 1,2,3,4`.",
            )
        else:
            uids = list_prompt(
                [], int, "Corresponding UIDs for the specified netuid (eg: 1,2,3)"
            )

        if weights:
            weights = parse_to_list(
                weights,
                float,
                "Weights must be a comma-separated list of floats, e.g., `--weights 0.3,0.4,0.3`.",
            )
        else:
            weights = list_prompt(
                [],
                float,
                "Corresponding weights for the specified UIDs (eg: 0.2,0.3,0.4)",
            )

        if len(uids) != len(weights):
            err_console.print(
                "The number of UIDs you specify must match up with the specified number of weights"
            )
            return

        if salt:
            salt = parse_to_list(
                salt,
                int,
                "Salt must be a comma-separated list of ints, e.g., `--weights 123,163,194`.",
            )
        else:
            salt = list_prompt([], int, "Corresponding salt for the hash function")

        wallet = self.wallet_ask(
            wallet_name,
            wallet_path,
            wallet_hotkey,
            ask_for=[WO.NAME, WO.PATH, WO.HOTKEY],
            validate=WV.WALLET_AND_HOTKEY,
        )
        return self._run_command(
            weights_cmds.reveal_weights(
                subtensor=self.initialize_chain(network),
                wallet=wallet,
                netuid=netuid,
                proxy=proxy,
                uids=uids,
                weights=weights,
                salt=salt,
                version=__version_as_int__,
                prompt=prompt,
                json_output=json_output,
            )
        )

    def weights_commit(
        self,
        network: Optional[list[str]] = Options.network,
        wallet_name: str = Options.wallet_name,
        wallet_path: str = Options.wallet_path,
        wallet_hotkey: str = Options.wallet_hotkey,
        netuid: int = Options.netuid,
        proxy: Optional[str] = Options.proxy,
        announce_only: bool = Options.announce_only,
        uids: str = typer.Option(
            None,
            "--uids",
            "-u",
            help="UIDs of interest for the specified netuid, e.g. -u 1,2,3 ...",
        ),
        weights: str = Options.weights,
        salt: str = typer.Option(
            None,
            "--salt",
            "-s",
            help="Corresponding salt for the hash function, e.g. -s 163 -s 241 -s 217 ...",
        ),
        json_output: bool = Options.json_output,
        quiet: bool = Options.quiet,
        verbose: bool = Options.verbose,
        prompt: bool = Options.prompt,
    ):
        """

        Commit weights for specific subnet.

        Use this command to commit weights for a specific subnet. You must specify the netuid, the UIDs you are interested in, and the weights you wish to commit.

        EXAMPLE

        [green]$[/green] btcli wt commit --netuid 1 --uids 1,2,3,4 --w 0.1,0.2,0.3

        [italic]Note[/italic]: This command is used to commit weights for a specific subnet and requires the user to have the necessary
        permissions.
        """
        self.verbosity_handler(quiet, verbose, json_output, prompt)
        proxy = self.is_valid_proxy_name_or_ss58(proxy, announce_only)
        if uids:
            uids = parse_to_list(
                uids,
                int,
                "Uids must be a comma-separated list of ints, e.g., `--uids 1,2,3,4`.",
            )
        else:
            uids = list_prompt(
                [], int, "UIDs of interest for the specified netuid (eg: 1,2,3)"
            )

        if weights:
            weights = parse_to_list(
                weights,
                float,
                "Weights must be a comma-separated list of floats, e.g., `--weights 0.3,0.4,0.3`.",
            )
        else:
            weights = list_prompt(
                [],
                float,
                "Corresponding weights for the specified UIDs (eg: 0.2,0.3,0.4)",
            )
        if len(uids) != len(weights):
            err_console.print(
                "The number of UIDs you specify must match up with the specified number of weights"
            )
            return

        if salt:
            salt = parse_to_list(
                salt,
                int,
                "Salt must be a comma-separated list of ints, e.g., `--weights 123,163,194`.",
            )
        else:
            salt = list_prompt([], int, "Corresponding salt for the hash function")

        wallet = self.wallet_ask(
            wallet_name,
            wallet_path,
            wallet_hotkey,
            ask_for=[WO.NAME, WO.PATH, WO.HOTKEY],
            validate=WV.WALLET_AND_HOTKEY,
        )
        return self._run_command(
            weights_cmds.commit_weights(
                subtensor=self.initialize_chain(network),
                wallet=wallet,
                netuid=netuid,
                uids=uids,
                proxy=proxy,
                weights=weights,
                salt=salt,
                version=__version_as_int__,
                json_output=json_output,
                prompt=prompt,
            )
        )

    # View

    def view_dashboard(
        self,
        network: Optional[list[str]] = Options.network,
        wallet_name: str = Options.wallet_name,
        wallet_path: str = Options.wallet_path,
        wallet_hotkey: str = Options.wallet_hotkey,
        coldkey_ss58: Optional[str] = typer.Option(
            None,
            "--coldkey-ss58",
            "--ss58",
            help="Coldkey SS58 address to view dashboard for",
        ),
        use_wry: bool = typer.Option(
            False, "--use-wry", "--html", help="Display output in browser window."
        ),
        save_file: bool = typer.Option(
            False, "--save-file", "--save", help="Save the dashboard HTML file"
        ),
        dashboard_path: Optional[str] = Options.dashboard_path,
        quiet: bool = Options.quiet,
        verbose: bool = Options.verbose,
    ):
        """
        Display html dashboard with subnets list, stake, and neuron information.
        """
        self.verbosity_handler(quiet, verbose, json_output=False, prompt=False)

        if use_wry and save_file:
            print_error("Cannot save file when using browser output.")
            return

        if save_file:
            if not dashboard_path:
                dashboard_path = Prompt.ask(
                    "Enter the [blue]path[/blue] where the dashboard HTML file will be saved",
                    default=self.config.get("dashboard_path")
                    or defaults.dashboard.path,
                )

        if coldkey_ss58:
            if not is_valid_ss58_address(coldkey_ss58):
                print_error(f"Invalid SS58 address: {coldkey_ss58}")
                raise typer.Exit()
            wallet = None
        else:
            wallet = self.wallet_ask(
                wallet_name, wallet_path, wallet_hotkey, ask_for=[WO.NAME, WO.PATH]
            )

        return self._run_command(
            view.display_network_dashboard(
                wallet=wallet,
                subtensor=self.initialize_chain(network),
                use_wry=use_wry,
                save_file=save_file,
                dashboard_path=dashboard_path,
                coldkey_ss58=coldkey_ss58,
            )
        )

    # Liquidity

    def liquidity_add(
        self,
        network: Optional[list[str]] = Options.network,
        wallet_name: str = Options.wallet_name,
        wallet_path: str = Options.wallet_path,
        wallet_hotkey: str = Options.wallet_hotkey,
        netuid: Optional[int] = Options.netuid,
        proxy: Optional[str] = Options.proxy,
        announce_only: bool = Options.announce_only,
        liquidity_: Optional[float] = typer.Option(
            None,
            "--liquidity",
            help="Amount of liquidity to add to the subnet.",
        ),
        price_low: Optional[float] = typer.Option(
            None,
            "--price-low",
            "--price_low",
            "--liquidity-price-low",
            "--liquidity_price_low",
            help="Low price for the adding liquidity position.",
        ),
        price_high: Optional[float] = typer.Option(
            None,
            "--price-high",
            "--price_high",
            "--liquidity-price-high",
            "--liquidity_price_high",
            help="High price for the adding liquidity position.",
        ),
        prompt: bool = Options.prompt,
        quiet: bool = Options.quiet,
        verbose: bool = Options.verbose,
        json_output: bool = Options.json_output,
    ):
        """Add liquidity to the swap (as a combination of TAO + Alpha)."""
        self.verbosity_handler(quiet, verbose, json_output, prompt)
        proxy = self.is_valid_proxy_name_or_ss58(proxy, announce_only)
        if not netuid:
            netuid = Prompt.ask(
                f"Enter the [{COLORS.G.SUBHEAD_MAIN}]netuid[/{COLORS.G.SUBHEAD_MAIN}] to use",
                default=None,
                show_default=False,
            )

        wallet, hotkey = self.wallet_ask(
            wallet_name=wallet_name,
            wallet_path=wallet_path,
            wallet_hotkey=wallet_hotkey,
            ask_for=[WO.NAME, WO.HOTKEY, WO.PATH],
            validate=WV.WALLET,
            return_wallet_and_hotkey=True,
        )
        # Determine the liquidity amount.
        if liquidity_:
            liquidity_ = Balance.from_tao(liquidity_)
        else:
            liquidity_ = prompt_liquidity("Enter the amount of liquidity")

        # Determine price range
        if price_low:
            price_low = Balance.from_tao(price_low)
        else:
            price_low = prompt_liquidity("Enter liquidity position low price")

        if price_high:
            price_high = Balance.from_tao(price_high)
        else:
            price_high = prompt_liquidity(
                "Enter liquidity position high price (must be greater than low price)"
            )

        if price_low >= price_high:
            err_console.print("The low price must be lower than the high price.")
            return False
        logger.debug(
            f"args:\n"
            f"hotkey: {hotkey}\n"
            f"netuid: {netuid}\n"
            f"liquidity: {liquidity_}\n"
            f"price_low: {price_low}\n"
            f"price_high: {price_high}\n"
            f"proxy: {proxy}\n"
        )
        return self._run_command(
            liquidity.add_liquidity(
                subtensor=self.initialize_chain(network),
                wallet=wallet,
                hotkey_ss58=hotkey,
                netuid=netuid,
                proxy=proxy,
                liquidity=liquidity_,
                price_low=price_low,
                price_high=price_high,
                prompt=prompt,
                json_output=json_output,
            )
        )

    def liquidity_list(
        self,
        network: Optional[list[str]] = Options.network,
        wallet_name: str = Options.wallet_name,
        wallet_path: str = Options.wallet_path,
        wallet_hotkey: str = Options.wallet_hotkey,
        netuid: Optional[int] = Options.netuid,
        quiet: bool = Options.quiet,
        verbose: bool = Options.verbose,
        json_output: bool = Options.json_output,
    ):
        """Displays liquidity positions in given subnet."""
        self.verbosity_handler(quiet, verbose, json_output, prompt=False)
        if not netuid:
            netuid = IntPrompt.ask(
                f"Enter the [{COLORS.G.SUBHEAD_MAIN}]netuid[/{COLORS.G.SUBHEAD_MAIN}] to use",
                default=None,
                show_default=False,
            )

        wallet = self.wallet_ask(
            wallet_name=wallet_name,
            wallet_path=wallet_path,
            wallet_hotkey=wallet_hotkey,
            ask_for=[WO.NAME, WO.PATH],
            validate=WV.WALLET,
        )
        self._run_command(
            liquidity.show_liquidity_list(
                subtensor=self.initialize_chain(network),
                wallet=wallet,
                netuid=netuid,
                json_output=json_output,
            )
        )

    def liquidity_remove(
        self,
        network: Optional[list[str]] = Options.network,
        wallet_name: str = Options.wallet_name,
        wallet_path: str = Options.wallet_path,
        wallet_hotkey: str = Options.wallet_hotkey,
        netuid: Optional[int] = Options.netuid,
        proxy: Optional[str] = Options.proxy,
        announce_only: bool = Options.announce_only,
        position_id: Optional[int] = typer.Option(
            None,
            "--position-id",
            "--position_id",
            help="Position ID for modification or removal.",
        ),
        all_liquidity_ids: Optional[bool] = typer.Option(
            False,
            "--all",
            "--a",
            help="Whether to remove all liquidity positions for given subnet.",
        ),
        prompt: bool = Options.prompt,
        quiet: bool = Options.quiet,
        verbose: bool = Options.verbose,
        json_output: bool = Options.json_output,
    ):
        """Remove liquidity from the swap (as a combination of TAO + Alpha)."""

        self.verbosity_handler(quiet, verbose, json_output, prompt)
        proxy = self.is_valid_proxy_name_or_ss58(proxy, announce_only)
        if all_liquidity_ids and position_id:
            print_error("Cannot specify both --all and --position-id.")
            return

        if not position_id and not all_liquidity_ids:
            position_id = prompt_position_id()

        if not netuid:
            netuid = IntPrompt.ask(
                f"Enter the [{COLORS.G.SUBHEAD_MAIN}]netuid[/{COLORS.G.SUBHEAD_MAIN}] to use",
                default=None,
                show_default=False,
            )

        wallet, hotkey = self.wallet_ask(
            wallet_name=wallet_name,
            wallet_path=wallet_path,
            wallet_hotkey=wallet_hotkey,
            ask_for=[WO.NAME, WO.HOTKEY, WO.PATH],
            validate=WV.WALLET,
            return_wallet_and_hotkey=True,
        )
        logger.debug(
            f"args:\n"
            f"network: {network}\n"
            f"hotkey: {hotkey}\n"
            f"netuid: {netuid}\n"
            f"position_id: {position_id}\n"
            f"all_liquidity_ids: {all_liquidity_ids}\n"
        )
        return self._run_command(
            liquidity.remove_liquidity(
                subtensor=self.initialize_chain(network),
                wallet=wallet,
                hotkey_ss58=hotkey,
                netuid=netuid,
                proxy=proxy,
                position_id=position_id,
                prompt=prompt,
                all_liquidity_ids=all_liquidity_ids,
                json_output=json_output,
            )
        )

    def liquidity_modify(
        self,
        network: Optional[list[str]] = Options.network,
        wallet_name: str = Options.wallet_name,
        wallet_path: str = Options.wallet_path,
        wallet_hotkey: str = Options.wallet_hotkey,
        netuid: Optional[int] = Options.netuid,
        proxy: Optional[str] = Options.proxy,
        announce_only: bool = Options.announce_only,
        position_id: Optional[int] = typer.Option(
            None,
            "--position-id",
            "--position_id",
            help="Position ID for modification or removing.",
        ),
        liquidity_delta: Optional[float] = typer.Option(
            None,
            "--liquidity-delta",
            "--liquidity_delta",
            help="Liquidity amount for modification.",
        ),
        prompt: bool = Options.prompt,
        quiet: bool = Options.quiet,
        verbose: bool = Options.verbose,
        json_output: bool = Options.json_output,
    ):
        """Modifies the liquidity position for the given subnet."""
        self.verbosity_handler(quiet, verbose, json_output, prompt)
        proxy = self.is_valid_proxy_name_or_ss58(proxy, announce_only)
        if not netuid:
            netuid = IntPrompt.ask(
                f"Enter the [{COLORS.G.SUBHEAD_MAIN}]netuid[/{COLORS.G.SUBHEAD_MAIN}] to use",
            )

        wallet, hotkey = self.wallet_ask(
            wallet_name=wallet_name,
            wallet_path=wallet_path,
            wallet_hotkey=wallet_hotkey,
            ask_for=[WO.NAME, WO.HOTKEY, WO.PATH],
            validate=WV.WALLET,
            return_wallet_and_hotkey=True,
        )

        if not position_id:
            position_id = prompt_position_id()

        if liquidity_delta:
            liquidity_delta = Balance.from_tao(liquidity_delta)
        else:
            liquidity_delta = prompt_liquidity(
                f"Enter the [blue]liquidity delta[/blue] to modify position with id "
                f"[blue]{position_id}[/blue] (can be positive or negative)",
                negative_allowed=True,
            )
        logger.debug(
            f"args:\n"
            f"network: {network}\n"
            f"hotkey: {hotkey}\n"
            f"netuid: {netuid}\n"
            f"position_id: {position_id}\n"
            f"liquidity_delta: {liquidity_delta}\n"
            f"proxy: {proxy}\n"
        )

        return self._run_command(
            liquidity.modify_liquidity(
                subtensor=self.initialize_chain(network),
                wallet=wallet,
                hotkey_ss58=hotkey,
                netuid=netuid,
                proxy=proxy,
                position_id=position_id,
                liquidity_delta=liquidity_delta,
                prompt=prompt,
                json_output=json_output,
            )
        )

    # Crowd

    def crowd_list(
        self,
        network: Optional[list[str]] = Options.network,
        quiet: bool = Options.quiet,
        verbose: bool = Options.verbose,
        json_output: bool = Options.json_output,
    ):
        """
        List crowdloans together with their funding progress and key metadata.

        Shows every crowdloan on the selected network, including current status
        (Active, Funded, Closed, Finalized), whether it is a subnet leasing crowdloan,
        or a general fundraising crowdloan.

        Use `--verbose` for full-precision amounts and longer addresses.

        EXAMPLES

        [green]$[/green] btcli crowd list

        [green]$[/green] btcli crowd list --verbose
        """
        self.verbosity_handler(quiet, verbose, json_output, prompt=False)
        return self._run_command(
            view_crowdloan.list_crowdloans(
                subtensor=self.initialize_chain(network),
                verbose=verbose,
                json_output=json_output,
            )
        )

    def crowd_info(
        self,
        crowdloan_id: Optional[int] = typer.Option(
            None,
            "--crowdloan-id",
            "--crowdloan_id",
            "--id",
            help="The ID of the crowdloan to display",
        ),
        network: Optional[list[str]] = Options.network,
        wallet_name: Optional[str] = Options.wallet_name,
        wallet_path: Optional[str] = Options.wallet_path,
        wallet_hotkey: Optional[str] = Options.wallet_hotkey,
        quiet: bool = Options.quiet,
        verbose: bool = Options.verbose,
        json_output: bool = Options.json_output,
    ):
        """
        Display detailed information about a specific crowdloan.

        Includes funding progress, target account, and call details among other information.

        EXAMPLES

        [green]$[/green] btcli crowd info --id 0

        [green]$[/green] btcli crowd info --id 1 --verbose
        """
        self.verbosity_handler(quiet, verbose, json_output, prompt=False)

        if crowdloan_id is None:
            crowdloan_id = IntPrompt.ask(
                f"Enter the [{COLORS.G.SUBHEAD_MAIN}]crowdloan id[/{COLORS.G.SUBHEAD_MAIN}]",
                default=None,
                show_default=False,
            )

        wallet = None
        if wallet_name or wallet_path or wallet_hotkey:
            wallet = self.wallet_ask(
                wallet_name=wallet_name,
                wallet_path=wallet_path,
                wallet_hotkey=wallet_hotkey,
                ask_for=[],
                validate=WV.WALLET,
            )

        return self._run_command(
            view_crowdloan.show_crowdloan_details(
                subtensor=self.initialize_chain(network),
                crowdloan_id=crowdloan_id,
                wallet=wallet,
                verbose=verbose,
                json_output=json_output,
            )
        )

    def crowd_create(
        self,
        network: Optional[list[str]] = Options.network,
        wallet_name: str = Options.wallet_name,
        wallet_path: str = Options.wallet_path,
        wallet_hotkey: str = Options.wallet_hotkey,
        proxy: Optional[str] = Options.proxy,
        announce_only: bool = Options.announce_only,
        deposit: Optional[float] = typer.Option(
            None,
            "--deposit",
            help="Initial deposit in TAO to secure the crowdloan.",
            min=1,
        ),
        min_contribution: Optional[float] = typer.Option(
            None,
            "--min-contribution",
            "--min_contribution",
            help="Minimum contribution amount in TAO.",
            min=0.1,
        ),
        cap: Optional[int] = typer.Option(
            None,
            "--cap",
            help="Maximum amount in TAO the crowdloan will raise.",
            min=1,
        ),
        duration: Optional[int] = typer.Option(
            None,
            "--duration",
            help="Crowdloan duration in blocks.",
            min=1,
        ),
        target_address: Optional[str] = typer.Option(
            None,
            "--target-address",
            "--target",
            help="Optional target SS58 address to receive the raised funds (for fundraising type).",
        ),
        subnet_lease: Optional[bool] = typer.Option(
            None,
            "--subnet-lease/--fundraising",
            help="Create a subnet leasing crowdloan (True) or general fundraising (False).",
        ),
        emissions_share: Optional[int] = typer.Option(
            None,
            "--emissions-share",
            "--emissions",
            help="Percentage of emissions for contributors (0-100) for subnet leasing.",
            min=0,
            max=100,
        ),
        lease_end_block: Optional[int] = typer.Option(
            None,
            "--lease-end-block",
            "--lease-end",
            help="Block number when subnet lease ends (omit for perpetual lease).",
            min=1,
        ),
        prompt: bool = Options.prompt,
        wait_for_inclusion: bool = Options.wait_for_inclusion,
        wait_for_finalization: bool = Options.wait_for_finalization,
        quiet: bool = Options.quiet,
        verbose: bool = Options.verbose,
        json_output: bool = Options.json_output,
    ):
        """Start a new crowdloan campaign for fundraising or subnet leasing.

        Create a crowdloan that can either:
        1. Raise funds for a specific address (general fundraising)
        2. Create a new leased subnet where contributors receive emissions

        EXAMPLES

        General fundraising:
        [green]$[/green] btcli crowd create --deposit 10 --cap 1000 --target-address 5D...

        Subnet leasing with 30% emissions for contributors:
        [green]$[/green] btcli crowd create --subnet-lease --emissions-share 30

        Subnet lease ending at block 500000:
        [green]$[/green] btcli crowd create --subnet-lease --emissions-share 25 --lease-end-block 500000
        """
        self.verbosity_handler(quiet, verbose, json_output, prompt)
        proxy = self.is_valid_proxy_name_or_ss58(proxy, announce_only)
        wallet = self.wallet_ask(
            wallet_name=wallet_name,
            wallet_path=wallet_path,
            wallet_hotkey=wallet_hotkey,
            ask_for=[WO.NAME, WO.PATH],
            validate=WV.WALLET,
        )

        return self._run_command(
            create_crowdloan.create_crowdloan(
                subtensor=self.initialize_chain(network),
                wallet=wallet,
                proxy=proxy,
                deposit_tao=deposit,
                min_contribution_tao=min_contribution,
                cap_tao=cap,
                duration_blocks=duration,
                target_address=target_address,
                subnet_lease=subnet_lease,
                emissions_share=emissions_share,
                lease_end_block=lease_end_block,
                wait_for_inclusion=wait_for_inclusion,
                wait_for_finalization=wait_for_finalization,
                prompt=prompt,
                json_output=json_output,
            )
        )

    def crowd_contribute(
        self,
        crowdloan_id: Optional[int] = typer.Option(
            None,
            "--crowdloan-id",
            "--crowdloan_id",
            "--id",
            help="The ID of the crowdloan to display",
        ),
        amount: Optional[float] = typer.Option(
            None,
            "--amount",
            "-a",
            help="Amount to contribute in TAO",
            min=0.001,
        ),
        network: Optional[list[str]] = Options.network,
        wallet_name: str = Options.wallet_name,
        wallet_path: str = Options.wallet_path,
        wallet_hotkey: str = Options.wallet_hotkey,
        proxy: Optional[str] = Options.proxy,
        announce_only: bool = Options.announce_only,
        prompt: bool = Options.prompt,
        wait_for_inclusion: bool = Options.wait_for_inclusion,
        wait_for_finalization: bool = Options.wait_for_finalization,
        quiet: bool = Options.quiet,
        verbose: bool = Options.verbose,
        json_output: bool = Options.json_output,
    ):
        """Contribute TAO to an active crowdloan.

        This command allows you to contribute TAO to a crowdloan that is currently accepting contributions.
        The contribution will be automatically adjusted if it would exceed the crowdloan's cap.

        EXAMPLES

        [green]$[/green] btcli crowd contribute --id 0 --amount 100

        [green]$[/green] btcli crowd contribute --id 1
        """
        self.verbosity_handler(quiet, verbose, json_output, prompt)
        proxy = self.is_valid_proxy_name_or_ss58(proxy, announce_only)
        if crowdloan_id is None:
            crowdloan_id = IntPrompt.ask(
                f"Enter the [{COLORS.G.SUBHEAD_MAIN}]crowdloan id[/{COLORS.G.SUBHEAD_MAIN}]",
                default=None,
                show_default=False,
            )

        wallet = self.wallet_ask(
            wallet_name=wallet_name,
            wallet_path=wallet_path,
            wallet_hotkey=wallet_hotkey,
            ask_for=[WO.NAME, WO.PATH],
            validate=WV.WALLET,
        )

        return self._run_command(
            crowd_contribute.contribute_to_crowdloan(
                subtensor=self.initialize_chain(network),
                wallet=wallet,
                proxy=proxy,
                crowdloan_id=crowdloan_id,
                amount=amount,
                prompt=prompt,
                wait_for_inclusion=wait_for_inclusion,
                wait_for_finalization=wait_for_finalization,
                json_output=json_output,
            )
        )

    def crowd_withdraw(
        self,
        crowdloan_id: Optional[int] = typer.Option(
            None,
            "--crowdloan-id",
            "--crowdloan_id",
            "--id",
            help="The ID of the crowdloan to withdraw from",
        ),
        network: Optional[list[str]] = Options.network,
        wallet_name: str = Options.wallet_name,
        wallet_path: str = Options.wallet_path,
        wallet_hotkey: str = Options.wallet_hotkey,
        proxy: Optional[str] = Options.proxy,
        announce_only: bool = Options.announce_only,
        prompt: bool = Options.prompt,
        wait_for_inclusion: bool = Options.wait_for_inclusion,
        wait_for_finalization: bool = Options.wait_for_finalization,
        quiet: bool = Options.quiet,
        verbose: bool = Options.verbose,
        json_output: bool = Options.json_output,
    ):
        """
        Withdraw contributions from a non-finalized crowdloan.

        Non-creators can withdraw their full contribution.
        Creators can only withdraw amounts above their initial deposit.
        """
        self.verbosity_handler(quiet, verbose, json_output, prompt)
        proxy = self.is_valid_proxy_name_or_ss58(proxy, announce_only)
        if crowdloan_id is None:
            crowdloan_id = IntPrompt.ask(
                f"Enter the [{COLORS.G.SUBHEAD_MAIN}]crowdloan id[/{COLORS.G.SUBHEAD_MAIN}]",
                default=None,
                show_default=False,
            )

        wallet = self.wallet_ask(
            wallet_name=wallet_name,
            wallet_path=wallet_path,
            wallet_hotkey=wallet_hotkey,
            ask_for=[WO.NAME, WO.PATH],
            validate=WV.WALLET,
        )

        return self._run_command(
            crowd_contribute.withdraw_from_crowdloan(
                subtensor=self.initialize_chain(network),
                wallet=wallet,
                proxy=proxy,
                crowdloan_id=crowdloan_id,
                wait_for_inclusion=wait_for_inclusion,
                wait_for_finalization=wait_for_finalization,
                prompt=prompt,
                json_output=json_output,
            )
        )

    def crowd_finalize(
        self,
        crowdloan_id: Optional[int] = typer.Option(
            None,
            "--crowdloan-id",
            "--crowdloan_id",
            "--id",
            help="The ID of the crowdloan to finalize",
        ),
        network: Optional[list[str]] = Options.network,
        wallet_name: str = Options.wallet_name,
        wallet_path: str = Options.wallet_path,
        wallet_hotkey: str = Options.wallet_hotkey,
        proxy: Optional[str] = Options.proxy,
        announce_only: bool = Options.announce_only,
        prompt: bool = Options.prompt,
        wait_for_inclusion: bool = Options.wait_for_inclusion,
        wait_for_finalization: bool = Options.wait_for_finalization,
        quiet: bool = Options.quiet,
        verbose: bool = Options.verbose,
        json_output: bool = Options.json_output,
    ):
        """
        Finalize a successful crowdloan that has reached its cap.

        Only the creator can finalize. This will transfer funds to the target
        address (if specified) and execute any attached call (e.g., subnet creation).
        """
        self.verbosity_handler(quiet, verbose, json_output, prompt)
        proxy = self.is_valid_proxy_name_or_ss58(proxy, announce_only)
        if crowdloan_id is None:
            crowdloan_id = IntPrompt.ask(
                f"Enter the [{COLORS.G.SUBHEAD_MAIN}]crowdloan id[/{COLORS.G.SUBHEAD_MAIN}]",
                default=None,
                show_default=False,
            )

        wallet = self.wallet_ask(
            wallet_name=wallet_name,
            wallet_path=wallet_path,
            wallet_hotkey=wallet_hotkey,
            ask_for=[WO.NAME, WO.PATH],
            validate=WV.WALLET,
        )

        return self._run_command(
            create_crowdloan.finalize_crowdloan(
                subtensor=self.initialize_chain(network),
                wallet=wallet,
                crowdloan_id=crowdloan_id,
                proxy=proxy,
                wait_for_inclusion=wait_for_inclusion,
                wait_for_finalization=wait_for_finalization,
                prompt=prompt,
                json_output=json_output,
            )
        )

    def crowd_update(
        self,
        crowdloan_id: Optional[int] = typer.Option(
            None,
            "--crowdloan-id",
            "--crowdloan_id",
            "--id",
            help="The ID of the crowdloan to update",
        ),
        min_contribution: Optional[float] = typer.Option(
            None,
            "--min-contribution",
            "--min",
            help="Update the minimum contribution amount (in TAO)",
        ),
        end: Optional[int] = typer.Option(
            None,
            "--end",
            "--end-block",
            help="Update the end block number",
        ),
        cap: Optional[float] = typer.Option(
            None,
            "--cap",
            help="Update the cap amount (in TAO)",
        ),
        network: Optional[list[str]] = Options.network,
        wallet_name: str = Options.wallet_name,
        wallet_path: str = Options.wallet_path,
        wallet_hotkey: str = Options.wallet_hotkey,
        proxy: Optional[str] = Options.proxy,
        announce_only: bool = Options.announce_only,
        prompt: bool = Options.prompt,
        wait_for_inclusion: bool = Options.wait_for_inclusion,
        wait_for_finalization: bool = Options.wait_for_finalization,
        quiet: bool = Options.quiet,
        verbose: bool = Options.verbose,
        json_output: bool = Options.json_output,
    ):
        """
        Update one mutable field on a non-finalized crowdloan.

        Only the creator can invoke this. You may change the minimum contribution,
        the end block, or the cap in a single call. When no flag is provided an
        interactive prompt guides you through the update and validates the input
        against the chain constants (absolute minimum contribution, block-duration
        bounds, etc.).
        """
        self.verbosity_handler(quiet, verbose, json_output, prompt)
        proxy = self.is_valid_proxy_name_or_ss58(proxy, announce_only)
        if crowdloan_id is None:
            crowdloan_id = IntPrompt.ask(
                f"Enter the [{COLORS.G.SUBHEAD_MAIN}]crowdloan id[/{COLORS.G.SUBHEAD_MAIN}]",
                default=None,
                show_default=False,
            )

        wallet = self.wallet_ask(
            wallet_name=wallet_name,
            wallet_path=wallet_path,
            wallet_hotkey=wallet_hotkey,
            ask_for=[WO.NAME, WO.PATH],
            validate=WV.WALLET,
        )

        min_contribution_balance = (
            Balance.from_tao(min_contribution) if min_contribution is not None else None
        )
        cap_balance = Balance.from_tao(cap) if cap is not None else None

        return self._run_command(
            crowd_update.update_crowdloan(
                subtensor=self.initialize_chain(network),
                wallet=wallet,
                proxy=proxy,
                crowdloan_id=crowdloan_id,
                min_contribution=min_contribution_balance,
                end=end,
                cap=cap_balance,
                wait_for_inclusion=wait_for_inclusion,
                wait_for_finalization=wait_for_finalization,
                prompt=prompt,
                json_output=json_output,
            )
        )

    def crowd_refund(
        self,
        crowdloan_id: Optional[int] = typer.Option(
            None,
            "--crowdloan-id",
            "--crowdloan_id",
            "--id",
            help="The ID of the crowdloan to refund",
        ),
        proxy: Optional[str] = Options.proxy,
        announce_only: bool = Options.announce_only,
        network: Optional[list[str]] = Options.network,
        wallet_name: str = Options.wallet_name,
        wallet_path: str = Options.wallet_path,
        wallet_hotkey: str = Options.wallet_hotkey,
        prompt: bool = Options.prompt,
        wait_for_inclusion: bool = Options.wait_for_inclusion,
        wait_for_finalization: bool = Options.wait_for_finalization,
        quiet: bool = Options.quiet,
        verbose: bool = Options.verbose,
        json_output: bool = Options.json_output,
    ):
        """
        Refund contributors of a non-finalized crowdloan.

        Only the creator may call this. Each call refunds up to the on-chain `RefundContributorsLimit` contributors
        (currently 50) excluding the creator. Run it repeatedly until everyone except the creator has been reimbursed.

        Contributors can call `btcli crowdloan withdraw` at will.
        """
        self.verbosity_handler(quiet, verbose, json_output, prompt)
        proxy = self.is_valid_proxy_name_or_ss58(proxy, announce_only)
        if crowdloan_id is None:
            crowdloan_id = IntPrompt.ask(
                f"Enter the [{COLORS.G.SUBHEAD_MAIN}]crowdloan id[/{COLORS.G.SUBHEAD_MAIN}]",
                default=None,
                show_default=False,
            )

        wallet = self.wallet_ask(
            wallet_name=wallet_name,
            wallet_path=wallet_path,
            wallet_hotkey=wallet_hotkey,
            ask_for=[WO.NAME, WO.PATH],
            validate=WV.WALLET,
        )

        return self._run_command(
            crowd_refund.refund_crowdloan(
                subtensor=self.initialize_chain(network),
                wallet=wallet,
                proxy=proxy,
                crowdloan_id=crowdloan_id,
                wait_for_inclusion=wait_for_inclusion,
                wait_for_finalization=wait_for_finalization,
                prompt=prompt,
                json_output=json_output,
            )
        )

    def crowd_dissolve(
        self,
        crowdloan_id: Optional[int] = typer.Option(
            None,
            "--crowdloan-id",
            "--crowdloan_id",
            "--id",
            help="The ID of the crowdloan to dissolve",
        ),
        network: Optional[list[str]] = Options.network,
        wallet_name: str = Options.wallet_name,
        wallet_path: str = Options.wallet_path,
        wallet_hotkey: str = Options.wallet_hotkey,
        proxy: Optional[str] = Options.proxy,
        announce_only: bool = Options.announce_only,
        prompt: bool = Options.prompt,
        wait_for_inclusion: bool = Options.wait_for_inclusion,
        wait_for_finalization: bool = Options.wait_for_finalization,
        quiet: bool = Options.quiet,
        verbose: bool = Options.verbose,
        json_output: bool = Options.json_output,
    ):
        """
        Dissolve a crowdloan after all contributors have been refunded.

        Only the creator can dissolve. The crowdloan must be non-finalized and the
        raised balance must equal the creator's own contribution (i.e., all other
        contributions have been withdrawn or refunded). Dissolving returns the
        creator's deposit and removes the crowdloan from storage.

        If there are funds still available other than the creator's contribution,
        you can run `btcli crowd refund` to refund the remaining contributors.
        """
        self.verbosity_handler(quiet, verbose, json_output, prompt)
        proxy = self.is_valid_proxy_name_or_ss58(proxy, announce_only)
        if crowdloan_id is None:
            crowdloan_id = IntPrompt.ask(
                f"Enter the [{COLORS.G.SUBHEAD_MAIN}]crowdloan id[/{COLORS.G.SUBHEAD_MAIN}]",
                default=None,
                show_default=False,
            )

        wallet = self.wallet_ask(
            wallet_name=wallet_name,
            wallet_path=wallet_path,
            wallet_hotkey=wallet_hotkey,
            ask_for=[WO.NAME, WO.PATH],
            validate=WV.WALLET,
        )

        return self._run_command(
            crowd_dissolve.dissolve_crowdloan(
                subtensor=self.initialize_chain(network),
                wallet=wallet,
                proxy=proxy,
                crowdloan_id=crowdloan_id,
                wait_for_inclusion=wait_for_inclusion,
                wait_for_finalization=wait_for_finalization,
                prompt=prompt,
                json_output=json_output,
            )
        )

    # Proxy
    # TODO check announcements: how do they work?

    def proxy_create(
        self,
        network: Optional[list[str]] = Options.network,
        proxy_type: ProxyType = Options.proxy_type,
        delay: int = typer.Option(0, help="Delay, in number of blocks"),
        idx: int = typer.Option(
            0,
            "--index",
            help="A disambiguation index, in case this is called multiple times in the same transaction"
            " (e.g. with utility::batch). Unless you're using batch you probably just want to use 0.",
        ),
        wallet_name: str = Options.wallet_name,
        wallet_path: str = Options.wallet_path,
        wallet_hotkey: str = Options.wallet_hotkey,
        prompt: bool = Options.prompt,
        wait_for_inclusion: bool = Options.wait_for_inclusion,
        wait_for_finalization: bool = Options.wait_for_finalization,
        period: int = Options.period,
        quiet: bool = Options.quiet,
        verbose: bool = Options.verbose,
        json_output: bool = Options.json_output,
    ):
        """
        Creates a new pure proxy account. The pure proxy account is a keyless account controlled by your wallet.

        [bold]Note[/bold]: The proxy account has no private key and cannot sign transactions independently.
        All operations must be initiated and signed by the delegator.


        [bold]Common Examples:[/bold]
        1. Create a pure proxy account
        [green]$[/green] btcli proxy create --proxy-type Any

        2. Create a delayed pure proxy account
        [green]$[/green] btcli proxy create --proxy-type Any --delay 1000

        """
        self.verbosity_handler(quiet, verbose, json_output, prompt)
        wallet = self.wallet_ask(
            wallet_name=wallet_name,
            wallet_path=wallet_path,
            wallet_hotkey=wallet_hotkey,
            ask_for=[WO.NAME, WO.PATH],
            validate=WV.WALLET,
        )
        logger.debug(
            "args:\n"
            f"network: {network}\n"
            f"proxy_type: {proxy_type}\n"
            f"delay: {delay}\n"
            f"idx: {idx}\n"
            f"wait_for_inclusion: {wait_for_inclusion}\n"
            f"wait_for_finalization: {wait_for_finalization}\n"
            f"era: {period}\n"
            f"prompt: {prompt}\n"
        )

        self._run_command(
            proxy_commands.create_proxy(
                subtensor=self.initialize_chain(network),
                wallet=wallet,
                proxy_type=proxy_type,
                delay=delay,
                idx=idx,
                wait_for_inclusion=wait_for_inclusion,
                wait_for_finalization=wait_for_finalization,
                prompt=prompt,
                json_output=json_output,
                period=period,
            )
        )

    def proxy_add(
        self,
        delegate: Annotated[
            str,
            typer.Option(
                callback=is_valid_ss58_address_param,
                prompt="Enter the SS58 address of the delegate to add, e.g. 5dxds...",
                help="The SS58 address of the delegate to add",
            ),
        ] = "",
        network: Optional[list[str]] = Options.network,
        proxy_type: ProxyType = Options.proxy_type,
        delay: int = typer.Option(0, help="Delay, in number of blocks"),
        wallet_name: str = Options.wallet_name,
        wallet_path: str = Options.wallet_path,
        wallet_hotkey: str = Options.wallet_hotkey,
        prompt: bool = Options.prompt,
        wait_for_inclusion: bool = Options.wait_for_inclusion,
        wait_for_finalization: bool = Options.wait_for_finalization,
        period: int = Options.period,
        quiet: bool = Options.quiet,
        verbose: bool = Options.verbose,
        json_output: bool = Options.json_output,
    ):
        """
        Registers an existing account as a standard proxy for the delegator.

        Grants an existing account permission to execute transactions on your behalf with
        specified restrictions.

        [bold]Common Examples:[/bold]
        1. Create a standard proxy account
        [green]$[/green] btcli proxy add --delegate 5GDeleg... --proxy-type SmallTransfer

        2. Create a delayed standard proxy account
        [green]$[/green] btcli proxy add --delegate 5GDeleg... --proxy-type Transfer --delay 500

        """
        logger.debug(
            "args:\n"
            f"network: {network}\n"
            f"delegate: {delegate}\n"
            f"proxy_type: {proxy_type}\n"
            f"delay: {delay}\n"
            f"prompt: {prompt}\n"
            f"wait_for_finalization: {wait_for_finalization}\n"
            f"wait_for_inclusion: {wait_for_inclusion}\n"
            f"era: {period}\n"
        )
        self.verbosity_handler(quiet, verbose, json_output, prompt)
        wallet = self.wallet_ask(
            wallet_name=wallet_name,
            wallet_path=wallet_path,
            wallet_hotkey=wallet_hotkey,
            ask_for=[WO.NAME, WO.PATH],
            validate=WV.WALLET,
        )
        return self._run_command(
            proxy_commands.add_proxy(
                subtensor=self.initialize_chain(network),
                wallet=wallet,
                delegate=delegate,
                proxy_type=proxy_type,
                delay=delay,
                prompt=prompt,
                wait_for_inclusion=wait_for_inclusion,
                wait_for_finalization=wait_for_finalization,
                period=period,
                json_output=json_output,
            )
        )

    def proxy_remove(
        self,
        delegate: Annotated[
            str,
            typer.Option(
                callback=is_valid_ss58_address_param,
                prompt="Enter the SS58 address of the delegate to remove, e.g. 5dxds...",
                help="The SS58 address of the delegate to remove",
            ),
        ] = "",
        network: Optional[list[str]] = Options.network,
        proxy_type: ProxyType = Options.proxy_type,
        delay: int = typer.Option(0, help="Delay, in number of blocks"),
        wallet_name: str = Options.wallet_name,
        wallet_path: str = Options.wallet_path,
        wallet_hotkey: str = Options.wallet_hotkey,
        prompt: bool = Options.prompt,
        wait_for_inclusion: bool = Options.wait_for_inclusion,
        wait_for_finalization: bool = Options.wait_for_finalization,
        period: int = Options.period,
        quiet: bool = Options.quiet,
        verbose: bool = Options.verbose,
        json_output: bool = Options.json_output,
    ):
        """
        Unregisters a proxy from an account.

        Revokes proxy permissions previously granted to another account. This prevents the delegate account from executing any further transactions on your behalf.

        [bold]Note[/bold]: You can specify a delegate to remove a single proxy or use the `--all` flag to remove all existing proxies linked to an account.


        [bold]Common Examples:[/bold]
        1. Revoke proxy permissions from a single proxy account
        [green]$[/green] btcli proxy remove --delegate 5GDel... --proxy-type Transfer

        2. Remove all proxies linked to an account
        [green]$[/green] btcli proxy remove --all

        """
        # TODO should add a --all flag to call Proxy.remove_proxies ?
        logger.debug(
            "args:\n"
            f"delegate: {delegate}\n"
            f"network: {network}\n"
            f"proxy_type: {proxy_type}\n"
            f"delay: {delay}\n"
            f"wait_for_finalization: {wait_for_finalization}\n"
            f"wait_for_inclusion: {wait_for_inclusion}\n"
            f"era: {period}\n"
        )
        self.verbosity_handler(quiet, verbose, json_output, prompt)
        wallet = self.wallet_ask(
            wallet_name=wallet_name,
            wallet_path=wallet_path,
            wallet_hotkey=wallet_hotkey,
            ask_for=[WO.NAME, WO.PATH],
            validate=WV.WALLET,
        )
        return self._run_command(
            proxy_commands.remove_proxy(
                subtensor=self.initialize_chain(network),
                wallet=wallet,
                delegate=delegate,
                proxy_type=proxy_type,
                delay=delay,
                prompt=prompt,
                wait_for_inclusion=wait_for_inclusion,
                wait_for_finalization=wait_for_finalization,
                period=period,
                json_output=json_output,
            )
        )

    def proxy_kill(
        self,
        height: int = typer.Option(
            help="The block number that the proxy was created at",
            prompt="Enter the block number at which the proxy was created",
        ),
        ext_index: int = typer.Option(
            help=f"The extrinsic index of the Proxy.PureCreated event"
            f" ([{COLORS.G.ARG}]btcli proxy create[/{COLORS.G.ARG}])",
            prompt="Enter the extrinsic index of the `btcli proxy create` event.",
        ),
        spawner: Annotated[
            Optional[str],
            typer.Option(
                callback=is_valid_ss58_address_param,
                help="The SS58 of the pure proxy creator account. If omitted, the wallet's coldkeypub is used.",
            ),
        ] = None,
        network: Optional[list[str]] = Options.network,
        proxy_type: ProxyType = Options.proxy_type,
        proxy: str = Options.proxy,
        announce_only: bool = Options.announce_only,
        idx: int = typer.Option(
            0,
            "--index",
            help="A disambiguation index, in case this is called multiple times in the same transaction"
            " (e.g. with utility::batch). Unless you're using batch you probably just want to use 0.",
        ),
        wallet_name: str = Options.wallet_name,
        wallet_path: str = Options.wallet_path,
        wallet_hotkey: str = Options.wallet_hotkey,
        prompt: bool = Options.prompt,
        wait_for_inclusion: bool = Options.wait_for_inclusion,
        wait_for_finalization: bool = Options.wait_for_finalization,
        period: int = Options.period,
        quiet: bool = Options.quiet,
        verbose: bool = Options.verbose,
        json_output: bool = Options.json_output,
    ):
        """
        Permanently removes a pure proxy account.

        Once killed, the pure proxy account is cleared from chain storage and cannot be recovered.

        [bold]⚠️ WARNING[/bold]: Killing a pure proxy permanently removes access to the account, and any funds remaining in it are lost.

        EXAMPLE

        [green]$[/green] btcli proxy kill --height 6345834 --index 3 --proxy-type Any --spawner 5x34SPAWN... --proxy 5CCProxy...
        """
        logger.debug(
            "args:\n"
            f"height: {height}\n"
            f"ext_index: {ext_index}\n"
            f"proxy_type: {proxy_type}\n"
            f"spawner: {spawner}\n"
            f"proxy: {proxy}\n"
            f"network: {network}\n"
            f"idx: {idx}\n"
            f"wait_for_inclusion: {wait_for_inclusion}\n"
            f"wait_for_finalization: {wait_for_finalization}\n"
            f"era: {period}\n"
        )
        self.verbosity_handler(quiet, verbose, json_output, prompt)
        proxy = self.is_valid_proxy_name_or_ss58(proxy, announce_only)
        wallet = self.wallet_ask(
            wallet_name=wallet_name,
            wallet_path=wallet_path,
            wallet_hotkey=wallet_hotkey,
            ask_for=[WO.NAME, WO.PATH],
            validate=WV.WALLET,
        )

        return self._run_command(
            proxy_commands.kill_proxy(
                subtensor=self.initialize_chain(network),
                wallet=wallet,
                proxy_type=proxy_type,
                height=height,
                proxy=proxy,
                announce_only=announce_only,
                ext_index=ext_index,
                idx=idx,
                spawner=spawner,
                wait_for_inclusion=wait_for_inclusion,
                wait_for_finalization=wait_for_finalization,
                prompt=prompt,
                json_output=json_output,
                period=period,
            )
        )

    def proxy_execute_announced(
        self,
        proxy: str = Options.proxy,
        real: Optional[str] = Options.real_proxy,
        delegate: Optional[str] = typer.Option(
            None,
            "--delegate",
            help="The delegate of the call. If omitted, the wallet's coldkey ss58 is used.",
        ),
        call_hash: Optional[str] = typer.Option(
            None,
            help="The hash proxy call to execute",
        ),
        call_hex: Optional[str] = typer.Option(
            None, help="The hex of the call to specify"
        ),
        network: Optional[list[str]] = Options.network,
        wallet_name: str = Options.wallet_name,
        wallet_path: str = Options.wallet_path,
        wallet_hotkey: str = Options.wallet_hotkey,
        prompt: bool = Options.prompt,
        wait_for_inclusion: bool = Options.wait_for_inclusion,
        wait_for_finalization: bool = Options.wait_for_finalization,
        period: int = Options.period,
        quiet: bool = Options.quiet,
        verbose: bool = Options.verbose,
        json_output: bool = Options.json_output,
    ):
        self.verbosity_handler(quiet, verbose, json_output, prompt)
        outer_proxy_from_config = self.proxies.get(proxy, {})
        proxy_from_config = outer_proxy_from_config.get("address")
        delay = 0
        got_delay_from_config = False
        if proxy_from_config is not None:
            proxy = proxy_from_config
            delay = outer_proxy_from_config["delay"]
            got_delay_from_config = True
        else:
            if not is_valid_ss58_address(proxy):
                raise typer.BadParameter(
                    f"proxy {proxy} is not a valid SS58 address or proxy address book name."
                )
        proxy = self.is_valid_proxy_name_or_ss58(proxy, False)
        wallet = self.wallet_ask(
            wallet_name=wallet_name,
            wallet_path=wallet_path,
            wallet_hotkey=wallet_hotkey,
            ask_for=[WO.NAME, WO.PATH],
            validate=WV.WALLET,
        )
        real = self.is_valid_proxy_name_or_ss58(real, False) or proxy
        delegate = delegate or wallet.coldkeypub.ss58_address
        with ProxyAnnouncements.get_db() as (conn, cursor):
            announcements = ProxyAnnouncements.read_rows(conn, cursor)
            if not got_delay_from_config:
                proxies = ProxyAddressBook.read_rows(conn, cursor)
            else:
                proxies = []
        potential_matches = []
        if not got_delay_from_config:
            for row in proxies:
                p_name, ss58_address, delay_, spawner, proxy_type, note = row
                if proxy == ss58_address:
                    potential_matches.append(row)
            if len(potential_matches) == 1:
                delay = potential_matches[0][2]
                got_delay_from_config = True
            elif len(potential_matches) > 1:
                if not prompt:
                    err_console.print(
                        f":cross_mark:[red]Error: The proxy ss58 you provided: {proxy} matched the address book"
                        f" ambiguously (more than one match). To use this (rather than the address book name), you will "
                        f"have to use without {arg__('--no-prompt')}"
                    )
                    return
                else:
                    console.print(
                        f"The proxy ss58 you provided matches the address book ambiguously. The results will be"
                        f"iterated, for you to select your intended proxy."
                    )
                    for row in potential_matches:
                        p_name, ss58_address, delay_, spawner, proxy_type, note = row
                        console.print(
                            f"Name: {p_name}\n"
                            f"Delay: {delay_}\n"
                            f"Spawner/Delegator: {spawner}\n"
                            f"Proxy Type: {proxy_type}\n"
                            f"Note: {note}\n"
                        )
                        if Confirm.ask("Is this the intended proxy?"):
                            delay = delay_
                            got_delay_from_config = True
                            break

        if not got_delay_from_config:
            verbose_console.print(
                f"Unable to retrieve proxy from address book: {proxy}"
            )
        block = None
        # index of the call if retrieved from DB
        got_call_from_db: Optional[int] = None
        if not call_hex:
            potential_call_matches = []
            for row in announcements:
                (
                    id_,
                    address,
                    epoch_time,
                    block_,
                    call_hash_,
                    call_hex_,
                    call_serialized,
                    executed_int,
                ) = row
                executed = bool(executed_int)
                if call_hash_ == call_hash and address == proxy and executed is False:
                    potential_call_matches.append(row)
            if len(potential_call_matches) == 1:
                block = potential_call_matches[0][3]
                call_hex = potential_call_matches[0][5]
                got_call_from_db = potential_call_matches[0][0]
            elif len(potential_call_matches) > 1:
                if not prompt:
                    err_console.print(
                        f":cross_mark:[red]Error: The call hash you have provided matches {len(potential_call_matches)}"
                        f" possible entries. In order to choose which one, you will need to run "
                        f"without {arg__('--no-prompt')}"
                    )
                    return
                else:
                    console.print(
                        f"The call hash you have provided matches {len(potential_call_matches)}"
                        f" possible entries. The results will be iterated for you to selected your intended"
                        f"call."
                    )
                    for row in potential_call_matches:
                        (
                            id_,
                            address,
                            epoch_time,
                            block_,
                            call_hash_,
                            call_hex_,
                            call_serialized,
                            executed_int,
                        ) = row
                        console.print(
                            f"Time: {datetime.datetime.fromtimestamp(epoch_time)}\nCall:\n"
                        )
                        console.print_json(call_serialized)
                        if Confirm.ask("Is this the intended call?"):
                            call_hex = call_hex_
                            block = block_
                            got_call_from_db = row
                            break
            if got_call_from_db is None:
                console.print("Unable to retrieve call from DB. Proceeding without.")
        if isinstance(call_hex, str) and call_hex[0:2] == "0x":
            call_hex = call_hex[2:]

        success = self._run_command(
            proxy_commands.execute_announced(
                subtensor=self.initialize_chain(network),
                wallet=wallet,
                # TODO this might be backwards with pure vs non-pure proxies
                delegate=delegate,
                real=real,
                period=period,
                call_hex=call_hex,
                delay=delay,
                created_block=block,
                prompt=prompt,
                wait_for_inclusion=wait_for_inclusion,
                wait_for_finalization=wait_for_finalization,
                json_output=json_output,
            )
        )
        if success and got_call_from_db is not None:
            with ProxyAnnouncements.get_db() as (conn, cursor):
                ProxyAnnouncements.mark_as_executed(conn, cursor, got_call_from_db)

    @staticmethod
    def convert(
        from_rao: Optional[str] = typer.Option(
            None, "--rao", help="Convert amount from Rao"
        ),
        from_tao: Optional[float] = typer.Option(
            None, "--tao", help="Convert amount from Tao"
        ),
    ):
        """
        Allows for converting between tao and rao using the specified flags
        """
        if from_tao is None and from_rao is None:
            err_console.print("Specify `--rao` and/or `--tao`.")
            raise typer.Exit()
        if from_rao is not None:
            rao = int(float(from_rao))
            console.print(
                f"{rao}{Balance.rao_unit}",
                "=",
                Balance.from_rao(rao),
            )
        if from_tao is not None:
            tao = float(from_tao)
            console.print(
                f"{Balance.unit}{tao}",
                "=",
                f"{Balance.from_tao(tao).rao}{Balance.rao_unit}",
            )

    def best_connection(
        self,
        additional_networks: Optional[list[str]] = typer.Option(
            None,
            "--network",
            help="Network(s) to test for the best connection",
        ),
    ):
        """
        This command will give you the latency of all finney-like network in additional to any additional networks you specify via the '--network' flag

        The results are three-fold. One column is the overall time to initialise a connection, send the requests, and wait for the results. The second column measures single ping-pong speed once connected. The third makes a real world call to fetch the chain head.

        EXAMPLE

        [green]$[/green] btcli utils latency --network ws://189.234.12.45 --network wss://mysubtensor.duckdns.org

        """
        additional_networks = additional_networks or []
        if any(not x.startswith("ws") for x in additional_networks):
            err_console.print(
                "Invalid network endpoint. Ensure you are specifying a valid websocket endpoint"
                f" (starting with [{COLORS.G.LINKS}]ws://[/{COLORS.G.LINKS}] or "
                f"[{COLORS.G.LINKS}]wss://[/{COLORS.G.LINKS}]).",
            )
            return False
        results: dict[str, list[float]] = self._run_command(
            best_connection(Constants.lite_nodes + additional_networks)
        )
        sorted_results = {
            k: v for k, v in sorted(results.items(), key=lambda item: item[1][0])
        }
        table = Table(
            Column("Network"),
            Column("End to End Latency", style="cyan"),
            Column("Single Request Ping", style="cyan"),
            Column("Chain Head Request Latency", style="cyan"),
            title="Connection Latencies (seconds)",
            caption="lower value is faster",
        )
        for n_name, (
            overall_latency,
            single_request,
            chain_head,
        ) in sorted_results.items():
            table.add_row(
                n_name, str(overall_latency), str(single_request), str(chain_head)
            )
        console.print(table)
        fastest = next(iter(sorted_results.keys()))
        if conf_net := self.config.get("network", ""):
            if not conf_net.startswith("ws") and conf_net in Constants.networks:
                conf_net = Constants.network_map[conf_net]
            if conf_net != fastest:
                console.print(
                    f"The fastest network is {fastest}. You currently have {conf_net} selected as your default network."
                    f"\nYou can update this with {arg__(f'btcli config set --network {fastest}')}"
                )
        return True

    def run(self):
        self.app()


def main():
    manager = CLIManager()
    manager.run()


if __name__ == "__main__":
    main()<|MERGE_RESOLUTION|>--- conflicted
+++ resolved
@@ -104,11 +104,7 @@
     subnets,
     mechanisms as subnet_mechanisms,
 )
-<<<<<<< HEAD
 from bittensor_cli.src.commands.axon import axon
-from bittensor_cli.src.commands.wallets import SortByBalance
-=======
->>>>>>> 8a2ef122
 from bittensor_cli.version import __version__, __version_as_int__
 
 try:
@@ -852,11 +848,8 @@
         self.liquidity_app = typer.Typer(epilog=_epilog)
         self.crowd_app = typer.Typer(epilog=_epilog)
         self.utils_app = typer.Typer(epilog=_epilog)
-<<<<<<< HEAD
         self.axon_app = typer.Typer(epilog=_epilog)
-=======
         self.proxy_app = typer.Typer(epilog=_epilog)
->>>>>>> 8a2ef122
 
         # config alias
         self.app.add_typer(
@@ -955,19 +948,19 @@
             no_args_is_help=True,
         )
 
-<<<<<<< HEAD
         # axon app
         self.app.add_typer(
             self.axon_app,
             name="axon",
             short_help="Axon serving commands",
-=======
+            no_args_is_help=True,
+        )
+
         # proxy app
         self.app.add_typer(
             self.proxy_app,
             name="proxy",
             short_help="Proxy commands",
->>>>>>> 8a2ef122
             no_args_is_help=True,
         )
 
@@ -4099,7 +4092,6 @@
             )
         )
 
-<<<<<<< HEAD
     def axon_reset(
         self,
         netuid: int = Options.netuid,
@@ -4259,9 +4251,8 @@
                 json_output=json_output,
             )
         )
-=======
+
     # Stake
->>>>>>> 8a2ef122
 
     def get_auto_stake(
         self,

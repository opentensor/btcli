--- conflicted
+++ resolved
@@ -859,15 +859,6 @@
     def del_config(
         self,
         wallet_name: bool = typer.Option(
-<<<<<<< HEAD
-            False, "--wallet-name", "--name", "--wallet_name", "--wallet.name"
-        ),
-        wallet_path: bool = typer.Option(
-            False, "--wallet-path", "--wallet_path", "--wallet.path"
-        ),
-        wallet_hotkey: bool = typer.Option(
-            False, "--wallet-hotkey", "--H", "--wallet_hotkey", "--wallet.hotkey"
-=======
             False,
             *Options.wallet_name.param_decls
         ),
@@ -890,7 +881,6 @@
         no_cache: bool = typer.Option(
             False,
             "--no-cache", "--no_cache"
->>>>>>> afb111ce
         ),
         network: bool = typer.Option(False, "--network", "--subtensor.network"),
         chain: bool = typer.Option(False, "--chain", "--subtensor.chain_endpoint"),

--- conflicted
+++ resolved
@@ -2843,10 +2843,6 @@
 
         if not wallet_hotkey and not all_hotkeys and not include_hotkeys:
             _hotkey_str = typer.style("hotkey", fg="red")
-<<<<<<< HEAD
-            wallet_hotkey = typer.prompt(f"Enter {_hotkey_str} name: ")
-            wallet = self.wallet_ask(wallet.name, wallet_path, wallet_hotkey)
-=======
             hotkey = typer.prompt(f"Enter {_hotkey_str} name to stake or ss58_address")
             if not is_valid_ss58_address(hotkey):
                 wallet_hotkey = hotkey
@@ -2855,7 +2851,6 @@
                 )
             else:
                 hotkey_ss58_address = hotkey
->>>>>>> fb3d6757
 
         return self._run_command(
             stake.stake_add(
@@ -3008,11 +3003,6 @@
         wallet_path: Optional[str] = Options.wallet_path,
         network: Optional[str] = Options.network,
         chain: Optional[str] = Options.chain,
-<<<<<<< HEAD
-        netuid: int = Options.netuid,
-        quiet: bool = Options.quiet,
-        verbose: bool = Options.verbose,
-=======
         netuid: Optional[int] = typer.Option(
             None,
             help="The netuid (network unique identifier) of the subnet within the root network, (e.g. 1)",
@@ -3024,7 +3014,8 @@
             "--all",
             help="When set, gets children from all subnets on the bittensor network.",
         ),
->>>>>>> fb3d6757
+        quiet: bool = Options.quiet,
+        verbose: bool = Options.verbose,
     ):
         """
         Get all child hotkeys on a specified subnet on the Bittensor network.

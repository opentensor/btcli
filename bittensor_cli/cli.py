--- conflicted
+++ resolved
@@ -282,16 +282,14 @@
         "--dashboard.path",
         help="Path to save the dashboard HTML file. For example: `~/.bittensor/dashboard`.",
     )
-<<<<<<< HEAD
     json_output = typer.Option(
         False,
         "--json-output",
         "--json-out",
         help="Outputs the result of the command as JSON.",
-=======
+    )
     era: int = typer.Option(
         3, help="Length (in blocks) for which the transaction should be valid."
->>>>>>> e4651add
     )
 
 
@@ -1831,15 +1829,6 @@
             amount = FloatPrompt.ask("Enter amount (in TAO) to transfer.")
         return self._run_command(
             wallets.transfer(
-<<<<<<< HEAD
-                wallet,
-                subtensor,
-                destination_ss58_address,
-                amount,
-                transfer_all,
-                prompt,
-                json_output,
-=======
                 wallet=wallet,
                 subtensor=subtensor,
                 destination=destination_ss58_address,
@@ -1847,7 +1836,7 @@
                 transfer_all=transfer_all,
                 era=era,
                 prompt=prompt,
->>>>>>> e4651add
+                json_output=json_output,
             )
         )
 
@@ -3383,11 +3372,8 @@
                 safe_staking,
                 rate_tolerance,
                 allow_partial_stake,
-<<<<<<< HEAD
                 json_output,
-=======
                 era,
->>>>>>> e4651add
             )
         )
 
@@ -3631,11 +3617,8 @@
                     include_hotkeys=include_hotkeys,
                     exclude_hotkeys=exclude_hotkeys,
                     prompt=prompt,
-<<<<<<< HEAD
                     json_output=json_output,
-=======
                     era=era,
->>>>>>> e4651add
                 )
             )
         elif (
@@ -3690,11 +3673,8 @@
                 safe_staking=safe_staking,
                 rate_tolerance=rate_tolerance,
                 allow_partial_stake=allow_partial_stake,
-<<<<<<< HEAD
                 json_output=json_output,
-=======
                 era=era,
->>>>>>> e4651add
             )
         )
 

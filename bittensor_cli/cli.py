#!/usr/bin/env python3
import asyncio
import copy
import curses
import datetime
import importlib
import json
import logging
import os.path
import re
import ssl
import sys
import traceback
import warnings
from dataclasses import fields
from pathlib import Path
from typing import Coroutine, Optional, Union

import numpy as np
import rich
import typer
from async_substrate_interface.errors import (
    SubstrateRequestException,
    ConnectionClosed,
    InvalidHandshake,
)
from bittensor_wallet import Wallet
from bittensor_wallet.utils import (
    is_valid_ss58_address as btwallet_is_valid_ss58_address,
)
from rich import box
from rich.prompt import FloatPrompt, Prompt, IntPrompt
from rich.table import Column, Table
from rich.tree import Tree
from typing_extensions import Annotated
from yaml import safe_dump, safe_load

from bittensor_cli.src import (
    defaults,
    HELP_PANELS,
    WalletOptions as WO,
    WalletValidationTypes as WV,
    Constants,
    COLORS,
    HYPERPARAMS,
    HYPERPARAMS_METADATA,
    RootSudoOnly,
    WalletOptions,
)
from bittensor_cli.src.bittensor import utils
from bittensor_cli.src.bittensor.balances import Balance
from bittensor_cli.src.bittensor.chain_data import SubnetHyperparameters
from bittensor_cli.src.bittensor.subtensor_interface import (
    SubtensorInterface,
    best_connection,
)
from bittensor_cli.src.bittensor.utils import (
    console,
    err_console,
    verbose_console,
    json_console,
    is_valid_ss58_address,
    print_error,
    validate_chain_endpoint,
    validate_netuid,
    is_rao_network,
    get_effective_network,
    prompt_for_identity,
    validate_uri,
    prompt_for_subnet_identity,
    validate_rate_tolerance,
    get_hotkey_pub_ss58,
    ensure_address_book_tables_exist,
    ProxyAddressBook,
    ProxyAnnouncements,
    confirm_action,
)
from bittensor_cli.src.commands import sudo, wallets, view
from bittensor_cli.src.commands import weights as weights_cmds
from bittensor_cli.src.commands.liquidity import liquidity
from bittensor_cli.src.commands.crowd import (
    contribute as crowd_contribute,
    create as create_crowdloan,
    dissolve as crowd_dissolve,
    view as view_crowdloan,
    update as crowd_update,
    refund as crowd_refund,
)
from bittensor_cli.src.commands.liquidity.utils import (
    prompt_liquidity,
    prompt_position_id,
)
from bittensor_cli.src.commands import proxy as proxy_commands
from bittensor_cli.src.commands.proxy import ProxyType
from bittensor_cli.src.commands.stake import (
    auto_staking as auto_stake,
    children_hotkeys,
    list as list_stake,
    move as move_stake,
    add as add_stake,
    remove as remove_stake,
    claim as claim_stake,
    wizard as stake_wizard,
)
from bittensor_cli.src.commands.subnets import (
    price,
    subnets,
    mechanisms as subnet_mechanisms,
)
from bittensor_cli.src.commands.axon import axon
from bittensor_cli.version import __version__, __version_as_int__

try:
    from git import Repo, GitError
except ImportError:
    Repo = None

    class GitError(Exception):
        pass


logger = logging.getLogger("btcli")
_epilog = "Made with [bold red]:heart:[/bold red] by The Openτensor Foundaτion"

np.set_printoptions(precision=8, suppress=True, floatmode="fixed")


def arg__(arg_name: str) -> str:
    """
    Helper function to 'arg' format a string for rich console
    """
    return f"[{COLORS.G.ARG}]{arg_name}[/{COLORS.G.ARG}]"


def is_valid_ss58_address_param(address: Optional[str]) -> Optional[str]:
    """
    Evaluates whether a non-None address is a valid SS58 address. Used as a callback for
    Annotated typer params.

    Args:
        address: an SS58 address, or None

    Returns:
        the SS58 address (if valid) or None (if None)

    Raises:
        typer.BadParameter: if the address is not a valid SS58 address
    """
    if address is None:
        return None
    elif not btwallet_is_valid_ss58_address(address):
        raise typer.BadParameter(f"Invalid SS58 address: {address}")
    return address


def validate_claim_type(value: Optional[str]) -> Optional[claim_stake.ClaimType]:
    """
    Validates the claim type argument, allowing case-insensitive input.
    """
    if value is None:
        return None

    try:
        for member in claim_stake.ClaimType:
            if member.value.lower() == value.lower():
                return member
        return claim_stake.ClaimType(value)
    except ValueError:
        raise typer.BadParameter(f"'{value}' is not one of 'Keep', 'Swap'.")


class Options:
    """
    Re-usable typer args
    """

    @classmethod
    def edit_help(cls, option_name: str, help_text: str):
        """
        Edits the `help` attribute of a copied given Typer option in this class, returning
        the modified Typer option.

        Args:
            option_name: the name of the option (e.g. "wallet_name")
            help_text: New help text to be used (e.g. "Wallet's name")

        Returns:
            Modified Typer Option with new help text.
        """
        copied_attr = copy.copy(getattr(cls, option_name))
        setattr(copied_attr, "help", help_text)
        return copied_attr

    wallet_name = typer.Option(
        None,
        "--wallet-name",
        "--name",
        "--wallet_name",
        "--wallet.name",
        help="Name of the wallet.",
    )
    wallet_path = typer.Option(
        None,
        "--wallet-path",
        "-p",
        "--wallet_path",
        "--wallet.path",
        help="Path where the wallets are located. For example: `/Users/btuser/.bittensor/wallets`.",
    )
    wallet_hotkey = typer.Option(
        None,
        "--hotkey",
        "-H",
        "--wallet_hotkey",
        "--wallet-hotkey",
        "--wallet.hotkey",
        help="Hotkey of the wallet",
    )
    wallet_ss58_address = typer.Option(
        None,
        "--wallet-name",
        "--name",
        "--wallet_name",
        "--wallet.name",
        "--address",
        "--ss58",
        "--ss58-address",
        help="SS58 address or wallet name to check. Leave empty to be prompted.",
    )
    wallet_hotkey_ss58 = typer.Option(
        None,
        "--hotkey",
        "--hotkey-ss58",
        "-H",
        "--wallet_hotkey",
        "--wallet_hotkey_ss58",
        "--wallet-hotkey",
        "--wallet-hotkey-ss58",
        "--wallet.hotkey",
        help="Hotkey name or SS58 address of the hotkey",
    )
    coldkey_ss58 = typer.Option(
        None,
        "--ss58",
        "--coldkey-ss58",
        "--coldkey_ss58",
        "--key",
        "-k",
        help="Coldkey address of the wallet",
    )
    mnemonic = typer.Option(
        None,
        help='Mnemonic used to regenerate your key. For example: "horse cart dog ..."',
    )
    seed = typer.Option(
        None, help="Seed hex string used to regenerate your key. For example: 0x1234..."
    )
    json = typer.Option(
        None,
        "--json",
        "-j",
        help="Path to a JSON file containing the encrypted key backup. For example, a JSON file from PolkadotJS.",
    )
    json_password = typer.Option(
        None, "--json-password", help="Password to decrypt the JSON file."
    )
    use_password = typer.Option(
        True,
        help="Set this to `True` to protect the generated Bittensor key with a password.",
    )
    public_hex_key = typer.Option(None, help="The public key in hex format.")
    ss58_address = typer.Option(
        None, "--ss58", "--ss58-address", help="The SS58 address of the coldkey."
    )
    overwrite = typer.Option(
        False,
        "--overwrite/--no-overwrite",
        help="Overwrite the existing wallet file with the new one.",
    )
    network = typer.Option(
        None,
        "--network",
        "--subtensor.network",
        "--chain",
        "--subtensor.chain_endpoint",
        help="The subtensor network to connect to. Default: finney.",
        show_default=False,
    )
    netuids = typer.Option(
        None,
        "--netuids",
        "--netuid",
        "-n",
        help="Set the netuid(s) to exclude. Separate multiple netuids with a comma, for example: `-n 0,1,2`.",
    )
    netuid = typer.Option(
        None,
        help="The netuid of the subnet in the network, (e.g. 1).",
        prompt=True,
        callback=validate_netuid,
    )
    netuid_not_req = typer.Option(
        None,
        help="The netuid of the subnet in the network, (e.g. 1).",
        prompt=False,
    )
    mechanism_id = typer.Option(
        None,
        "--mechid",
        "--mech-id",
        "--mech_id",
        "--mechanism_id",
        "--mechanism-id",
        help="Mechanism ID within the subnet (defaults to 0).",
    )
    all_netuids = typer.Option(
        False,
        help="Use all netuids",
        prompt=False,
    )
    weights = typer.Option(
        None,
        "--weights",
        "-w",
        help="Weights for the specified UIDs, e.g. `-w 0.2,0.4,0.1 ...` Must correspond to the order of the UIDs.",
    )
    reuse_last = typer.Option(
        False,
        "--reuse-last",
        help="Reuse the metagraph data you last retrieved."
        "Use this option only if you have already retrieved the metagraph."
        "data",
    )
    html_output = typer.Option(
        False,
        "--html",
        help="Display the table as HTML in the browser.",
    )
    wait_for_inclusion = typer.Option(
        True, help="If `True`, waits until the transaction is included in a block."
    )
    wait_for_finalization = typer.Option(
        True,
        help="If `True`, waits until the transaction is finalized on the blockchain.",
    )
    prompt = typer.Option(
        True,
        "--prompt/--no-prompt",
        " /--yes",
        " /--no_prompt",
        " /-y",
        help="Enable or disable interactive prompts.",
    )
    decline = typer.Option(
        False,
        "--no",
        help="Automatically decline any confirmation prompts. The prompt message is still displayed unless --quiet is specified.",
    )
    verbose = typer.Option(
        False,
        "--verbose",
        help="Enable verbose output.",
    )
    quiet = typer.Option(
        False,
        "--quiet",
        help="Display only critical information on the console.",
    )
    live = typer.Option(
        False,
        "--live",
        help="Display live view of the table",
    )
    uri = typer.Option(
        None,
        "--uri",
        help="Create wallet from uri (e.g. 'Alice', 'Bob', 'Charlie', 'Dave', 'Eve')",
        callback=validate_uri,
    )
    rate_tolerance = typer.Option(
        None,
        "--tolerance",
        "--rate-tolerance",
        help="Set the rate tolerance percentage for transactions (default: 0.05 for 5%).",
        callback=validate_rate_tolerance,
    )
    safe_staking = typer.Option(
        None,
        "--safe-staking/--no-safe-staking",
        "--safe/--unsafe",
        show_default=False,
        help="Enable or disable safe staking mode [dim](default: enabled)[/dim].",
    )
    allow_partial_stake = typer.Option(
        None,
        "--allow-partial-stake/--no-allow-partial-stake",
        "--partial/--no-partial",
        "--allow/--not-allow",
        "--allow-partial/--not-partial",
        show_default=False,
        help="Enable or disable partial stake mode [dim](default: disabled)[/dim].",
    )
    dashboard_path = typer.Option(
        None,
        "--dashboard-path",
        "--dashboard_path",
        "--dash_path",
        "--dash.path",
        "--dashboard.path",
        help="Path to save the dashboard HTML file. For example: `~/.bittensor/dashboard`.",
    )
    mev_protection = typer.Option(
        True,
        "--mev-protection/--no-mev-protection",
        show_default=False,
        help="Enable or disable MEV protection [dim](default: enabled)[/dim].",
    )
    json_output = typer.Option(
        False,
        "--json-output",
        "--json-out",
        help="Outputs the result of the command as JSON.",
    )
    period: int = typer.Option(
        16,
        "--period",
        "--era",
        help="Length (in blocks) for which the transaction should be valid.",
    )
    proxy_type: ProxyType = typer.Option(
        ProxyType.Any.value,
        "--proxy-type",
        help="Type of proxy",
        prompt=True,
    )
    proxy: Optional[str] = typer.Option(
        None,
        "--proxy",
        help="Optional proxy to use for the transaction: either the SS58 or the name of the proxy if you "
        f"have added it with {arg__('btcli config add-proxy')}.",
    )
    real_proxy: Optional[str] = typer.Option(
        None,
        "--real",
        help="The real account making this call. If omitted, the proxy's ss58 is used.",
    )
    announce_only: bool = typer.Option(
        False,
        help=f"If set along with [{COLORS.G.ARG}]--proxy[/{COLORS.G.ARG}], will not actually make the extrinsic call, "
        f"but rather just announce it to be made later.",
    )


def list_prompt(init_var: list, list_type: type, help_text: str) -> list:
    """
    Serves a similar purpose to rich.FloatPrompt or rich.Prompt, but for creating a list of those variables for
    a given type
    :param init_var: starting variable, this will generally be `None` if you intend to get something out of this
                     prompt, if it is not empty, it will return the same
    :param list_type: the type for each item in the list you're creating
    :param help_text: the helper text to display to the user in the prompt

    :return: list of the specified type of the user inputs
    """
    while not init_var:
        prompt = Prompt.ask(help_text)
        init_var = [list_type(x) for x in re.split(r"[ ,]+", prompt) if x]
    return init_var


def parse_to_list(
    raw_list: str, list_type: type, error_message: str, is_ss58: bool = False
) -> list:
    try:
        # Split the string by commas and convert each part to according to type
        parsed_list = [
            list_type(uid.strip()) for uid in raw_list.split(",") if uid.strip()
        ]

        # Validate in-case of ss58s
        if is_ss58:
            for item in parsed_list:
                if not is_valid_ss58_address(item):
                    raise typer.BadParameter(f"Invalid SS58 address: {item}")

        return parsed_list
    except ValueError:
        raise typer.BadParameter(error_message)


def verbosity_console_handler(verbosity_level: int = 1) -> None:
    """
    Sets verbosity level of console output
    :param verbosity_level: int corresponding to verbosity level of console output (0 is quiet, 1 is normal, 2 is
        verbose)
    """
    if verbosity_level not in range(4):
        raise ValueError(
            f"Invalid verbosity level: {verbosity_level}. "
            f"Must be one of: 0 (quiet + json output), 1 (normal), 2 (verbose), 3 (json output + verbose)"
        )
    if verbosity_level == 0:
        console.quiet = True
        err_console.quiet = True
        verbose_console.quiet = True
        json_console.quiet = False
    elif verbosity_level == 1:
        console.quiet = False
        err_console.quiet = False
        verbose_console.quiet = True
        json_console.quiet = True
    elif verbosity_level == 2:
        console.quiet = False
        err_console.quiet = False
        verbose_console.quiet = False
        json_console.quiet = True
    elif verbosity_level == 3:
        console.quiet = True
        err_console.quiet = True
        verbose_console.quiet = False
        json_console.quiet = False


def get_optional_netuid(netuid: Optional[int], all_netuids: bool) -> Optional[int]:
    """
    Parses options to determine if the user wants to use a specific netuid or all netuids (None)

    Returns:
        None if using all netuids, otherwise int for the netuid to use
    """
    if netuid is None and all_netuids is True:
        return None
    elif netuid is None and all_netuids is False:
        answer = Prompt.ask(
            f"Enter the [{COLORS.G.SUBHEAD_MAIN}]netuid"
            f"[/{COLORS.G.SUBHEAD_MAIN}] to use. Leave blank for all netuids",
            default=None,
            show_default=False,
        )
        if answer is None:
            return None
        answer = answer.strip()
        if answer.lower() == "all":
            return None
        else:
            try:
                return int(answer)
            except ValueError:
                err_console.print(f"Invalid netuid: {answer}")
                return get_optional_netuid(None, False)
    else:
        return netuid


def get_n_words(n_words: Optional[int]) -> int:
    """
    Prompts the user to select the number of words used in the mnemonic if not supplied or not within the
    acceptable criteria of [12, 15, 18, 21, 24]
    """
    while n_words not in [12, 15, 18, 21, 24]:
        n_words = int(
            Prompt.ask(
                "Choose the number of words",
                choices=["12", "15", "18", "21", "24"],
                default=12,
            )
        )
    return n_words


def parse_mnemonic(mnemonic: str) -> str:
    if "-" in mnemonic:
        items = sorted(
            [tuple(item.split("-")) for item in mnemonic.split(" ")],
            key=lambda x: int(x[0]),
        )
        if int(items[0][0]) != 1:
            err_console.print("Numbered mnemonics must begin with 1")
            raise typer.Exit()
        if [int(x[0]) for x in items] != list(
            range(int(items[0][0]), int(items[-1][0]) + 1)
        ):
            err_console.print(
                "Missing or duplicate numbers in a numbered mnemonic. "
                "Double-check your numbered mnemonics and try again."
            )
            raise typer.Exit()
        response = " ".join(item[1] for item in items)
    else:
        response = mnemonic
    return response


def get_creation_data(
    mnemonic: Optional[str],
    seed: Optional[str],
    json_path: Optional[str],
    json_password: Optional[str],
) -> tuple[str, str, str, str]:
    """
    Determines which of the key creation elements have been supplied, if any. If None have been supplied,
    prompts to user, and determines what they've supplied. Returns all elements in a tuple.
    """
    if not mnemonic and not seed and not json_path:
        choices = {
            1: "mnemonic",
            2: "seed hex string",
            3: "path to JSON File",
        }
        type_answer = IntPrompt.ask(
            "Select one of the following to enter\n"
            f"[{COLORS.G.HINT}][1][/{COLORS.G.HINT}] Mnemonic\n"
            f"[{COLORS.G.HINT}][2][/{COLORS.G.HINT}] Seed hex string\n"
            f"[{COLORS.G.HINT}][3][/{COLORS.G.HINT}] Path to JSON File\n",
            choices=["1", "2", "3"],
            show_choices=False,
        )
        prompt_answer = Prompt.ask(f"Please enter your {choices[type_answer]}")
        if type_answer == 1:
            mnemonic = prompt_answer
        elif type_answer == 2:
            seed = prompt_answer
            if seed.startswith("0x"):
                seed = seed[2:]
        elif type_answer == 3:
            json_path = prompt_answer
    elif mnemonic:
        mnemonic = parse_mnemonic(mnemonic)

    if json_path:
        if not os.path.exists(json_path):
            print_error(f"The JSON file '{json_path}' does not exist.")
            raise typer.Exit()

    if json_path and not json_password:
        json_password = Prompt.ask(
            "Enter the backup password for JSON file.", password=True
        )
    return mnemonic, seed, json_path, json_password


def config_selector(conf: dict, title: str):
    def curses_selector(stdscr):
        """
        Enhanced Curses TUI to make selections.
        """
        # Load the current selections from the config
        items = list(conf.keys())
        selections = conf

        # Track the current index for navigation
        current_index = 0

        # Hide cursor
        curses.curs_set(0)

        while True:
            stdscr.clear()
            height, width = stdscr.getmaxyx()
            stdscr.box()
            stdscr.addstr(0, (width - len(title)) // 2, title, curses.A_BOLD)

            instructions = (
                "Use UP/DOWN keys to navigate, SPACE to toggle, ENTER to confirm."
            )
            stdscr.addstr(
                2, (width - len(instructions)) // 2, instructions, curses.A_DIM
            )

            for idx, item in enumerate(items):
                indicator = "[x]" if selections[item] else "[ ]"
                line_text = f"  {item} {indicator}"
                x_pos = (width - len(line_text)) // 2

                if idx == current_index:
                    stdscr.addstr(
                        4 + idx, x_pos, line_text, curses.A_REVERSE | curses.A_BOLD
                    )
                else:
                    stdscr.addstr(4 + idx, x_pos, line_text)

            stdscr.refresh()

            key = stdscr.getch()
            if key == curses.KEY_UP:
                current_index = (current_index - 1) % len(items)
            elif key == curses.KEY_DOWN:
                current_index = (current_index + 1) % len(items)
            elif key == ord(" "):  # Toggle selection with spacebar
                selections[items[current_index]] = not selections[items[current_index]]
            elif key == ord("\n"):  # Exit with Enter key
                break

        return selections

    return curses.wrapper(curses_selector)


def version_callback(value: bool):
    """
    Prints the current version/branch-name
    """
    if value:
        try:
            repo = Repo(os.path.dirname(os.path.dirname(__file__)))
            version = (
                f"BTCLI version: {__version__}/"
                f"{repo.active_branch.name}/"
                f"{repo.commit()}"
            )
        except (TypeError, GitError):
            version = f"BTCLI version: {__version__}"
        typer.echo(version)
        raise typer.Exit()


def commands_callback(value: bool):
    """
    Prints a tree of commands for the app
    """
    if value:
        cli = CLIManager()
        console.print(cli.generate_command_tree())
        raise typer.Exit()


def debug_callback(value: bool):
    if value:
        debug_file_loc = Path(
            os.getenv("BTCLI_DEBUG_FILE")
            or os.path.expanduser(defaults.config.debug_file_path)
        )
        if not debug_file_loc.exists():
            err_console.print(
                f"[red]Error: The debug file '{arg__(str(debug_file_loc))}' does not exist. This indicates that you have"
                f" not run a command which has logged debug output, or you deleted this file. Debug logging only occurs"
                f" if {arg__('use_cache')} is set to True in your config ({arg__('btcli config set')}). If the debug "
                f"file was created using the {arg__('BTCLI_DEBUG_FILE')} environment variable, please set the value for"
                f" the same location, and re-run this {arg__('btcli --debug')} command.[/red]"
            )
            raise typer.Exit()
        save_file_loc_ = Prompt.ask(
            "Enter the file location to save the debug log for the previous command.",
            default="~/.bittensor/debug-export",
        ).strip()
        save_file_loc = Path(os.path.expanduser(save_file_loc_))
        if not save_file_loc.parent.exists():
            if confirm_action(
                f"The directory '{save_file_loc.parent}' does not exist. Would you like to create it?",
                decline=False,
                quiet=False,
            ):
                save_file_loc.parent.mkdir(parents=True, exist_ok=True)
        try:
            with (
                open(save_file_loc, "w+") as save_file,
                open(debug_file_loc, "r") as current_file,
            ):
                save_file.write(current_file.read())
                console.print(f"Saved debug log to {save_file_loc}")
        except FileNotFoundError as e:
            print_error(str(e))
        raise typer.Exit()


class CLIManager:
    """
    :var app: the main CLI Typer app
    :var config_app: the Typer app as it relates to config commands
    :var wallet_app: the Typer app as it relates to wallet commands
    :var stake_app: the Typer app as it relates to stake commands
    :var sudo_app: the Typer app as it relates to sudo commands
    :var subnet_mechanisms_app: the Typer app for subnet mechanism commands
    :var subnets_app: the Typer app as it relates to subnets commands
    :var subtensor: the `SubtensorInterface` object passed to the various commands that require it
    """

    subtensor: Optional[SubtensorInterface]
    app: typer.Typer
    config_app: typer.Typer
    wallet_app: typer.Typer
    sudo_app: typer.Typer
    subnets_app: typer.Typer
    subnet_mechanisms_app: typer.Typer
    weights_app: typer.Typer
    crowd_app: typer.Typer
    utils_app: typer.Typer
    view_app: typer.Typer
    asyncio_runner = asyncio

    def __init__(self):
        self.config = {
            "wallet_name": None,
            "wallet_path": None,
            "wallet_hotkey": None,
            "network": None,
            "use_cache": True,
            "disk_cache": False,
            "rate_tolerance": None,
            "safe_staking": True,
            "allow_partial_stake": False,
            "dashboard_path": None,
            # Commenting this out as this needs to get updated
            # "metagraph_cols": {
            #     "UID": True,
            #     "GLOBAL_STAKE": True,
            #     "LOCAL_STAKE": True,
            #     "STAKE_WEIGHT": True,
            #     "RANK": True,
            #     "TRUST": True,
            #     "CONSENSUS": True,
            #     "INCENTIVE": True,
            #     "DIVIDENDS": True,
            #     "EMISSION": True,
            #     "VTRUST": True,
            #     "VAL": True,
            #     "UPDATED": True,
            #     "ACTIVE": True,
            #     "AXON": True,
            #     "HOTKEY": True,
            #     "COLDKEY": True,
            # },
        }
        self.proxies = {}
        self.subtensor = None

        if sys.version_info < (3, 10):
            # For Python 3.9 or lower
            self.event_loop = asyncio.new_event_loop()
        else:
            try:
                uvloop = importlib.import_module("uvloop")
                self.event_loop = uvloop.new_event_loop()
            except ModuleNotFoundError:
                self.event_loop = asyncio.new_event_loop()

        self.config_base_path = os.path.expanduser(defaults.config.base_path)
        self.config_path = os.getenv("BTCLI_CONFIG_PATH") or os.path.expanduser(
            defaults.config.path
        )
        self.debug_file_path = os.getenv("BTCLI_DEBUG_FILE") or os.path.expanduser(
            defaults.config.debug_file_path
        )
        self.proxies_path = os.getenv("BTCLI_PROXIES_PATH") or os.path.expanduser(
            defaults.proxies.path
        )

        self.app = typer.Typer(
            rich_markup_mode="rich",
            callback=self.main_callback,
            epilog=_epilog,
            no_args_is_help=True,
        )
        self.config_app = typer.Typer(
            epilog=_epilog,
            help=f"Allows for getting/setting the config. "
            f"Default path for the config file is {arg__(defaults.config.path)}. "
            f"You can set your own with the env var {arg__('BTCLI_CONFIG_PATH')}",
        )
        self.wallet_app = typer.Typer(epilog=_epilog)
        self.stake_app = typer.Typer(epilog=_epilog)
        self.sudo_app = typer.Typer(epilog=_epilog)
        self.subnets_app = typer.Typer(epilog=_epilog)
        self.subnet_mechanisms_app = typer.Typer(epilog=_epilog)
        self.weights_app = typer.Typer(epilog=_epilog)
        self.view_app = typer.Typer(epilog=_epilog)
        self.liquidity_app = typer.Typer(epilog=_epilog)
        self.crowd_app = typer.Typer(epilog=_epilog)
        self.utils_app = typer.Typer(epilog=_epilog)
        self.axon_app = typer.Typer(epilog=_epilog)
        self.proxy_app = typer.Typer(epilog=_epilog)

        # config alias
        self.app.add_typer(
            self.config_app,
            name="config",
            short_help="Config commands, aliases: `c`, `conf`",
            no_args_is_help=True,
        )
        self.app.add_typer(
            self.config_app, name="conf", hidden=True, no_args_is_help=True
        )
        self.app.add_typer(self.config_app, name="c", hidden=True, no_args_is_help=True)

        # wallet aliases
        self.app.add_typer(
            self.wallet_app,
            name="wallet",
            short_help="Wallet commands, aliases: `wallets`, `w`",
            no_args_is_help=True,
        )
        self.app.add_typer(self.wallet_app, name="w", hidden=True, no_args_is_help=True)
        self.app.add_typer(
            self.wallet_app, name="wallets", hidden=True, no_args_is_help=True
        )

        # stake aliases
        self.app.add_typer(
            self.stake_app,
            name="stake",
            short_help="Stake commands, alias: `st`",
            no_args_is_help=True,
        )
        self.app.add_typer(self.stake_app, name="st", hidden=True, no_args_is_help=True)

        # sudo aliases
        self.app.add_typer(
            self.sudo_app,
            name="sudo",
            short_help="Sudo commands, alias: `su`",
            no_args_is_help=True,
        )
        self.app.add_typer(self.sudo_app, name="su", hidden=True, no_args_is_help=True)

        # subnets aliases
        self.app.add_typer(
            self.subnets_app,
            name="subnets",
            short_help="Subnets commands, alias: `s`, `subnet`",
            no_args_is_help=True,
        )
        self.app.add_typer(
            self.subnets_app, name="s", hidden=True, no_args_is_help=True
        )
        self.app.add_typer(
            self.subnets_app, name="subnet", hidden=True, no_args_is_help=True
        )

        # subnet mechanisms aliases
        self.subnets_app.add_typer(
            self.subnet_mechanisms_app,
            name="mechanisms",
            short_help="Subnet mechanism commands, alias: `mech`",
            no_args_is_help=True,
        )
        self.subnets_app.add_typer(
            self.subnet_mechanisms_app,
            name="mech",
            hidden=True,
            no_args_is_help=True,
        )
        # weights aliases
        self.app.add_typer(
            self.weights_app,
            name="weights",
            short_help="Weights commands, aliases: `wt`, `weight`",
            hidden=True,
            no_args_is_help=True,
        )
        self.app.add_typer(
            self.weights_app, name="wt", hidden=True, no_args_is_help=True
        )
        self.app.add_typer(
            self.weights_app, name="weight", hidden=True, no_args_is_help=True
        )

        # utils app
        self.app.add_typer(
            self.utils_app, name="utils", no_args_is_help=True, hidden=False
        )

        # view app
        self.app.add_typer(
            self.view_app,
            name="view",
            short_help="HTML view commands",
            no_args_is_help=True,
        )

        # axon app
        self.app.add_typer(
            self.axon_app,
            name="axon",
            short_help="Axon serving commands",
            no_args_is_help=True,
        )

        # proxy app
        self.app.add_typer(
            self.proxy_app,
            name="proxy",
            short_help="Proxy commands",
            no_args_is_help=True,
        )

        # config commands
        self.config_app.command("set")(self.set_config)
        self.config_app.command("get")(self.get_config)
        self.config_app.command("clear")(self.del_config)
        self.config_app.command("add-proxy")(self.config_add_proxy)
        self.config_app.command("proxies")(self.config_get_proxies)
        self.config_app.command("remove-proxy")(self.config_remove_proxy)
        self.config_app.command("update-proxy")(self.config_update_proxy)
        # self.config_app.command("metagraph", hidden=True)(self.metagraph_config)

        # wallet commands
        self.wallet_app.command(
            "list", rich_help_panel=HELP_PANELS["WALLET"]["MANAGEMENT"]
        )(self.wallet_list)
        self.wallet_app.command(
            "swap-hotkey", rich_help_panel=HELP_PANELS["WALLET"]["SECURITY"]
        )(self.wallet_swap_hotkey)
        self.wallet_app.command(
            "swap-coldkey", rich_help_panel=HELP_PANELS["WALLET"]["SECURITY"]
        )(self.wallet_swap_coldkey)
        self.wallet_app.command(
            "swap-check", rich_help_panel=HELP_PANELS["WALLET"]["SECURITY"]
        )(self.wallet_check_ck_swap)
        self.wallet_app.command(
            "regen-coldkey", rich_help_panel=HELP_PANELS["WALLET"]["SECURITY"]
        )(self.wallet_regen_coldkey)
        self.wallet_app.command(
            "regen-coldkeypub", rich_help_panel=HELP_PANELS["WALLET"]["SECURITY"]
        )(self.wallet_regen_coldkey_pub)
        self.wallet_app.command(
            "regen-hotkey", rich_help_panel=HELP_PANELS["WALLET"]["SECURITY"]
        )(self.wallet_regen_hotkey)
        self.wallet_app.command(
            "regen-hotkeypub", rich_help_panel=HELP_PANELS["WALLET"]["SECURITY"]
        )(self.wallet_regen_hotkey_pub)
        self.wallet_app.command(
            "new-hotkey", rich_help_panel=HELP_PANELS["WALLET"]["MANAGEMENT"]
        )(self.wallet_new_hotkey)
        self.wallet_app.command(
            "new-coldkey", rich_help_panel=HELP_PANELS["WALLET"]["MANAGEMENT"]
        )(self.wallet_new_coldkey)
        self.wallet_app.command(
            "associate-hotkey", rich_help_panel=HELP_PANELS["WALLET"]["MANAGEMENT"]
        )(self.wallet_associate_hotkey)
        self.wallet_app.command(
            "create", rich_help_panel=HELP_PANELS["WALLET"]["MANAGEMENT"]
        )(self.wallet_create_wallet)
        self.wallet_app.command(
            "balance", rich_help_panel=HELP_PANELS["WALLET"]["INFORMATION"]
        )(self.wallet_balance)
        self.wallet_app.command(
            "history",
            rich_help_panel=HELP_PANELS["WALLET"]["INFORMATION"],
            hidden=True,
        )(self.wallet_history)
        self.wallet_app.command(
            "overview",
            rich_help_panel=HELP_PANELS["WALLET"]["INFORMATION"],
        )(self.wallet_overview)
        self.wallet_app.command(
            "transfer", rich_help_panel=HELP_PANELS["WALLET"]["OPERATIONS"]
        )(self.wallet_transfer)
        self.wallet_app.command(
            "inspect",
            rich_help_panel=HELP_PANELS["WALLET"]["INFORMATION"],
            hidden=True,
        )(self.wallet_inspect)
        self.wallet_app.command(
            "faucet", rich_help_panel=HELP_PANELS["WALLET"]["OPERATIONS"]
        )(self.wallet_faucet)
        self.wallet_app.command(
            "set-identity", rich_help_panel=HELP_PANELS["WALLET"]["IDENTITY"]
        )(self.wallet_set_id)
        self.wallet_app.command(
            "get-identity", rich_help_panel=HELP_PANELS["WALLET"]["IDENTITY"]
        )(self.wallet_get_id)
        self.wallet_app.command(
            "sign", rich_help_panel=HELP_PANELS["WALLET"]["OPERATIONS"]
        )(self.wallet_sign)
        self.wallet_app.command(
            "verify", rich_help_panel=HELP_PANELS["WALLET"]["OPERATIONS"]
        )(self.wallet_verify)

        # axon commands
        self.axon_app.command("reset")(self.axon_reset)
        self.axon_app.command("set")(self.axon_set)

        # stake commands
        self.stake_app.command(
            "add", rich_help_panel=HELP_PANELS["STAKE"]["STAKE_MGMT"]
        )(self.stake_add)
        self.stake_app.command(
            "auto", rich_help_panel=HELP_PANELS["STAKE"]["STAKE_MGMT"]
        )(self.get_auto_stake)
        self.stake_app.command(
            "set-auto", rich_help_panel=HELP_PANELS["STAKE"]["STAKE_MGMT"]
        )(self.set_auto_stake)
        self.stake_app.command(
            "remove", rich_help_panel=HELP_PANELS["STAKE"]["STAKE_MGMT"]
        )(self.stake_remove)
        self.stake_app.command(
            "list", rich_help_panel=HELP_PANELS["STAKE"]["STAKE_MGMT"]
        )(self.stake_list)
        self.stake_app.command(
            "move", rich_help_panel=HELP_PANELS["STAKE"]["MOVEMENT"]
        )(self.stake_move)
        self.stake_app.command(
            "transfer", rich_help_panel=HELP_PANELS["STAKE"]["MOVEMENT"]
        )(self.stake_transfer)
        self.stake_app.command(
            "swap", rich_help_panel=HELP_PANELS["STAKE"]["MOVEMENT"]
        )(self.stake_swap)
        self.stake_app.command(
            "wizard", rich_help_panel=HELP_PANELS["STAKE"]["MOVEMENT"]
        )(self.stake_wizard)
        self.stake_app.command(
            "set-claim", rich_help_panel=HELP_PANELS["STAKE"]["CLAIM"]
        )(self.stake_set_claim_type)
        self.stake_app.command(
            "process-claim", rich_help_panel=HELP_PANELS["STAKE"]["CLAIM"]
        )(self.stake_process_claim)

        # stake-children commands
        children_app = typer.Typer()
        self.stake_app.add_typer(
            children_app,
            name="child",
            short_help="Child Hotkey commands, alias: `children`",
            rich_help_panel=HELP_PANELS["STAKE"]["CHILD"],
            no_args_is_help=True,
        )
        self.stake_app.add_typer(
            children_app, name="children", hidden=True, no_args_is_help=True
        )
        children_app.command("get")(self.stake_get_children)
        children_app.command("set")(self.stake_set_children)
        children_app.command("revoke")(self.stake_revoke_children)
        children_app.command("take")(self.stake_childkey_take)

        # subnet mechanism commands
        self.subnet_mechanisms_app.command(
            "count", rich_help_panel=HELP_PANELS["MECHANISMS"]["CONFIG"]
        )(self.mechanism_count_get)
        self.subnet_mechanisms_app.command(
            "set", rich_help_panel=HELP_PANELS["MECHANISMS"]["CONFIG"]
        )(self.mechanism_count_set)
        self.subnet_mechanisms_app.command(
            "emissions", rich_help_panel=HELP_PANELS["MECHANISMS"]["EMISSION"]
        )(self.mechanism_emission_get)
        self.subnet_mechanisms_app.command(
            "split-emissions", rich_help_panel=HELP_PANELS["MECHANISMS"]["EMISSION"]
        )(self.mechanism_emission_set)

        # sudo commands
        self.sudo_app.command("set", rich_help_panel=HELP_PANELS["SUDO"]["CONFIG"])(
            self.sudo_set
        )
        self.sudo_app.command("get", rich_help_panel=HELP_PANELS["SUDO"]["CONFIG"])(
            self.sudo_get
        )
        self.sudo_app.command(
            "senate", rich_help_panel=HELP_PANELS["SUDO"]["GOVERNANCE"]
        )(self.sudo_senate)
        self.sudo_app.command(
            "proposals", rich_help_panel=HELP_PANELS["SUDO"]["GOVERNANCE"]
        )(self.sudo_proposals)
        self.sudo_app.command(
            "senate-vote", rich_help_panel=HELP_PANELS["SUDO"]["GOVERNANCE"]
        )(self.sudo_senate_vote)
        self.sudo_app.command("set-take", rich_help_panel=HELP_PANELS["SUDO"]["TAKE"])(
            self.sudo_set_take
        )
        self.sudo_app.command("get-take", rich_help_panel=HELP_PANELS["SUDO"]["TAKE"])(
            self.sudo_get_take
        )
        self.sudo_app.command("trim", rich_help_panel=HELP_PANELS["SUDO"]["CONFIG"])(
            self.sudo_trim
        )

        # subnets commands
        self.subnets_app.command(
            "hyperparameters", rich_help_panel=HELP_PANELS["SUBNETS"]["INFO"]
        )(self.sudo_get)
        self.subnets_app.command(
            "list", rich_help_panel=HELP_PANELS["SUBNETS"]["INFO"]
        )(self.subnets_list)
        self.subnets_app.command(
            "burn-cost", rich_help_panel=HELP_PANELS["SUBNETS"]["CREATION"]
        )(self.subnets_burn_cost)
        self.subnets_app.command(
            "create", rich_help_panel=HELP_PANELS["SUBNETS"]["CREATION"]
        )(self.subnets_create)
        self.subnets_app.command(
            "pow-register", rich_help_panel=HELP_PANELS["SUBNETS"]["REGISTER"]
        )(self.subnets_pow_register)
        self.subnets_app.command(
            "register", rich_help_panel=HELP_PANELS["SUBNETS"]["REGISTER"]
        )(self.subnets_register)
        self.subnets_app.command(
            "metagraph", rich_help_panel=HELP_PANELS["SUBNETS"]["INFO"], hidden=True
        )(self.subnets_show)  # Aliased to `s show` for now
        self.subnets_app.command(
            "show", rich_help_panel=HELP_PANELS["SUBNETS"]["INFO"]
        )(self.subnets_show)
        self.subnets_app.command(
            "price", rich_help_panel=HELP_PANELS["SUBNETS"]["INFO"]
        )(self.subnets_price)
        self.subnets_app.command(
            "set-identity", rich_help_panel=HELP_PANELS["SUBNETS"]["IDENTITY"]
        )(self.subnets_set_identity)
        self.subnets_app.command(
            "get-identity", rich_help_panel=HELP_PANELS["SUBNETS"]["IDENTITY"]
        )(self.subnets_get_identity)
        self.subnets_app.command(
            "start", rich_help_panel=HELP_PANELS["SUBNETS"]["CREATION"]
        )(self.subnets_start)
        self.subnets_app.command(
            "check-start", rich_help_panel=HELP_PANELS["SUBNETS"]["INFO"]
        )(self.subnets_check_start)
        self.subnets_app.command(
            "set-symbol", rich_help_panel=HELP_PANELS["SUBNETS"]["IDENTITY"]
        )(self.subnets_set_symbol)

        # weights commands
        self.weights_app.command(
            "reveal", rich_help_panel=HELP_PANELS["WEIGHTS"]["COMMIT_REVEAL"]
        )(self.weights_reveal)
        self.weights_app.command(
            "commit", rich_help_panel=HELP_PANELS["WEIGHTS"]["COMMIT_REVEAL"]
        )(self.weights_commit)

        # view commands
        self.view_app.command(
            "dashboard", rich_help_panel=HELP_PANELS["VIEW"]["DASHBOARD"]
        )(self.view_dashboard)

        # proxy commands
        self.proxy_app.command("create", rich_help_panel=HELP_PANELS["PROXY"]["MGMT"])(
            self.proxy_create
        )
        self.proxy_app.command("add", rich_help_panel=HELP_PANELS["PROXY"]["MGMT"])(
            self.proxy_add
        )
        self.proxy_app.command("remove", rich_help_panel=HELP_PANELS["PROXY"]["MGMT"])(
            self.proxy_remove
        )
        self.proxy_app.command("kill", rich_help_panel=HELP_PANELS["PROXY"]["MGMT"])(
            self.proxy_kill
        )
        self.proxy_app.command(
            "execute",
            rich_help_panel=HELP_PANELS["PROXY"]["MGMT"],
        )(self.proxy_execute_announced)

        # Sub command aliases
        # Wallet
        self.wallet_app.command(
            "swap_hotkey",
            hidden=True,
        )(self.wallet_swap_hotkey)
        self.wallet_app.command("swap_coldkey", hidden=True)(self.wallet_swap_coldkey)
        self.wallet_app.command("swap_check", hidden=True)(self.wallet_check_ck_swap)
        self.wallet_app.command(
            "regen_coldkey",
            hidden=True,
        )(self.wallet_regen_coldkey)
        self.wallet_app.command(
            "regen_coldkeypub",
            hidden=True,
        )(self.wallet_regen_coldkey_pub)
        self.wallet_app.command(
            "regen_hotkey",
            hidden=True,
        )(self.wallet_regen_hotkey)
        self.wallet_app.command(
            "regen_hotkeypub",
            hidden=True,
        )(self.wallet_regen_hotkey_pub)
        self.wallet_app.command(
            "new_hotkey",
            hidden=True,
        )(self.wallet_new_hotkey)
        self.wallet_app.command(
            "new_coldkey",
            hidden=True,
        )(self.wallet_new_coldkey)
        self.wallet_app.command(
            "set_identity",
            hidden=True,
        )(self.wallet_set_id)
        self.wallet_app.command(
            "get_identity",
            hidden=True,
        )(self.wallet_get_id)
        self.wallet_app.command("associate_hotkey", hidden=True)(
            self.wallet_associate_hotkey
        )

        # Subnets
        self.subnets_app.command("burn_cost", hidden=True)(self.subnets_burn_cost)
        self.subnets_app.command("pow_register", hidden=True)(self.subnets_pow_register)
        self.subnets_app.command("set_identity", hidden=True)(self.subnets_set_identity)
        self.subnets_app.command("get_identity", hidden=True)(self.subnets_get_identity)
        self.subnets_app.command("check_start", hidden=True)(self.subnets_check_start)
        self.subnet_mechanisms_app.command("emissions-split", hidden=True)(
            self.mechanism_emission_set
        )

        # Sudo
        self.sudo_app.command("senate_vote", hidden=True)(self.sudo_senate_vote)
        self.sudo_app.command("get_take", hidden=True)(self.sudo_get_take)
        self.sudo_app.command("set_take", hidden=True)(self.sudo_set_take)

        # Stake
        self.stake_app.command(
            "claim",
            hidden=True,
        )(self.stake_set_claim_type)
        self.stake_app.command(
            "unclaim",
            hidden=True,
        )(self.stake_set_claim_type)

        # Crowdloan
        self.app.add_typer(
            self.crowd_app,
            name="crowd",
            short_help="Crowdloan commands, aliases: `cr`, `crowdloan`",
            no_args_is_help=True,
        )
        self.app.add_typer(self.crowd_app, name="cr", hidden=True, no_args_is_help=True)
        self.app.add_typer(
            self.crowd_app, name="crowdloan", hidden=True, no_args_is_help=True
        )
        self.crowd_app.command(
            "contribute", rich_help_panel=HELP_PANELS["CROWD"]["PARTICIPANT"]
        )(self.crowd_contribute)
        self.crowd_app.command(
            "withdraw", rich_help_panel=HELP_PANELS["CROWD"]["PARTICIPANT"]
        )(self.crowd_withdraw)
        self.crowd_app.command(
            "finalize", rich_help_panel=HELP_PANELS["CROWD"]["INITIATOR"]
        )(self.crowd_finalize)
        self.crowd_app.command("list", rich_help_panel=HELP_PANELS["CROWD"]["INFO"])(
            self.crowd_list
        )
        self.crowd_app.command("info", rich_help_panel=HELP_PANELS["CROWD"]["INFO"])(
            self.crowd_info
        )
        self.crowd_app.command(
            "create", rich_help_panel=HELP_PANELS["CROWD"]["INITIATOR"]
        )(self.crowd_create)
        self.crowd_app.command(
            "update", rich_help_panel=HELP_PANELS["CROWD"]["INITIATOR"]
        )(self.crowd_update)
        self.crowd_app.command(
            "refund", rich_help_panel=HELP_PANELS["CROWD"]["INITIATOR"]
        )(self.crowd_refund)
        self.crowd_app.command(
            "dissolve", rich_help_panel=HELP_PANELS["CROWD"]["INITIATOR"]
        )(self.crowd_dissolve)

        # Liquidity
        self.app.add_typer(
            self.liquidity_app,
            name="liquidity",
            short_help="liquidity commands, aliases: `l`",
            no_args_is_help=True,
        )
        self.app.add_typer(
            self.liquidity_app, name="l", hidden=True, no_args_is_help=True
        )
        # liquidity commands
        self.liquidity_app.command(
            "add", rich_help_panel=HELP_PANELS["LIQUIDITY"]["LIQUIDITY_MGMT"]
        )(self.liquidity_add)
        self.liquidity_app.command(
            "list", rich_help_panel=HELP_PANELS["LIQUIDITY"]["LIQUIDITY_MGMT"]
        )(self.liquidity_list)
        self.liquidity_app.command(
            "modify", rich_help_panel=HELP_PANELS["LIQUIDITY"]["LIQUIDITY_MGMT"]
        )(self.liquidity_modify)
        self.liquidity_app.command(
            "remove", rich_help_panel=HELP_PANELS["LIQUIDITY"]["LIQUIDITY_MGMT"]
        )(self.liquidity_remove)

        # utils app
        self.utils_app.command("convert")(self.convert)
        self.utils_app.command("latency")(self.best_connection)

    def generate_command_tree(self) -> Tree:
        """
        Generates a rich.Tree of the commands, subcommands, and groups of this app
        """

        def build_rich_tree(data: dict, parent: Tree):
            for group, content in data.get("groups", {}).items():
                group_node = parent.add(
                    f"[bold cyan]{group}[/]"
                )  # Add group to the tree
                for command in content.get("commands", []):
                    group_node.add(f"[green]{command}[/]")  # Add commands to the group
                build_rich_tree(content, group_node)  # Recurse for subgroups

        def traverse_group(group: typer.Typer) -> dict:
            tree = {}
            if commands := [
                cmd.name for cmd in group.registered_commands if not cmd.hidden
            ]:
                tree["commands"] = commands
            for group in group.registered_groups:
                if "groups" not in tree:
                    tree["groups"] = {}
                if not group.hidden:
                    if group_transversal := traverse_group(group.typer_instance):
                        tree["groups"][group.name] = group_transversal

            return tree

        groups_and_commands = traverse_group(self.app)
        root = Tree("[bold magenta]BTCLI Commands[/]")  # Root node
        build_rich_tree(groups_and_commands, root)
        return root

    def initialize_chain(
        self,
        network: Optional[list[str]] = None,
    ) -> SubtensorInterface:
        """
        Intelligently initializes a connection to the chain, depending on the supplied (or in config) values. Sets the
        `self.subtensor` object to this created connection.

        :param network: Network name (e.g. finney, test, etc.) or
                        chain endpoint (e.g. ws://127.0.0.1:9945, wss://entrypoint-finney.opentensor.ai:443)
        """
        with warnings.catch_warnings():
            warnings.filterwarnings(
                "ignore",
                "You are instantiating the AsyncSubstrateInterface Websocket outside of an event loop. "
                "Verify this is intended.",
            )
            if not self.subtensor:
                use_disk_cache = self.config.get("disk_cache", False)
                if network:
                    network_ = None
                    for item in network:
                        if item.startswith("ws"):
                            network_ = item
                            break
                        else:
                            network_ = item

                    not_selected_networks = [net for net in network if net != network_]
                    if not_selected_networks:
                        console.print(
                            f"Networks not selected: "
                            f"{arg__(', '.join(not_selected_networks))}"
                        )

                    self.subtensor = SubtensorInterface(
                        network_, use_disk_cache=use_disk_cache
                    )
                elif self.config["network"]:
                    console.print(
                        f"Using the specified network [{COLORS.G.LINKS}]{self.config['network']}"
                        f"[/{COLORS.G.LINKS}] from config"
                    )
                    self.subtensor = SubtensorInterface(
                        self.config["network"], use_disk_cache=use_disk_cache
                    )
                else:
                    self.subtensor = SubtensorInterface(
                        defaults.subtensor.network, use_disk_cache=use_disk_cache
                    )
        return self.subtensor

    def _run_command(self, cmd: Coroutine, exit_early: bool = True):
        """
        Runs the supplied coroutine with `asyncio.run`
        """

        async def _run():
            initiated = False
            exception_occurred = False
            try:
                if self.subtensor:
                    await self.subtensor.substrate.initialize()
                initiated = True
                result = await cmd
                return result
            except (ConnectionRefusedError, ssl.SSLError, InvalidHandshake):
                err_console.print(f"Unable to connect to the chain: {self.subtensor}")
                verbose_console.print(traceback.format_exc())
                exception_occurred = True
            except (
                ConnectionClosed,
                SubstrateRequestException,
                KeyboardInterrupt,
                RuntimeError,
            ) as e:
                if isinstance(e, SubstrateRequestException):
                    err_console.print(str(e))
                elif isinstance(e, RuntimeError):
                    pass  # Temporarily to handle loop bound issues
                verbose_console.print(traceback.format_exc())
                exception_occurred = True
            except Exception as e:
                err_console.print(f"An unknown error has occurred: {e}")
                verbose_console.print(traceback.format_exc())
                exception_occurred = True
            finally:
                if initiated is False:
                    asyncio.create_task(cmd).cancel()
                if (
                    exit_early is True
                ):  # temporarily to handle multiple run commands in one session
                    if self.subtensor:
                        try:
                            await self.subtensor.substrate.close()
                        except Exception as e:  # ensures we always exit cleanly
                            if not isinstance(e, (typer.Exit, RuntimeError)):
                                err_console.print(f"An unknown error has occurred: {e}")
                    if exception_occurred:
                        raise typer.Exit()

        return self.event_loop.run_until_complete(_run())

    def main_callback(
        self,
        version: Annotated[
            Optional[bool],
            typer.Option(
                "--version", callback=version_callback, help="Show BTCLI version"
            ),
        ] = None,
        commands: Annotated[
            Optional[bool],
            typer.Option(
                "--commands", callback=commands_callback, help="Show BTCLI commands"
            ),
        ] = None,
        debug_log: Annotated[
            Optional[bool],
            typer.Option(
                "--debug",
                callback=debug_callback,
                help="Saves the debug log from the last used command",
            ),
        ] = None,
    ):
        """
        Command line interface (CLI) for Bittensor. Uses the values in the configuration file. These values can be
            overridden by passing them explicitly in the command line.
        """
        # Load or create the config file
        if os.path.exists(self.config_path):
            with open(self.config_path, "r") as f:
                config = safe_load(f) or {}
        else:
            directory_path = Path(self.config_base_path)
            directory_path.mkdir(exist_ok=True, parents=True)
            config = defaults.config.dictionary.copy()
            with open(self.config_path, "w") as f:
                safe_dump(config, f)

        # Update missing values
        updated = False
        for key, value in defaults.config.dictionary.items():
            if key not in config:
                config[key] = value
                updated = True
            elif isinstance(value, dict):
                for sub_key, sub_value in value.items():
                    if sub_key not in config[key]:
                        config[key][sub_key] = sub_value
                        updated = True
            elif isinstance(value, bool) and config[key] is None:
                config[key] = value
                updated = True
        if updated:
            with open(self.config_path, "w") as f:
                safe_dump(config, f)

        for k, v in config.items():
            if k in self.config.keys():
                self.config[k] = v
        if self.config.get("use_cache", False):
            with open(self.debug_file_path, "w+") as f:
                f.write(
                    f"BTCLI {__version__}\n"
                    f"Async-Substrate-Interface: {importlib.metadata.version('async-substrate-interface')}\n"
                    f"Bittensor-Wallet: {importlib.metadata.version('bittensor-wallet')}\n"
                    f"Command: {' '.join(sys.argv)}\n"
                    f"Config: {self.config}\n"
                    f"Python: {sys.version}\n"
                    f"System: {sys.platform}\n\n"
                )
            asi_logger = logging.getLogger("async_substrate_interface")
            asi_logger.setLevel(logging.DEBUG)
            logger.setLevel(logging.DEBUG)
            formatter = logging.Formatter(
                "%(asctime)s - %(levelname)s - %(name)s - %(module)s:%(lineno)d - %(message)s"
            )
            handler = logging.FileHandler(self.debug_file_path)
            handler.setFormatter(formatter)
            asi_logger.addHandler(handler)
            logger.addHandler(handler)

        ensure_address_book_tables_exist()
        # load proxies address book
        with ProxyAddressBook.get_db() as (conn, cursor):
            rows = ProxyAddressBook.read_rows(conn, cursor, include_header=False)
        proxies = {}
        for name, ss58_address, delay, spawner, proxy_type, _ in rows:
            proxies[name] = {
                "address": ss58_address,
                "spawner": spawner,
                "proxy_type": proxy_type,
                "delay": delay,
            }
        self.proxies = proxies

    def verbosity_handler(
        self,
        quiet: bool,
        verbose: bool,
        json_output: bool = False,
        prompt: bool = True,
        decline: bool = False,
    ) -> None:
        if json_output and prompt:
            raise typer.BadParameter(
                "Cannot specify both '--json-output' and '--prompt'"
            )
        if not prompt and decline:
            raise typer.BadParameter(
                "Cannot specify both '--no-prompt' and '--no'. "
                "The '--no' flag requires prompts to be enabled."
            )
        if quiet and verbose:
            err_console.print("Cannot specify both `--quiet` and `--verbose`")
            raise typer.Exit()
        if json_output and verbose:
            verbosity_console_handler(3)
        elif json_output or quiet:
            verbosity_console_handler(0)
        elif verbose:
            verbosity_console_handler(2)
        else:
            # Default to configuration if no flags provided
            quiet = self.config.get("quiet", False)
            verbose = self.config.get("verbose", False)

            if quiet:
                verbosity_console_handler(0)
            elif verbose:
                verbosity_console_handler(2)
            else:
                # Default verbosity level
                verbosity_console_handler(1)

    def metagraph_config(
        self,
        reset: bool = typer.Option(
            False,
            "--reset",
            help="Restore the display of metagraph columns to show all columns.",
        ),
    ):
        """
        Command option to configure the display of the metagraph columns.
        """
        if reset:
            selections_ = defaults.config.dictionary["metagraph_cols"]
        else:
            selections_ = config_selector(
                self.config["metagraph_cols"], "Metagraph Display Columns"
            )
        self.config["metagraph_cols"] = selections_
        with open(self.config_path, "w+") as f:
            safe_dump(self.config, f)

    def set_config(
        self,
        wallet_name: Optional[str] = Options.wallet_name,
        wallet_path: Optional[str] = Options.wallet_path,
        wallet_hotkey: Optional[str] = Options.wallet_hotkey,
        network: Optional[str] = Options.network,
        use_cache: Optional[bool] = typer.Option(
            None,
            "--cache/--no-cache",
            " /--no_cache",
            help="Disable caching of some commands. This will disable the `--reuse-last` and `--html` flags on "
            "commands such as `subnets metagraph`, `stake show` and `subnets list`.",
        ),
        disk_cache: Optional[bool] = typer.Option(
            None,
            "--disk-cache/--no-disk-cache",
            " /--no-disk-cache",
            help="Enables or disables the caching on disk. Enabling this can significantly speed up commands run "
            "sequentially",
        ),
        rate_tolerance: Optional[float] = typer.Option(
            None,
            "--tolerance",
            help="Set the rate tolerance percentage for transactions (e.g. 0.1 for 0.1%).",
        ),
        safe_staking: Optional[bool] = typer.Option(
            None,
            "--safe-staking/--no-safe-staking",
            "--safe/--unsafe",
            help="Enable or disable safe staking mode.",
            show_default=False,
        ),
        allow_partial_stake: Optional[bool] = typer.Option(
            None,
            "--allow-partial-stake/--no-allow-partial-stake",
            "--partial/--no-partial",
            "--allow/--not-allow",
            show_default=False,
        ),
        dashboard_path: Optional[str] = Options.dashboard_path,
        decline: bool = Options.decline,
        quiet: bool = Options.quiet,
    ):
        """
        Sets or updates configuration values in the BTCLI config file.

        This command allows you to set default values that will be used across all BTCLI commands.

        USAGE
        Interactive mode:
            [green]$[/green] btcli config set

        Set specific values:
            [green]$[/green] btcli config set --wallet-name default --network finney
            [green]$[/green] btcli config set --safe-staking --rate-tolerance 0.1

        [bold]NOTE[/bold]:
        - Network values can be network names (e.g., 'finney', 'test') or websocket URLs
        - Rate tolerance is specified as a decimal (e.g., 0.05 for 0.05%)
        - Changes are saved to ~/.bittensor/btcli.yaml
        - Use '[green]$[/green] btcli config get' to view current settings
        """
        args = {
            "wallet_name": wallet_name,
            "wallet_path": wallet_path,
            "wallet_hotkey": wallet_hotkey,
            "network": network,
            "use_cache": use_cache,
            "disk_cache": disk_cache,
            "rate_tolerance": rate_tolerance,
            "safe_staking": safe_staking,
            "allow_partial_stake": allow_partial_stake,
            "dashboard_path": dashboard_path,
        }
        bools = ["use_cache", "disk_cache", "safe_staking", "allow_partial_stake"]
        if all(v is None for v in args.values()):
            # Print existing configs
            self.get_config()

            # Create numbering to choose from
            config_keys = list(args.keys())
            console.print("Which config setting would you like to update?\n")
            for idx, key in enumerate(config_keys, start=1):
                console.print(f"{idx}. {key}")

            choice = IntPrompt.ask(
                "\nEnter the [bold]number[/bold] of the config setting you want to update",
                choices=[str(i) for i in range(1, len(config_keys) + 1)],
                show_choices=False,
            )
            arg = config_keys[choice - 1]

            if arg in bools:
                nc = confirm_action(
                    f"What value would you like to assign to [red]{arg}[/red]?",
                    default=True,
                    decline=decline,
                    quiet=quiet,
                )
                self.config[arg] = nc

            elif arg == "rate_tolerance":
                while True:
                    val = FloatPrompt.ask(
                        f"What percentage would you like to set for [red]{arg}[/red]?\n"
                        f"Values are percentages (e.g. 0.05 for 5%)",
                        default=0.05,
                    )
                    try:
                        validated_val = validate_rate_tolerance(val)
                        self.config[arg] = validated_val
                        break
                    except typer.BadParameter as e:
                        print_error(str(e))
                        continue
            else:
                val = Prompt.ask(
                    f"What value would you like to assign to [red]{arg}[/red]?"
                )
                args[arg] = val
                self.config[arg] = val

        if n := args.get("network"):
            if n in Constants.networks:
                if not confirm_action(
                    f"You provided a network {arg__(n)} which is mapped to {arg__(Constants.network_map[n])}\n"
                    "Do you want to continue?",
                    decline=decline,
                    quiet=quiet,
                ):
                    typer.Exit()
            else:
                valid_endpoint, error = validate_chain_endpoint(n)
                if valid_endpoint:
                    if valid_endpoint in Constants.network_map.values():
                        known_network = next(
                            key
                            for key, value in Constants.network_map.items()
                            if value == network
                        )
                        args["network"] = known_network
                        if not confirm_action(
                            f"You provided an endpoint {arg__(n)} which is mapped to {arg__(known_network)}\n"
                            "Do you want to continue?",
                            decline=decline,
                            quiet=quiet,
                        ):
                            raise typer.Exit()
                    else:
                        if not confirm_action(
                            f"You provided a chain endpoint URL {arg__(n)}\n"
                            "Do you want to continue?",
                            decline=decline,
                            quiet=quiet,
                        ):
                            raise typer.Exit()
                else:
                    print_error(f"{error}")
                    raise typer.Exit()

        for arg, val in args.items():
            if val is not None:
                logger.debug(f"Config: setting {arg} to {val}")
                self.config[arg] = val
        with open(self.config_path, "w") as f:
            safe_dump(self.config, f)

        # Print latest configs after updating
        self.get_config()

    def del_config(
        self,
        wallet_name: bool = typer.Option(False, *Options.wallet_name.param_decls),
        wallet_path: bool = typer.Option(False, *Options.wallet_path.param_decls),
        wallet_hotkey: bool = typer.Option(False, *Options.wallet_hotkey.param_decls),
        network: bool = typer.Option(False, *Options.network.param_decls),
        use_cache: bool = typer.Option(False, "--cache"),
        rate_tolerance: bool = typer.Option(False, "--tolerance"),
        safe_staking: bool = typer.Option(
            False, "--safe-staking/--no-safe-staking", "--safe/--unsafe"
        ),
        allow_partial_stake: bool = typer.Option(
            False,
            "--allow-partial-stake/--no-allow-partial-stake",
            "--partial/--no-partial",
            "--allow/--not-allow",
        ),
        all_items: bool = typer.Option(False, "--all"),
        dashboard_path: Optional[str] = Options.dashboard_path,
        decline: bool = Options.decline,
        quiet: bool = Options.quiet,
    ):
        """
        Clears the fields in the config file and sets them to 'None'.

        # EXAMPLE

            - To clear the 'chain' and 'network' fields:

                [green]$[/green] btcli config clear --chain --network

            - To clear your config entirely:

                [green]$[/green] btcli config clear --all
        """
        if all_items:
            if confirm_action(
                "Do you want to clear all configurations?", decline=decline, quiet=quiet
            ):
                self.config = {}
                print("All configurations have been cleared and set to 'None'.")
            else:
                print("Operation cancelled.")
                return

        args = {
            "wallet_name": wallet_name,
            "wallet_path": wallet_path,
            "wallet_hotkey": wallet_hotkey,
            "network": network,
            "use_cache": use_cache,
            "rate_tolerance": rate_tolerance,
            "safe_staking": safe_staking,
            "allow_partial_stake": allow_partial_stake,
            "dashboard_path": dashboard_path,
        }

        # If no specific argument is provided, iterate over all
        if not any(args.values()):
            for arg in args.keys():
                if self.config.get(arg) is not None:
                    if confirm_action(
                        f"Do you want to clear the {arg__(arg)} config?",
                        decline=decline,
                        quiet=quiet,
                    ):
                        logger.debug(f"Config: clearing {arg}.")
                        self.config[arg] = None
                        console.print(f"Cleared {arg__(arg)} config and set to 'None'.")
                    else:
                        console.print(f"Skipped clearing {arg__(arg)} config.")

        else:
            # Check each specified argument
            for arg, should_clear in args.items():
                if should_clear:
                    if self.config.get(arg) is not None:
                        if confirm_action(
                            f"Do you want to clear the {arg__(arg)}"
                            f" [bold cyan]({self.config.get(arg)})[/bold cyan] config?",
                            decline=decline,
                            quiet=quiet,
                        ):
                            self.config[arg] = None
                            logger.debug(f"Config: clearing {arg}.")
                            console.print(
                                f"Cleared {arg__(arg)} config and set to 'None'."
                            )
                        else:
                            console.print(f"Skipped clearing {arg__(arg)} config.")
                    else:
                        console.print(
                            f"No config set for {arg__(arg)}. Use {arg__('btcli config set')} to set it."
                        )
        with open(self.config_path, "w") as f:
            safe_dump(self.config, f)

    def get_config(self):
        """
        Prints the current config file in a table.
        """
        deprecated_configs = ["chain"]

        table = Table(
            Column("[bold white]Name", style=f"{COLORS.G.ARG}"),
            Column("[bold white]Value", style="gold1"),
            Column("", style="medium_purple"),
            box=box.SIMPLE_HEAD,
            title=f"[{COLORS.G.HEADER}]BTCLI Config[/{COLORS.G.HEADER}]: {arg__(self.config_path)}",
        )
        value: Optional[str]
        for key, value in self.config.items():
            if key == "network":
                if value is None:
                    value = "None (default = finney)"
                else:
                    if value in Constants.networks:
                        value = value + f" ({Constants.network_map[value]})"
            if key == "rate_tolerance":
                value = f"{value} ({value * 100}%)" if value is not None else "None"

            elif key in deprecated_configs:
                continue

            if isinstance(value, dict):
                # Nested dictionaries: only metagraph for now, but more may be added later
                for idx, (sub_key, sub_value) in enumerate(value.items()):
                    table.add_row(key if idx == 0 else "", str(sub_key), str(sub_value))
            else:
                table.add_row(str(key), str(value), "")

        console.print(table)

    def config_add_proxy(
        self,
        name: Annotated[
            str,
            typer.Option(
                help="Name of the proxy", prompt="Enter a name for this proxy"
            ),
        ],
        address: Annotated[
            str,
            typer.Option(
                callback=is_valid_ss58_address_param,
                help="The SS58 address of the pure proxy/delegatee",
                prompt="Enter the SS58 address of the pure proxy/delegatee",
            ),
        ],
        proxy_type: Annotated[
            ProxyType,
            typer.Option(
                help="The type of this proxy",
                prompt="Enter the type of this proxy",
            ),
        ],
        spawner: Annotated[
            str,
            typer.Option(
                "--spawner",
                "--delegator",
                callback=is_valid_ss58_address_param,
                help="The SS58 address of the spawner (pure proxy)/delegator (regular proxy)",
                prompt="Enter the SS58 address of the spawner (pure proxy)/delegator (regular proxy)",
            ),
        ],
        delay: int = typer.Option(0, help="Delay, in blocks."),
        note: str = typer.Option("", help="Any notes about this entry"),
    ):
        """
        Adds a new pure proxy to the address book.
        """
        if self.proxies.get(name) is not None:
            err_console.print(
                f"Proxy {name} already exists. Use `btcli config update-proxy` to update it."
            )
            raise typer.Exit()
        proxy_type_val: str
        if isinstance(proxy_type, ProxyType):
            proxy_type_val = proxy_type.value
        else:
            proxy_type_val = proxy_type

        self.proxies[name] = {
            "proxy_type": proxy_type_val,
            "address": address,
            "spawner": spawner,
            "delay": delay,
            "note": note,
        }
        with ProxyAddressBook.get_db() as (conn, cursor):
            ProxyAddressBook.add_entry(
                conn,
                cursor,
                name=name,
                ss58_address=address,
                spawner=spawner,
                proxy_type=proxy_type_val,
                delay=delay,
                note=note,
            )
        self.config_get_proxies()

    def config_remove_proxy(
        self,
        name: Annotated[
            str,
            typer.Option(
                help="Name of the proxy to be removed",
                prompt="Enter the name of the proxy to be removed",
            ),
        ],
    ):
        """
        Removes a pure proxy from the address book.

        Note: Does not remove the proxy on chain. Only removes it from the address book.
        """
        if name in self.proxies:
            del self.proxies[name]
            with ProxyAddressBook.get_db() as (conn, cursor):
                ProxyAddressBook.delete_entry(conn, cursor, name=name)
            console.print(f"Removed {name} from the address book.")
        else:
            err_console.print(f"Proxy {name} not found in address book.")
        self.config_get_proxies()

    def config_get_proxies(self):
        """
        Displays the current proxies address book
        """
        table = Table(
            Column("[bold white]Name", style=f"{COLORS.G.ARG}"),
            Column("Address", style="gold1"),
            Column("Spawner/Delegator", style="medium_purple"),
            Column("Proxy Type", style="medium_purple"),
            Column("Delay", style="dim"),
            Column("Note", style="dim"),
            box=box.SIMPLE_HEAD,
            title=f"[{COLORS.G.HEADER}]BTCLI Proxies Address Book[/{COLORS.G.HEADER}]: {arg__(self.proxies_path)}",
        )
        with ProxyAddressBook.get_db() as (conn, cursor):
            rows = ProxyAddressBook.read_rows(conn, cursor, include_header=False)
        for name, ss58_address, delay, spawner, proxy_type, note in rows:
            table.add_row(name, ss58_address, spawner, proxy_type, str(delay), note)
        console.print(table)

    def config_update_proxy(
        self,
        name: Annotated[
            str,
            typer.Option(
                help="Name of the proxy", prompt="Enter a name for this proxy"
            ),
        ],
        address: Annotated[
            Optional[str],
            typer.Option(
                callback=is_valid_ss58_address_param,
                help="The SS58 address of the pure proxy",
            ),
        ] = None,
        proxy_type: Annotated[
            Optional[ProxyType],
            typer.Option(
                help="The type of this pure proxy",
            ),
        ] = None,
        spawner: Annotated[
            str,
            typer.Option(
                callback=is_valid_ss58_address_param,
                help="The SS58 address of the spawner",
            ),
        ] = None,
        delay: Optional[int] = typer.Option(None, help="Delay, in blocks."),
        note: Optional[str] = typer.Option(None, help="Any notes about this entry"),
    ):
        if name not in self.proxies:
            err_console.print(f"Proxy {name} not found in address book.")
            return
        else:
            if isinstance(proxy_type, ProxyType):
                proxy_type_val = proxy_type.value
            else:
                proxy_type_val = proxy_type
            with ProxyAddressBook.get_db() as (conn, cursor):
                ProxyAddressBook.update_entry(
                    conn,
                    cursor,
                    name=name,
                    ss58_address=address,
                    proxy_type=proxy_type_val,
                    spawner=spawner,
                    note=note,
                    delay=delay,
                )
            console.print("Proxy updated")
            self.config_get_proxies()

    def is_valid_proxy_name_or_ss58(
        self, address: Optional[str], announce_only: bool
    ) -> Optional[str]:
        """
        Evaluates whether a non-None address is a valid SS58 address. Used as a callback for
        Annotated typer params.

        Args:
            address: an SS58 address, proxy name in config, or None
            announce_only: whether the call should be made as just an announcement or the actual call made

        Returns:
            the SS58 address (if valid) or None (if None)

        Raises:
            typer.BadParameter: if the address is not a valid SS58 address, or if `--announce-only` is supplied but
                without a proxy.
        """
        if address is None:
            if announce_only is True:
                raise typer.BadParameter(
                    "Cannot supply '--announce-only' without supplying '--proxy'"
                )
            return None
        outer_proxy_from_config = self.proxies.get(address, {})
        proxy_from_config = outer_proxy_from_config.get("address")
        if proxy_from_config is not None:
            if not btwallet_is_valid_ss58_address(proxy_from_config):
                raise typer.BadParameter(
                    f"Invalid SS58 address: {proxy_from_config} from config {address}"
                )
            else:
                return proxy_from_config
        elif not btwallet_is_valid_ss58_address(address):
            raise typer.BadParameter(f"Invalid SS58 address: {address}")
        return address

    def ask_rate_tolerance(
        self,
        rate_tolerance: Optional[float],
    ) -> float:
        """
        Gets rate tolerance from args, config, or default.

        Args:
            rate_tolerance (Optional[float]): Explicitly provided slippage value

        Returns:
            float: rate tolerance value
        """
        if rate_tolerance is not None:
            console.print(
                f"[dim][blue]Rate tolerance[/blue]: [bold cyan]{rate_tolerance} ({rate_tolerance * 100}%)[/bold cyan]."
            )
            return rate_tolerance
        elif self.config.get("rate_tolerance") is not None:
            config_slippage = self.config["rate_tolerance"]
            console.print(
                f"[dim][blue]Rate tolerance[/blue]: [bold cyan]{config_slippage} ({config_slippage * 100}%)[/bold cyan] (from config)."
            )
            return config_slippage
        else:
            console.print(
                "[dim][blue]Rate tolerance[/blue]: "
                + f"[bold cyan]{defaults.rate_tolerance} ({defaults.rate_tolerance * 100}%)[/bold cyan] "
                + "by default. Set this using "
                + "[dark_sea_green3 italic]`btcli config set`[/dark_sea_green3 italic] "
                + "or "
                + "[dark_sea_green3 italic]`--tolerance`[/dark_sea_green3 italic] flag[/dim]"
            )
            return defaults.rate_tolerance

    def ask_safe_staking(
        self,
        safe_staking: Optional[bool],
    ) -> bool:
        """
        Gets safe staking setting from args, config, or default.

        Args:
            safe_staking (Optional[bool]): Explicitly provided safe staking value

        Returns:
            bool: Safe staking setting
        """
        if safe_staking is not None:
            enabled = "enabled" if safe_staking else "disabled"
            console.print(
                f"[dim][blue]Safe staking[/blue]: [bold cyan]{enabled}[/bold cyan]."
            )
            logger.debug(f"Safe staking {enabled}")
            return safe_staking
        elif self.config.get("safe_staking") is not None:
            safe_staking = self.config["safe_staking"]
            enabled = "enabled" if safe_staking else "disabled"
            console.print(
                f"[dim][blue]Safe staking[/blue]: [bold cyan]{enabled}[/bold cyan] (from config)."
            )
            logger.debug(f"Safe staking {enabled}")
            return safe_staking
        else:
            safe_staking = True
            console.print(
                "[dim][blue]Safe staking[/blue]: "
                "[bold cyan]enabled[/bold cyan] "
                "by default. Set this using "
                "[dark_sea_green3 italic]`btcli config set`[/dark_sea_green3 italic] "
                "or "
                "[dark_sea_green3 italic]`--safe/--unsafe`[/dark_sea_green3 italic] flag[/dim]"
            )
            logger.debug("Safe staking enabled.")
            return safe_staking

    def ask_partial_stake(
        self,
        allow_partial_stake: Optional[bool],
    ) -> bool:
        """
        Gets partial stake setting from args, config, or default.

        Args:
            allow_partial_stake (Optional[bool]): Explicitly provided partial stake value

        Returns:
            bool: Partial stake setting
        """
        if allow_partial_stake is not None:
            partial_staking = "enabled" if allow_partial_stake else "disabled"
            console.print(
                f"[dim][blue]Partial staking[/blue]: [bold cyan]{partial_staking}[/bold cyan]."
            )
            logger.debug(f"Partial staking {partial_staking}")
            return allow_partial_stake
        elif self.config.get("allow_partial_stake") is not None:
            config_partial = self.config["allow_partial_stake"]
            partial_staking = "enabled" if allow_partial_stake else "disabled"
            console.print(
                f"[dim][blue]Partial staking[/blue]: [bold cyan]{partial_staking}[/bold cyan] (from config)."
            )
            logger.debug(f"Partial staking {partial_staking}")
            return config_partial
        else:
            partial_staking = "enabled" if allow_partial_stake else "disabled"
            console.print(
                "[dim][blue]Partial staking[/blue]: "
                f"[bold cyan]{partial_staking}[/bold cyan] "
                "by default. Set this using "
                "[dark_sea_green3 italic]`btcli config set`[/dark_sea_green3 italic] "
                "or "
                "[dark_sea_green3 italic]`--partial/--no-partial`[/dark_sea_green3 italic] flag[/dim]"
            )
            logger.debug(f"Partial staking {partial_staking}")
            return False

    @staticmethod
    def ask_subnet_mechanism(
        mechanism_id: Optional[int],
        mechanism_count: int,
        netuid: int,
    ) -> int:
        """Resolve the mechanism ID to use."""

        if mechanism_count is None or mechanism_count <= 0:
            err_console.print(f"Subnet {netuid} does not exist.")
            raise typer.Exit()

        if mechanism_id is not None:
            if mechanism_id < 0 or mechanism_id >= mechanism_count:
                err_console.print(
                    f"Mechanism ID {mechanism_id} is out of range for subnet {netuid}. "
                    f"Valid range: [bold cyan]0 to {mechanism_count - 1}[/bold cyan]."
                )
                raise typer.Exit()
            return mechanism_id

        if mechanism_count == 1:
            return 0

        while True:
            selected_mechanism_id = IntPrompt.ask(
                f"Select mechanism ID for subnet {netuid} "
                f"([bold cyan]0 to {mechanism_count - 1}[/bold cyan])",
                default=0,
            )
            if 0 <= selected_mechanism_id < mechanism_count:
                return selected_mechanism_id
            err_console.print(
                f"Mechanism ID {selected_mechanism_id} is out of range for subnet {netuid}. "
                f"Valid range: [bold cyan]0 to {mechanism_count - 1}[/bold cyan]."
            )

    def wallet_ask(
        self,
        wallet_name: Optional[str],
        wallet_path: Optional[str],
        wallet_hotkey: Optional[str],
        ask_for: Optional[list[WalletOptions]] = None,
        validate: WV = WV.WALLET,
        return_wallet_and_hotkey: bool = False,
    ) -> Union[Wallet, tuple[Wallet, str]]:
        """
        Generates a wallet object based on supplied values, validating the wallet is valid if flag is set
        :param wallet_name: name of the wallet
        :param wallet_path: root path of the wallets
        :param wallet_hotkey: name of the wallet hotkey file
        :param validate: flag whether to check for the wallet's validity
        :param ask_for: aspect of the wallet (name, path, hotkey) to prompt the user for
        :param return_wallet_and_hotkey: if specified, will return both the wallet object, and the hotkey SS58
        :return: created Wallet object (or wallet, hotkey ss58)
        """
        ask_for = ask_for or []
        # Prompt for missing attributes specified in ask_for
        if WO.NAME in ask_for and not wallet_name:
            if self.config.get("wallet_name"):
                wallet_name = self.config.get("wallet_name")
                console.print(
                    f"Using the [blue]wallet name[/blue] from config:[bold cyan] {wallet_name}"
                )
            else:
                wallet_name = Prompt.ask(
                    "Enter the [blue]wallet name[/blue]"
                    + f" [{COLORS.G.HINT} italic](Hint: You can set this with `btcli config set --wallet-name`)",
                    default=defaults.wallet.name,
                )

        if WO.HOTKEY in ask_for and not wallet_hotkey:
            if self.config.get("wallet_hotkey"):
                wallet_hotkey = self.config.get("wallet_hotkey")
                console.print(
                    f"Using the [blue]wallet hotkey[/blue] from config:[bold cyan] {wallet_hotkey}"
                )
            else:
                wallet_hotkey = Prompt.ask(
                    "Enter the [blue]wallet hotkey[/blue][dark_sea_green3 italic]"
                    "(Hint: You can set this with `btcli config set --wallet-hotkey`)"
                    "[/dark_sea_green3 italic]",
                    default=defaults.wallet.hotkey,
                )
        if wallet_path:
            if wallet_path == "default":
                wallet_path = defaults.wallet.path

        elif self.config.get("wallet_path"):
            wallet_path = self.config.get("wallet_path")
            console.print(
                f"Using the [blue]wallet path[/blue] from config:[bold magenta] {wallet_path}"
            )
        else:
            wallet_path = defaults.wallet.path

        if WO.PATH in ask_for and not wallet_path:
            wallet_path = Prompt.ask(
                "Enter the [blue]wallet path[/blue]"
                "[dark_sea_green3 italic](Hint: You can set this with `btcli config set --wallet-path`)"
                "[/dark_sea_green3 italic]",
                default=defaults.wallet.path,
            )
        # Create the Wallet object
        if wallet_path:
            wallet_path = os.path.expanduser(wallet_path)
        wallet = Wallet(name=wallet_name, path=wallet_path, hotkey=wallet_hotkey)
        logger.debug(f"Using wallet {wallet}")

        # Validate the wallet if required
        if validate == WV.WALLET or validate == WV.WALLET_AND_HOTKEY:
            valid = utils.is_valid_wallet(wallet)
            if not valid[0]:
                utils.err_console.print(
                    f"[red]Error: Wallet does not exist. \n"
                    f"Please verify your wallet information: {wallet}[/red]"
                )
                raise typer.Exit()

            if validate == WV.WALLET_AND_HOTKEY and not valid[1]:
                utils.err_console.print(
                    f"[red]Error: Wallet '{wallet.name}' exists but the hotkey '{wallet.hotkey_str}' does not. \n"
                    f"Please verify your wallet information: {wallet}[/red]"
                )
                raise typer.Exit()
        if return_wallet_and_hotkey:
            valid = utils.is_valid_wallet(wallet)
            if valid[1]:
                return wallet, get_hotkey_pub_ss58(wallet)
            else:
                if wallet_hotkey and is_valid_ss58_address(wallet_hotkey):
                    return wallet, wallet_hotkey
                else:
                    hotkey = (
                        Prompt.ask(
                            "Enter the SS58 of the hotkey to use for this transaction."
                        )
                    ).strip()
                    if not is_valid_ss58_address(hotkey):
                        err_console.print(
                            f"[red]Error: {hotkey} is not valid SS58 address."
                        )
                        raise typer.Exit(1)
                    else:
                        return wallet, hotkey
        else:
            return wallet

    # Wallet

    def wallet_list(
        self,
        wallet_name: Optional[str] = Options.wallet_name,
        wallet_path: str = Options.wallet_path,
        quiet: bool = Options.quiet,
        verbose: bool = Options.verbose,
        json_output: bool = Options.json_output,
    ):
        """
        Displays all the wallets and their corresponding hotkeys that are located in the wallet path specified in the config.

        The output display shows each wallet and its associated `ss58` addresses for the coldkey public key and any hotkeys. The output is presented in a hierarchical tree format, with each wallet as a root node and any associated hotkeys as child nodes. The `ss58` address (or an `<ENCRYPTED>` marker, for encrypted hotkeys) is displayed for each coldkey and hotkey that exists on the device.

        Upon invocation, the command scans the wallet directory and prints a list of all the wallets, indicating whether the
        public keys are available (`?` denotes unavailable or encrypted keys).

        # EXAMPLE

        [green]$[/green] btcli wallet list --path ~/.bittensor

        [bold]NOTE[/bold]: This command is read-only and does not modify the filesystem or the blockchain state. It is intended for use with the Bittensor CLI to provide a quick overview of the user's wallets.
        """
        self.verbosity_handler(quiet, verbose, json_output, False)
        wallet = self.wallet_ask(
            None, wallet_path, None, ask_for=[WO.PATH], validate=WV.NONE
        )
        return self._run_command(
            wallets.wallet_list(
                wallet.path,
                json_output,
                wallet_name=wallet_name,
            )
        )

    def wallet_overview(
        self,
        wallet_name: Optional[str] = Options.wallet_name,
        wallet_path: Optional[str] = Options.wallet_path,
        wallet_hotkey: Optional[str] = Options.wallet_hotkey,
        all_wallets: bool = typer.Option(
            False, "--all", "-a", help="See an overview for all the wallets"
        ),
        sort_by: Optional[str] = typer.Option(
            None,
            "--sort-by",
            "--sort_by",
            help="Sort the hotkeys by the specified column title. For example: name, uid, axon.",
        ),
        sort_order: Optional[str] = typer.Option(
            None,
            "--sort-order",
            "--sort_order",
            help="Sort the hotkeys in the specified order (ascending/asc or descending/desc/reverse).",
        ),
        include_hotkeys: str = typer.Option(
            "",
            "--include-hotkeys",
            "-in",
            help="Hotkeys to include. Specify by name or ss58 address. "
            "If left empty, all hotkeys, except those in the '--exclude-hotkeys', will be included.",
        ),
        exclude_hotkeys: str = typer.Option(
            "",
            "--exclude-hotkeys",
            "-ex",
            help="Hotkeys to exclude. Specify by name or ss58 address. "
            "If left empty, all hotkeys, except those in the '--include-hotkeys', will be excluded.",
        ),
        netuids: str = Options.netuids,
        network: Optional[list[str]] = Options.network,
        quiet: bool = Options.quiet,
        verbose: bool = Options.verbose,
        json_output: bool = Options.json_output,
    ):
        """
        Displays a detailed overview of the user's registered accounts on the Bittensor network.

        This command compiles and displays comprehensive information about each neuron associated with the user's wallets, including both hotkeys and coldkeys. It is especially useful for users managing multiple accounts or looking for a summary of their network activities and stake distributions.

        USAGE

        [green]$[/green] btcli wallet overview

        [green]$[/green] btcli wallet overview --all

        [bold]NOTE[/bold]: This command is read-only and does not modify the blockchain state or account configuration.
        It provides a quick and comprehensive view of the user's network presence, making it useful for monitoring account status,
        stake distribution, and overall contribution to the Bittensor network.
        """
        self.verbosity_handler(quiet, verbose, json_output, False)
        if include_hotkeys and exclude_hotkeys:
            utils.err_console.print(
                "[red]You have specified both the inclusion and exclusion options. Only one of these options is allowed currently."
            )
            raise typer.Exit()

        if netuids:
            netuids = parse_to_list(
                netuids,
                int,
                "Netuids must be a comma-separated list of ints, e.g., `--netuids 1,2,3,4`.",
            )

        ask_for = [WO.NAME] if not all_wallets else []
        validate = WV.WALLET if not all_wallets else WV.NONE
        wallet = self.wallet_ask(
            wallet_name, wallet_path, wallet_hotkey, ask_for=ask_for, validate=validate
        )

        if include_hotkeys:
            include_hotkeys = parse_to_list(
                include_hotkeys,
                str,
                "Hotkey names must be a comma-separated list, e.g., `--include-hotkeys hk1,hk2`.",
            )

        if exclude_hotkeys:
            exclude_hotkeys = parse_to_list(
                exclude_hotkeys,
                str,
                "Hotkeys names must be a comma-separated list, e.g., `--exclude-hotkeys hk1,hk2`.",
            )
        logger.debug(
            "args:\n"
            f"all_wallets: {all_wallets}\n"
            f"sort_by: {sort_by}\n"
            f"sort_order: {sort_order}\n"
            f"include_hotkeys: {include_hotkeys}\n"
            f"exclude_hotkeys: {exclude_hotkeys}\n"
            f"netuids: {netuids}\n"
        )

        return self._run_command(
            wallets.overview(
                wallet,
                self.initialize_chain(network),
                all_wallets,
                sort_by,
                sort_order,
                include_hotkeys,
                exclude_hotkeys,
                netuids_filter=netuids,
                verbose=verbose,
                json_output=json_output,
            )
        )

    def wallet_transfer(
        self,
        destination_ss58_address: str = typer.Option(
            None,
            "--destination",
            "--dest",
            "-d",
            prompt="Enter the destination coldkey ss58 address",
            help="Destination address (ss58) of the wallet (coldkey).",
        ),
        amount: float = typer.Option(
            None,
            "--amount",
            "-a",
            help="Amount (in TAO) to transfer.",
        ),
        transfer_all: bool = typer.Option(
            False, "--all", prompt=False, help="Transfer all available balance."
        ),
        allow_death: bool = typer.Option(
            False,
            "--allow-death",
            prompt=False,
            help="Transfer balance even if the resulting balance falls below the existential deposit.",
        ),
        period: int = Options.period,
        proxy: Optional[str] = Options.proxy,
        announce_only: bool = Options.announce_only,
        wallet_name: str = Options.wallet_name,
        wallet_path: str = Options.wallet_path,
        wallet_hotkey: str = Options.wallet_hotkey,
        network: Optional[list[str]] = Options.network,
        prompt: bool = Options.prompt,
        quiet: bool = Options.quiet,
        verbose: bool = Options.verbose,
        json_output: bool = Options.json_output,
    ):
        """
        Send TAO tokens from one wallet to another wallet on the Bittensor network.

        This command is used for transactions between different wallet accounts, enabling users to send tokens to other
        participants on the network. The command displays the user's current balance before prompting for the amount
        to transfer (send), ensuring transparency and accuracy in the transaction.

        USAGE

        The command requires that you specify the destination address (public key) and the amount of TAO you want transferred.
        It checks if sufficient balance exists in your wallet and prompts for confirmation before proceeding with the transaction.

        EXAMPLE

        [green]$[/green] btcli wallet transfer --dest 5Dp8... --amount 100

        [bold]NOTE[/bold]: This command is used for executing token transfers within the Bittensor network. Users should verify the destination address and the TAO amount before confirming the transaction to avoid errors or loss of funds.
        """
        if not is_valid_ss58_address(destination_ss58_address):
            print_error("You have entered an incorrect ss58 address. Please try again.")
            raise typer.Exit()

        self.verbosity_handler(quiet, verbose, json_output, prompt)
        proxy = self.is_valid_proxy_name_or_ss58(proxy, announce_only)
        wallet = self.wallet_ask(
            wallet_name,
            wallet_path,
            wallet_hotkey,
            ask_for=[WO.NAME],
            validate=WV.WALLET,
        )
        subtensor = self.initialize_chain(network)
        if transfer_all and amount:
            print_error("Cannot specify an amount and '--all' flag.")
            return False
        elif transfer_all:
            amount = 0
        elif not amount:
            amount = FloatPrompt.ask("Enter amount (in TAO) to transfer.")
        logger.debug(
            "args:\n"
            f"destination: {destination_ss58_address}\n"
            f"amount: {amount}\n"
            f"transfer_all: {transfer_all}\n"
            f"allow_death: {allow_death}\n"
            f"period: {period}\n"
            f"prompt: {prompt}\n"
        )
        return self._run_command(
            wallets.transfer(
                wallet=wallet,
                subtensor=subtensor,
                destination=destination_ss58_address,
                amount=amount,
                transfer_all=transfer_all,
                allow_death=allow_death,
                era=period,
                prompt=prompt,
                json_output=json_output,
                proxy=proxy,
                announce_only=announce_only,
            )
        )

    def wallet_swap_hotkey(
        self,
        wallet_name: Optional[str] = Options.wallet_name,
        wallet_path: Optional[str] = Options.wallet_path,
        wallet_hotkey: Optional[str] = Options.wallet_hotkey,
        netuid: Optional[int] = Options.netuid_not_req,
        all_netuids: bool = Options.all_netuids,
        network: Optional[list[str]] = Options.network,
        destination_hotkey_name: Optional[str] = typer.Argument(
            None, help="Destination hotkey name."
        ),
        quiet: bool = Options.quiet,
        verbose: bool = Options.verbose,
        prompt: bool = Options.prompt,
        decline: bool = Options.decline,
        json_output: bool = Options.json_output,
        proxy: Optional[str] = Options.proxy,
        announce_only: bool = Options.announce_only,
    ):
        """
        Swap hotkeys of a given wallet on the blockchain. For a registered key pair, for example, a (coldkeyA, hotkeyA) pair, this command swaps the hotkeyA with a new, unregistered, hotkeyB to move the original registration to the (coldkeyA, hotkeyB) pair.

        USAGE

        The command is used to swap the hotkey of a wallet for another hotkey on that same wallet.

        IMPORTANT

        - Make sure that your original key pair (coldkeyA, hotkeyA) is already registered.
        - Make sure that you use a newly created hotkeyB in this command. A hotkeyB that is already registered cannot be used in this command.
        - If NO netuid is specified, the swap will be initiated for ALL subnets (recommended for most users).
        - If a SPECIFIC netuid is specified (e.g., --netuid 1), the swap will only affect that particular subnet.
        - WARNING: Using --netuid 0 will ONLY swap on the root network (netuid 0), NOT a full swap across all subnets. Use without --netuid for full swap.
        - Finally, note that this command requires a fee of 1 TAO for recycling and this fee is taken from your wallet (coldkeyA).

        EXAMPLE

        Full swap across all subnets (recommended):
        [green]$[/green] btcli wallet swap_hotkey destination_hotkey_name --wallet-name your_wallet_name --wallet-hotkey original_hotkey

        Swap for a specific subnet only:
        [green]$[/green] btcli wallet swap_hotkey destination_hotkey_name --wallet-name your_wallet_name --wallet-hotkey original_hotkey --netuid 1
        """
        netuid = get_optional_netuid(netuid, all_netuids)
        proxy = self.is_valid_proxy_name_or_ss58(proxy, announce_only)
        self.verbosity_handler(quiet, verbose, json_output, prompt, decline)

        # Warning for netuid 0 - only swaps on root network, not a full swap
        if netuid == 0 and prompt:
            console.print(
                "\n[bold yellow]⚠️  WARNING: Using --netuid 0 for swap_hotkey[/bold yellow]\n"
            )
            console.print(
                "[yellow]Specifying --netuid 0 will ONLY swap the hotkey on the root network (netuid 0).[/yellow]\n"
            )
            console.print(
                "[yellow]It will NOT move child hotkey delegation mappings on root.[/yellow]\n"
            )
            console.print(
                f"[bold green]btcli wallet swap_hotkey {destination_hotkey_name or '<destination_hotkey>'} "
                f"--wallet-name {wallet_name or '<wallet_name>'} "
                f"--wallet-hotkey {wallet_hotkey or '<original_hotkey>'}[/bold green]\n"
            )

            if not confirm_action(
                "Are you SURE you want to proceed with --netuid 0 (only root network swap)?",
                default=False,
                decline=decline,
                quiet=quiet,
            ):
                return
        original_wallet = self.wallet_ask(
            wallet_name,
            wallet_path,
            wallet_hotkey,
            ask_for=[WO.NAME, WO.PATH, WO.HOTKEY],
            validate=WV.WALLET_AND_HOTKEY,
        )
        if not destination_hotkey_name:
            destination_hotkey_name = typer.prompt(
                "Enter the destination hotkey name (within same wallet)"
            )

        new_wallet = self.wallet_ask(
            wallet_name,
            wallet_path,
            destination_hotkey_name,
            ask_for=[WO.NAME, WO.PATH, WO.HOTKEY],
            validate=WV.WALLET_AND_HOTKEY,
        )
        logger.debug(
            "args:\n"
            f"original_wallet: {original_wallet}\n"
            f"new_wallet: {new_wallet}\n"
            f"netuid: {netuid}\n"
            f"prompt: {prompt}\n"
        )
        self.initialize_chain(network)
        return self._run_command(
            wallets.swap_hotkey(
                original_wallet=original_wallet,
                new_wallet=new_wallet,
                subtensor=self.subtensor,
                netuid=netuid,
                proxy=proxy,
                prompt=prompt,
                json_output=json_output,
            )
        )

    def wallet_inspect(
        self,
        all_wallets: bool = typer.Option(
            False,
            "--all",
            "--all-wallets",
            "-a",
            help="Inspect all the wallets at the specified wallet path.",
        ),
        wallet_name: str = Options.wallet_name,
        wallet_path: str = Options.wallet_path,
        wallet_hotkey: str = Options.wallet_hotkey,
        network: Optional[list[str]] = Options.network,
        netuids: str = Options.netuids,
        quiet: bool = Options.quiet,
        verbose: bool = Options.verbose,
        json_output: bool = Options.json_output,
    ):
        """
        Displays the details of the user's wallet pairs (coldkey, hotkey) on the Bittensor network.

        The output is presented as a table with the below columns:

        - [blue bold]Coldkey[/blue bold]: The coldkey associated with the user's wallet.

        - [blue bold]Balance[/blue bold]: The balance of the coldkey.

        - [blue bold]Delegate[/blue bold]: The name of the delegate to which the coldkey has staked TAO.

        - [blue bold]Stake[/blue bold]: The amount of stake held by both the coldkey and hotkey.

        - [blue bold]Emission[/blue bold]: The emission or rewards earned from staking.

        - [blue bold]Netuid[/blue bold]: The network unique identifier of the subnet where the hotkey is active (i.e., validating).

        - [blue bold]Hotkey[/blue bold]: The hotkey associated with the neuron on the network.

        USAGE

        This command can be used to inspect a single wallet or all the wallets located at a specified path. It is useful for a comprehensive overview of a user's participation and performance in the Bittensor network.

        EXAMPLE

        [green]$[/green] btcli wallet inspect

        [green]$[/green] btcli wallet inspect --all -n 1 -n 2 -n 3

        [bold]Note[/bold]: The `inspect` command is for displaying information only and does not perform any transactions or state changes on the blockchain. It is intended to be used with Bittensor CLI and not as a standalone function in user code.
        """
        print_error("This command is disabled on the 'rao' network.")
        raise typer.Exit()
        self.verbosity_handler(quiet, verbose, json_output, False)

        if netuids:
            netuids = parse_to_list(
                netuids,
                int,
                "Netuids must be a comma-separated list of ints, e.g., `--netuids 1,2,3,4`.",
            )

        # if all-wallets is entered, ask for path
        ask_for = [WO.NAME, WO.PATH] if not all_wallets else [WO.PATH]
        validate = WV.WALLET if not all_wallets else WV.NONE
        wallet = self.wallet_ask(
            wallet_name, wallet_path, wallet_hotkey, ask_for=ask_for, validate=validate
        )

        self.initialize_chain(network)
        return self._run_command(
            wallets.inspect(
                wallet,
                self.subtensor,
                netuids_filter=netuids,
                all_wallets=all_wallets,
            )
        )

    def wallet_faucet(
        self,
        wallet_name: Optional[str] = Options.wallet_name,
        wallet_path: Optional[str] = Options.wallet_path,
        wallet_hotkey: Optional[str] = Options.wallet_hotkey,
        network: Optional[list[str]] = Options.network,
        # TODO add the following to config
        processors: Optional[int] = typer.Option(
            defaults.pow_register.num_processes,
            "--processors",
            help="Number of processors to use for proof of work (POW) registration.",
        ),
        update_interval: Optional[int] = typer.Option(
            defaults.pow_register.update_interval,
            "--update-interval",
            "-u",
            help="The number of nonces to process before checking for next block during registration",
        ),
        output_in_place: Optional[bool] = typer.Option(
            defaults.pow_register.output_in_place,
            help="Whether to output the registration statistics in-place.",
        ),
        verbose: Optional[bool] = typer.Option(  # TODO verbosity handler
            defaults.pow_register.verbose,
            "--verbose",
            "-v",
            help="Whether to output the registration statistics verbosely.",
        ),
        use_cuda: Optional[bool] = typer.Option(
            defaults.pow_register.cuda.use_cuda,
            "--use-cuda/--no-use-cuda",
            "--cuda/--no-cuda",
            help="Set flag to use CUDA for proof of work (POW) registration.",
        ),
        dev_id: Optional[int] = typer.Option(
            defaults.pow_register.cuda.dev_id,
            "--dev-id",
            "-d",
            help="Set the CUDA device id(s) in the order of speed, where 0 is the fastest.",
        ),
        threads_per_block: Optional[int] = typer.Option(
            defaults.pow_register.cuda.tpb,
            "--threads-per-block",
            "-tbp",
            help="Set the number of threads per block for CUDA.",
        ),
        max_successes: Optional[int] = typer.Option(
            3,
            "--max-successes",
            help="Set the maximum number of times to successfully run the faucet for this command.",
        ),
        prompt: bool = Options.prompt,
    ):
        """
        Obtain test TAO tokens by performing Proof of Work (PoW).

        This command is useful for users who need test tokens for operations on a local blockchain.

        [blue bold]IMPORTANT[/blue bold]: THIS COMMAND IS DISABLED ON FINNEY AND TESTNET.

        USAGE

        The command uses the proof-of-work (POW) mechanism to validate the user's effort and rewards them with test TAO tokens. It is
        typically used in local blockchain environments where transactions do not use real TAO tokens.

        EXAMPLE

        [green]$[/green] btcli wallet faucet --faucet.num_processes 4 --faucet.cuda.use_cuda

        [bold]Note[/bold]: This command is meant for used in local environments where users can experiment with the blockchain without using real TAO tokens. Users must have the necessary hardware setup, especially when opting for CUDA-based GPU calculations. It is currently disabled on testnet and mainnet (finney). You can only use this command on a local blockchain.
        """
        # TODO should we add json_output?
        wallet = self.wallet_ask(
            wallet_name,
            wallet_path,
            wallet_hotkey,
            ask_for=[WO.NAME, WO.PATH],
            validate=WV.WALLET,
        )
        logger.debug(
            "args:\n"
            f"network {network}\n"
            f"threads_per_block {threads_per_block}\n"
            f"update_interval {update_interval}\n"
            f"processors {processors}\n"
            f"use_cuda {use_cuda}\n"
            f"dev_id {dev_id}\n"
            f"output_in_place {output_in_place}\n"
            f"max_successes {max_successes}\n"
        )
        return self._run_command(
            wallets.faucet(
                wallet,
                self.initialize_chain(network),
                threads_per_block,
                update_interval,
                processors,
                use_cuda,
                dev_id,
                output_in_place,
                verbose,
                max_successes,
                prompt,
            )
        )

    def wallet_regen_coldkey(
        self,
        wallet_name: Optional[str] = Options.wallet_name,
        wallet_path: Optional[str] = Options.wallet_path,
        wallet_hotkey: Optional[str] = Options.wallet_hotkey,
        mnemonic: Optional[str] = Options.mnemonic,
        seed: Optional[str] = Options.seed,
        json_path: Optional[str] = Options.json,
        json_password: Optional[str] = Options.json_password,
        use_password: Optional[bool] = Options.use_password,
        overwrite: bool = Options.overwrite,
        quiet: bool = Options.quiet,
        verbose: bool = Options.verbose,
        json_output: bool = Options.json_output,
    ):
        """
        Regenerate a coldkey for a wallet on the Bittensor blockchain network.

        This command is used to create a new instance of a coldkey from an existing mnemonic, seed, or JSON file.

        USAGE

        Users can specify a mnemonic, a seed string, or a JSON file path to regenerate a coldkey. The command supports optional password protection for the generated key.

        EXAMPLE

        [green]$[/green] btcli wallet regen-coldkey --mnemonic "word1 word2 ... word12"


        [bold]Note[/bold]: This command is critical for users who need to regenerate their coldkey either for recovery or for security reasons.
        """
        self.verbosity_handler(quiet, verbose, json_output, False)

        if not wallet_path:
            wallet_path = Prompt.ask(
                "Enter the path for the wallets directory",
                default=self.config.get("wallet_path") or defaults.wallet.path,
            )
            wallet_path = os.path.expanduser(wallet_path)

        if not wallet_name:
            wallet_name = Prompt.ask(
                f"Enter the name of the [{COLORS.G.CK}]new wallet (coldkey)",
                default=self.config.get("wallet_name") or defaults.wallet.name,
            )

        wallet = Wallet(wallet_name, wallet_hotkey, wallet_path)

        mnemonic, seed, json_path, json_password = get_creation_data(
            mnemonic, seed, json_path, json_password
        )
        # logger.debug should NOT be used here, it's simply too risky
        return self._run_command(
            wallets.regen_coldkey(
                wallet,
                mnemonic,
                seed,
                json_path,
                json_password,
                use_password,
                overwrite,
                json_output,
            )
        )

    def wallet_regen_coldkey_pub(
        self,
        wallet_name: Optional[str] = Options.wallet_name,
        wallet_path: Optional[str] = Options.wallet_path,
        wallet_hotkey: Optional[str] = Options.wallet_hotkey,
        public_key_hex: Optional[str] = Options.public_hex_key,
        ss58_address: Optional[str] = Options.ss58_address,
        overwrite: bool = Options.overwrite,
        quiet: bool = Options.quiet,
        verbose: bool = Options.verbose,
        json_output: bool = Options.json_output,
    ):
        """
        Regenerates the public part of a coldkey (coldkeypub.txt) for a wallet.

        Use this command when you need to move machine for subnet mining. Use the public key or SS58 address from your coldkeypub.txt that you have on another machine to regenerate the coldkeypub.txt on this new machine.

        USAGE

        The command requires either a public key in hexadecimal format or an ``SS58`` address from the existing coldkeypub.txt from old machine to regenerate the coldkeypub on the new machine.

        EXAMPLE

        [green]$[/green] btcli wallet regen-coldkeypub --ss58_address 5DkQ4...

        [bold]Note[/bold]: This command is particularly useful for users who need to regenerate their coldkeypub, perhaps due to file corruption or loss. You will need either ss58 address or public hex key from your old coldkeypub.txt for the wallet. It is a recovery-focused utility that ensures continued access to your wallet functionalities.
        """
        self.verbosity_handler(quiet, verbose, json_output, False)

        if not wallet_path:
            wallet_path = Prompt.ask(
                "Enter the path to the wallets directory",
                default=self.config.get("wallet_path") or defaults.wallet.path,
            )
            wallet_path = os.path.expanduser(wallet_path)

        if not wallet_name:
            wallet_name = Prompt.ask(
                f"Enter the name of the [{COLORS.G.CK}]wallet for the new coldkeypub",
                default=defaults.wallet.name,
            )
        wallet = Wallet(wallet_name, wallet_hotkey, wallet_path)

        if not ss58_address and not public_key_hex:
            prompt_answer = typer.prompt(
                "Enter the ss58_address or the public key in hex"
            )
            if prompt_answer.startswith("0x"):
                public_key_hex = prompt_answer
            else:
                ss58_address = prompt_answer
        if not utils.is_valid_bittensor_address_or_public_key(
            address=ss58_address if ss58_address else public_key_hex
        ):
            rich.print("[red]Error: Invalid SS58 address or public key![/red]")
            return
        # do not logger.debug any creation cmds
        return self._run_command(
            wallets.regen_coldkey_pub(
                wallet, ss58_address, public_key_hex, overwrite, json_output
            )
        )

    def wallet_regen_hotkey(
        self,
        wallet_name: Optional[str] = Options.wallet_name,
        wallet_path: Optional[str] = Options.wallet_path,
        wallet_hotkey: Optional[str] = Options.wallet_hotkey,
        mnemonic: Optional[str] = Options.mnemonic,
        seed: Optional[str] = Options.seed,
        json_path: Optional[str] = Options.json,
        json_password: Optional[str] = Options.json_password,
        use_password: bool = typer.Option(
            False,  # Overriden to False
            help="Set to 'True' to protect the generated Bittensor key with a password.",
        ),
        overwrite: bool = Options.overwrite,
        quiet: bool = Options.quiet,
        verbose: bool = Options.verbose,
        json_output: bool = Options.json_output,
    ):
        """
        Regenerates a hotkey for a wallet.

        Similar to regenerating a coldkey, this command creates a new hotkey from a mnemonic, seed, or JSON file.

        USAGE

        Users can provide a mnemonic, seed string, or a JSON file to regenerate the hotkey. The command supports optional password protection and can overwrite an existing hotkey.

        # Example usage:

        [green]$[/green] btcli wallet regen_hotkey --seed 0x1234...
        [green]$[/green] btcli wallet regen-hotkey --mnemonic "word1 word2 ... word12"

        [bold]Note[/bold]: This command is essential for users who need to regenerate their hotkey, possibly for security upgrades or key recovery.
        It should be used with caution to avoid accidental overwriting of existing keys.
        """
        self.verbosity_handler(quiet, verbose, json_output, False)
        wallet = self.wallet_ask(
            wallet_name,
            wallet_path,
            wallet_hotkey,
            ask_for=[WO.NAME, WO.PATH, WO.HOTKEY],
            validate=WV.WALLET,
        )
        mnemonic, seed, json_path, json_password = get_creation_data(
            mnemonic, seed, json_path, json_password
        )
        # do not logger.debug any creation cmds
        return self._run_command(
            wallets.regen_hotkey(
                wallet,
                mnemonic,
                seed,
                json_path,
                json_password,
                use_password,
                overwrite,
                json_output,
            )
        )

    def wallet_regen_hotkey_pub(
        self,
        wallet_name: Optional[str] = Options.wallet_name,
        wallet_path: Optional[str] = Options.wallet_path,
        wallet_hotkey: Optional[str] = Options.wallet_hotkey,
        public_key_hex: Optional[str] = Options.public_hex_key,
        ss58_address: Optional[str] = Options.ss58_address,
        overwrite: bool = Options.overwrite,
        quiet: bool = Options.quiet,
        verbose: bool = Options.verbose,
        json_output: bool = Options.json_output,
    ):
        """
        Regenerates the public part of a hotkey (hotkeypub.txt) for a wallet.

        Use this command when you need to move machine for subnet mining. Use the public key or SS58 address from your hotkeypub.txt that you have on another machine to regenerate the hotkeypub.txt on this new machine.

        USAGE

        The command requires either a public key in hexadecimal format or an ``SS58`` address from the existing hotkeypub.txt from old machine to regenerate the coldkeypub on the new machine.

        EXAMPLE

        [green]$[/green] btcli wallet regen-hotkeypub --ss58_address 5DkQ4...

        [bold]Note[/bold]: This command is particularly useful for users who need to regenerate their hotkeypub, perhaps due to file corruption or loss. You will need either ss58 address or public hex key from your old hotkeypub.txt for the wallet. It is a recovery-focused utility that ensures continued access to your wallet functionalities.
        """
        self.verbosity_handler(quiet, verbose, json_output, False)

        if not wallet_path:
            wallet_path = Prompt.ask(
                "Enter the path to the wallets directory",
                default=self.config.get("wallet_path") or defaults.wallet.path,
            )
            wallet_path = os.path.expanduser(wallet_path)

        if not wallet_name:
            wallet_name = Prompt.ask(
                f"Enter the name of the [{COLORS.G.CK}]wallet for the new hotkeypub",
                default=defaults.wallet.name,
            )
        wallet = Wallet(wallet_name, wallet_hotkey, wallet_path)

        if not ss58_address and not public_key_hex:
            prompt_answer = typer.prompt(
                "Enter the ss58_address or the public key in hex"
            )
            if prompt_answer.startswith("0x"):
                public_key_hex = prompt_answer
            else:
                ss58_address = prompt_answer
        if not utils.is_valid_bittensor_address_or_public_key(
            address=ss58_address if ss58_address else public_key_hex
        ):
            rich.print("[red]Error: Invalid SS58 address or public key![/red]")
            return False
        # do not logger.debug any creation cmds
        return self._run_command(
            wallets.regen_hotkey_pub(
                wallet, ss58_address, public_key_hex, overwrite, json_output
            )
        )

    def wallet_new_hotkey(
        self,
        wallet_name: Optional[str] = Options.wallet_name,
        wallet_path: Optional[str] = Options.wallet_path,
        wallet_hotkey: Optional[str] = Options.wallet_hotkey,
        n_words: Optional[int] = typer.Option(
            None,
            "--n-words",
            "--n_words",
            help="The number of words used in the mnemonic. Options: [12, 15, 18, 21, 24]",
        ),
        use_password: bool = typer.Option(
            False,  # Overriden to False
            help="Set to 'True' to protect the generated Bittensor key with a password.",
        ),
        uri: Optional[str] = Options.uri,
        overwrite: bool = Options.overwrite,
        quiet: bool = Options.quiet,
        verbose: bool = Options.verbose,
        json_output: bool = Options.json_output,
    ):
        """
        Create a new hotkey for a wallet.

        USAGE

        This command is used to generate a new hotkey for managing a neuron or participating in a subnet. It provides options for the mnemonic word count, and supports password protection. It also allows overwriting the
        existing hotkey.

        EXAMPLE

        [green]$[/green] btcli wallet new-hotkey --n_words 24

        [italic]Note[/italic]: This command is useful to create additional hotkeys for different purposes, such as running multiple subnet miners or subnet validators or separating operational roles within the Bittensor network.
        """
        self.verbosity_handler(quiet, verbose, json_output, False)

        if not wallet_name:
            wallet_name = Prompt.ask(
                f"Enter the [{COLORS.G.CK}]wallet name",
                default=self.config.get("wallet_name") or defaults.wallet.name,
            )

        if not wallet_hotkey:
            wallet_hotkey = Prompt.ask(
                f"Enter the name of the [{COLORS.G.HK}]new hotkey",
                default=defaults.wallet.hotkey,
            )

        wallet = self.wallet_ask(
            wallet_name,
            wallet_path,
            wallet_hotkey,
            ask_for=[WO.NAME, WO.PATH, WO.HOTKEY],
            validate=WV.WALLET,
        )
        if not uri:
            n_words = get_n_words(n_words)
        # do not logger.debug any creation cmds
        return self._run_command(
            wallets.new_hotkey(
                wallet, n_words, use_password, uri, overwrite, json_output
            )
        )

    def wallet_associate_hotkey(
        self,
        wallet_name: Optional[str] = Options.wallet_name,
        wallet_path: Optional[str] = Options.wallet_path,
        wallet_hotkey: Optional[str] = Options.wallet_hotkey_ss58,
        network: Optional[list[str]] = Options.network,
        proxy: Optional[str] = Options.proxy,
        announce_only: bool = Options.announce_only,
        prompt: bool = Options.prompt,
        quiet: bool = Options.quiet,
        verbose: bool = Options.verbose,
    ):
        """
        Associate a hotkey with a wallet(coldkey).

        USAGE

        This command is used to associate a hotkey with a wallet(coldkey).

        EXAMPLE

        [green]$[/green] btcli wallet associate-hotkey --hotkey-name hotkey_name
        [green]$[/green] btcli wallet associate-hotkey --hotkey-ss58 5DkQ4...
        """
        self.verbosity_handler(quiet, verbose, json_output=False, prompt=prompt)
        proxy = self.is_valid_proxy_name_or_ss58(proxy, announce_only)
        if not wallet_name:
            wallet_name = Prompt.ask(
                "Enter the [blue]wallet name[/blue] [dim](which you want to associate with the hotkey)[/dim]",
                default=self.config.get("wallet_name") or defaults.wallet.name,
            )
        if not wallet_hotkey:
            wallet_hotkey = Prompt.ask(
                "Enter the [blue]hotkey[/blue] name or "
                "[blue]hotkey ss58 address[/blue] [dim](to associate with your coldkey)[/dim]",
                default=self.config.get("wallet_hotkey") or defaults.wallet.hotkey,
            )

        if wallet_hotkey and is_valid_ss58_address(wallet_hotkey):
            hotkey_ss58 = wallet_hotkey
            wallet = self.wallet_ask(
                wallet_name,
                wallet_path,
                None,
                ask_for=[WO.NAME, WO.PATH],
                validate=WV.WALLET,
            )
            hotkey_display = (
                f"hotkey [{COLORS.GENERAL.HK}]{hotkey_ss58}[/{COLORS.GENERAL.HK}]"
            )
        else:
            wallet = self.wallet_ask(
                wallet_name,
                wallet_path,
                wallet_hotkey,
                ask_for=[WO.NAME, WO.PATH, WO.HOTKEY],
                validate=WV.WALLET_AND_HOTKEY,
            )
            hotkey_ss58 = get_hotkey_pub_ss58(wallet)
            hotkey_display = (
                f"hotkey [blue]{wallet_hotkey}[/blue] "
                f"[{COLORS.GENERAL.HK}]({hotkey_ss58})[/{COLORS.GENERAL.HK}]"
            )
        logger.debug(
            "args:\n"
            f"network {network}\n"
            f"hotkey_ss58 {hotkey_ss58}\n"
            f"hotkey_display {hotkey_display}\n"
            f"prompt {prompt}\n"
        )
        return self._run_command(
            wallets.associate_hotkey(
                wallet,
                self.initialize_chain(network),
                hotkey_ss58,
                hotkey_display,
                prompt,
                proxy=proxy,
            )
        )

    def wallet_new_coldkey(
        self,
        wallet_name: Optional[str] = Options.wallet_name,
        wallet_path: Optional[str] = Options.wallet_path,
        wallet_hotkey: Optional[str] = Options.wallet_hotkey,
        n_words: Optional[int] = typer.Option(
            None,
            "--n-words",
            "--n_words",
            help="The number of words used in the mnemonic. Options: [12, 15, 18, 21, 24]",
        ),
        use_password: Optional[bool] = Options.use_password,
        uri: Optional[str] = Options.uri,
        overwrite: bool = Options.overwrite,
        quiet: bool = Options.quiet,
        verbose: bool = Options.verbose,
        json_output: bool = Options.json_output,
    ):
        """
        Create a new coldkey. A coldkey is required for holding TAO balances and performing high-value transactions.

        USAGE

        The command creates a new coldkey. It provides options for the mnemonic word count, and supports password protection. It also allows overwriting an existing coldkey.

        EXAMPLE

        [green]$[/green] btcli wallet new_coldkey --n_words 15

        [bold]Note[/bold]: This command is crucial for users who need to create a new coldkey for enhanced security or as part of setting up a new wallet. It is a foundational step in establishing a secure presence on the Bittensor network.
        """
        self.verbosity_handler(quiet, verbose, json_output, False)

        if not wallet_path:
            wallet_path = Prompt.ask(
                "Enter the path to the wallets directory",
                default=self.config.get("wallet_path") or defaults.wallet.path,
            )

        if not wallet_name:
            wallet_name = Prompt.ask(
                f"Enter the name of the [{COLORS.G.CK}]new wallet (coldkey)",
                default=self.config.get("wallet_name") or defaults.wallet.name,
            )

        wallet = self.wallet_ask(
            wallet_name,
            wallet_path,
            wallet_hotkey,
            ask_for=[WO.NAME, WO.PATH],
            validate=WV.NONE,
        )
        if not uri:
            n_words = get_n_words(n_words)
        return self._run_command(
            wallets.new_coldkey(
                wallet, n_words, use_password, uri, overwrite, json_output
            )
        )

    def wallet_check_ck_swap(
        self,
        wallet_ss58_address: Optional[str] = Options.wallet_ss58_address,
        wallet_path: Optional[str] = Options.wallet_path,
        wallet_hotkey: Optional[str] = Options.wallet_hotkey,
        scheduled_block: Optional[int] = typer.Option(
            None,
            "--block",
            help="Block number where the swap was scheduled",
        ),
        show_all: bool = typer.Option(
            False,
            "--all",
            "-a",
            help="Show all pending coldkey swaps",
        ),
        network: Optional[list[str]] = Options.network,
        quiet: bool = Options.quiet,
        verbose: bool = Options.verbose,
    ):
        """
        Check the status of scheduled coldkey swaps.

        USAGE

        This command can be used in three ways:
        1. Show all pending swaps (--all)
        2. Check status of a specific wallet's swap or SS58 address
        3. Check detailed swap status with block number (--block)

        EXAMPLES

        Show all pending swaps:
        [green]$[/green] btcli wallet swap-check --all

        Check specific wallet's swap:
        [green]$[/green] btcli wallet swap-check --wallet-name my_wallet

        Check swap using SS58 address:
        [green]$[/green] btcli wallet swap-check --ss58 5DkQ4...

        Check swap details with block number:
        [green]$[/green] btcli wallet swap-check --wallet-name my_wallet --block 12345
        """
        # TODO add json_output if this ever gets used again (doubtful)
        self.verbosity_handler(quiet, verbose, json_output=False, prompt=False)
        self.initialize_chain(network)

        if show_all:
            return self._run_command(
                wallets.check_swap_status(self.subtensor, None, None)
            )

        if not wallet_ss58_address:
            wallet_ss58_address = Prompt.ask(
                "Enter [blue]wallet name[/blue] or [blue]SS58 address[/blue] [dim]"
                "(leave blank to show all pending swaps)[/dim]"
            )
            if not wallet_ss58_address:
                return self._run_command(
                    wallets.check_swap_status(self.subtensor, None, None)
                )

        if is_valid_ss58_address(wallet_ss58_address):
            ss58_address = wallet_ss58_address
        else:
            wallet = self.wallet_ask(
                wallet_ss58_address,
                wallet_path,
                wallet_hotkey,
                ask_for=[WO.NAME, WO.PATH],
                validate=WV.WALLET,
            )
            ss58_address = wallet.coldkeypub.ss58_address

        if not scheduled_block:
            block_input = Prompt.ask(
                "[blue]Enter the block number[/blue] where the swap was scheduled "
                "[dim](optional, press enter to skip)[/dim]",
                default="",
            )
            if block_input:
                try:
                    scheduled_block = int(block_input)
                except ValueError:
                    print_error("Invalid block number")
                    raise typer.Exit()
        logger.debug(
            "args:\n"
            f"scheduled_block {scheduled_block}\n"
            f"ss58_address {ss58_address}\n"
            f"network {network}\n"
        )
        return self._run_command(
            wallets.check_swap_status(self.subtensor, ss58_address, scheduled_block)
        )

    def wallet_create_wallet(
        self,
        wallet_name: Optional[str] = Options.wallet_name,
        wallet_path: Optional[str] = Options.wallet_path,
        wallet_hotkey: Optional[str] = Options.wallet_hotkey,
        n_words: Optional[int] = None,
        use_password: bool = Options.use_password,
        uri: Optional[str] = Options.uri,
        overwrite: bool = Options.overwrite,
        quiet: bool = Options.quiet,
        verbose: bool = Options.verbose,
        json_output: bool = Options.json_output,
    ):
        """
        Create a complete wallet by setting up both coldkey and hotkeys.

        USAGE

        The command creates a new coldkey and hotkey. It provides an option for mnemonic word count. It supports password protection for the coldkey and allows overwriting of existing keys.

        EXAMPLE

        [green]$[/green] btcli wallet create --n_words 21

        [bold]Note[/bold]: This command is for new users setting up their wallet for the first time, or for those who wish to completely renew their wallet keys. It ensures a fresh start with new keys for secure and effective participation in the Bittensor network.
        """
        self.verbosity_handler(quiet, verbose, json_output, False)
        if not wallet_path:
            wallet_path = Prompt.ask(
                "Enter the path of wallets directory",
                default=self.config.get("wallet_path") or defaults.wallet.path,
            )

        if not wallet_name:
            wallet_name = Prompt.ask(
                f"Enter the name of the [{COLORS.G.CK}]new wallet (coldkey)",
            )
        if not wallet_hotkey:
            wallet_hotkey = Prompt.ask(
                f"Enter the the name of the [{COLORS.G.HK}]new hotkey",
                default=self.config.get("wallet_hotkey") or defaults.wallet.hotkey,
            )

        wallet = self.wallet_ask(
            wallet_name,
            wallet_path,
            wallet_hotkey,
            ask_for=[WO.NAME, WO.PATH, WO.HOTKEY],
            validate=WV.NONE,
        )
        if not uri:
            n_words = get_n_words(n_words)
        # do not logger.debug any creation commands
        return self._run_command(
            wallets.wallet_create(
                wallet, n_words, use_password, uri, overwrite, json_output
            )
        )

    def wallet_balance(
        self,
        wallet_name: Optional[str] = Options.wallet_name,
        wallet_path: Optional[str] = Options.wallet_path,
        wallet_hotkey: Optional[str] = Options.wallet_hotkey,
        ss58_addresses: Optional[list[str]] = Options.ss58_address,
        all_balances: Optional[bool] = typer.Option(
            False,
            "--all",
            "-a",
            help="Whether to display the balances for all the wallets.",
        ),
        sort_by: Optional[wallets.SortByBalance] = typer.Option(
            None,
            "--sort",
            help="When using `--all`, sorts the wallets by a given column",
        ),
        network: Optional[list[str]] = Options.network,
        quiet: bool = Options.quiet,
        verbose: bool = Options.verbose,
        json_output: bool = Options.json_output,
    ):
        """
        Check the balance of the wallet. This command shows a detailed view of the wallet's coldkey balances, including free and staked balances.

        You can also pass multiple ss58 addresses of coldkeys to check their balance (using --ss58).

        EXAMPLES:

        - To display the balance of a single wallet, use the command with the `--wallet-name` argument and provide the wallet name:

            [green]$[/green] btcli w balance --wallet-name WALLET

        - To use the default config values, use:

            [green]$[/green] btcli w balance

        - To display the balances of all your wallets, use the `--all` argument:

            [green]$[/green] btcli w balance --all

        - To display the balances of ss58 addresses, use the `--ss58` argument:

            [green]$[/green] btcli w balance --ss58 <ss58_address> --ss58 <ss58_address>

        """
        self.verbosity_handler(quiet, verbose, json_output, False)
        wallet = None
        if all_balances:
            ask_for = [WO.PATH]
            validate = WV.NONE
            wallet = self.wallet_ask(
                wallet_name,
                wallet_path,
                wallet_hotkey,
                ask_for=ask_for,
                validate=validate,
            )
        elif ss58_addresses:
            valid_ss58s = [
                ss58 for ss58 in set(ss58_addresses) if is_valid_ss58_address(ss58)
            ]

            invalid_ss58s = set(ss58_addresses) - set(valid_ss58s)
            for invalid_ss58 in invalid_ss58s:
                print_error(f"Incorrect ss58 address: {invalid_ss58}. Skipping.")

            if valid_ss58s:
                ss58_addresses = valid_ss58s
            else:
                raise typer.Exit()
        else:
            if wallet_name:
                coldkey_or_ss58 = wallet_name
            else:
                coldkey_or_ss58 = Prompt.ask(
                    "Enter the [blue]wallet name[/blue] or [blue]coldkey ss58 addresses[/blue] (comma-separated)",
                    default=self.config.get("wallet_name") or defaults.wallet.name,
                )

            # Split and validate ss58 addresses
            coldkey_or_ss58_list = [x.strip() for x in coldkey_or_ss58.split(",")]
            if any(is_valid_ss58_address(x) for x in coldkey_or_ss58_list):
                valid_ss58s = [
                    ss58 for ss58 in coldkey_or_ss58_list if is_valid_ss58_address(ss58)
                ]
                invalid_ss58s = set(coldkey_or_ss58_list) - set(valid_ss58s)
                for invalid_ss58 in invalid_ss58s:
                    print_error(f"Incorrect ss58 address: {invalid_ss58}. Skipping.")

                if valid_ss58s:
                    ss58_addresses = valid_ss58s
                else:
                    raise typer.Exit()
            else:
                wallet_name = (
                    coldkey_or_ss58_list[0] if coldkey_or_ss58_list else wallet_name
                )
                ask_for = [WO.NAME, WO.PATH]
                validate = WV.WALLET
                wallet = self.wallet_ask(
                    wallet_name,
                    wallet_path,
                    wallet_hotkey,
                    ask_for=ask_for,
                    validate=validate,
                )
        logger.debug(
            "args:\n"
            f"all_balances {all_balances}\n"
            f"ss58_addresses {ss58_addresses}\n"
            f"network {network}"
        )
        subtensor = self.initialize_chain(network)
        return self._run_command(
            wallets.wallet_balance(
                wallet, subtensor, all_balances, ss58_addresses, sort_by, json_output
            )
        )

    def wallet_history(
        self,
        wallet_name: Optional[str] = Options.wallet_name,
        wallet_path: Optional[str] = Options.wallet_path,
        wallet_hotkey: Optional[str] = Options.wallet_hotkey,
        quiet: bool = Options.quiet,
        verbose: bool = Options.verbose,
    ):
        """
        Show the history of the transfers carried out with the provided wallet on the Bittensor network.

        USAGE

        The output shows the latest transfers of the provided wallet, showing the columns 'From', 'To', 'Amount', 'Extrinsic ID' and 'Block Number'.

        EXAMPLE

        [green]$[/green] btcli wallet history

        """
        # TODO: Fetch effective network and redirect users accordingly - this only works on finney
        # TODO: Add json_output if this gets re-enabled
        # no_use_config_str = "Using the network [dark_orange]finney[/dark_orange] and ignoring network/chain configs"

        # if self.config.get("network"):
        #     if self.config.get("network") != "finney":
        #         console.print(no_use_config_str)

        # For Rao games
        print_error("This command is disabled on the 'rao' network.")
        raise typer.Exit()

        self.verbosity_handler(quiet, verbose, False, False)
        wallet = self.wallet_ask(
            wallet_name,
            wallet_path,
            wallet_hotkey,
            ask_for=[WO.NAME, WO.PATH],
            validate=WV.WALLET,
        )
        return self._run_command(wallets.wallet_history(wallet))

    def wallet_set_id(
        self,
        wallet_name: Optional[str] = Options.wallet_name,
        wallet_path: Optional[str] = Options.wallet_path,
        wallet_hotkey: Optional[str] = Options.wallet_hotkey,
        network: Optional[list[str]] = Options.network,
        name: str = typer.Option(
            "",
            "--id-name",
            help="The display name for the identity.",
        ),
        web_url: str = typer.Option(
            "",
            "--web-url",
            "--web",
            help="The web URL for the identity.",
        ),
        image_url: str = typer.Option(
            "",
            "--image-url",
            "--image",
            help="The image URL for the identity.",
        ),
        discord: str = typer.Option(
            "",
            "--discord",
            help="The Discord handle for the identity.",
        ),
        description: str = typer.Option(
            "",
            "--description",
            help="The description for the identity.",
        ),
        additional: str = typer.Option(
            "",
            "--additional",
            help="Additional details for the identity.",
        ),
        github_repo: str = typer.Option(
            "",
            "--github",
            help="The GitHub repository for the identity.",
        ),
        proxy: Optional[str] = Options.proxy,
        announce_only: bool = Options.announce_only,
        quiet: bool = Options.quiet,
        verbose: bool = Options.verbose,
        prompt: bool = Options.prompt,
        decline: bool = Options.decline,
        json_output: bool = Options.json_output,
    ):
        """
        Create or update the on-chain identity of a coldkey or a hotkey on the Bittensor network. [bold]Incurs a 1 TAO transaction fee.[/bold]

        The on-chain identity includes attributes such as display name, legal name, web URL, PGP fingerprint, and contact information, among others.

        The command prompts the user for the identity attributes and validates the input size for each attribute. It provides an option to update an existing validator hotkey identity. If the user consents to the transaction cost, the identity is updated on the blockchain.

        Each field has a maximum size of 64 bytes. The PGP fingerprint field is an exception and has a maximum size of 20 bytes. The user is prompted to enter the PGP fingerprint as a hex string, which is then converted to bytes. The user is also prompted to enter the coldkey or hotkey ``ss58`` address for the identity to be updated.

        If the user does not have a hotkey, the coldkey address is used by default. If setting a validator identity, the hotkey will be used by default. If the user is setting an identity for a subnet, the coldkey will be used by default.

        EXAMPLE

        [green]$[/green] btcli wallet set_identity

        [bold]Note[/bold]: This command should only be used if the user is willing to incur the a recycle fee associated with setting an identity on the blockchain. It is a high-level command that makes changes to the blockchain state and should not be used programmatically as part of other scripts or applications.
        """
        self.verbosity_handler(quiet, verbose, json_output, prompt, decline)
        proxy = self.is_valid_proxy_name_or_ss58(proxy, announce_only)
        wallet = self.wallet_ask(
            wallet_name,
            wallet_path,
            wallet_hotkey,
            ask_for=[WO.NAME],
            validate=WV.WALLET,
        )

        current_identity = self._run_command(
            wallets.get_id(
                self.initialize_chain(network),
                wallet.coldkeypub.ss58_address,
                "Current on-chain identity",
            ),
            exit_early=False,
        )

        if prompt:
            if not confirm_action(
                "Cost to register an [blue]Identity[/blue] is [blue]0.1 TAO[/blue],"
                " are you sure you wish to continue?",
                decline=decline,
                quiet=quiet,
            ):
                console.print(":cross_mark: Aborted!")
                raise typer.Exit()

        identity = prompt_for_identity(
            current_identity,
            name,
            web_url,
            image_url,
            discord,
            description,
            additional,
            github_repo,
        )
        logger.debug(f"args:\nidentity {identity}\nnetwork {network}\n")

        return self._run_command(
            wallets.set_id(
                wallet=wallet,
                subtensor=self.initialize_chain(network),
                name=identity["name"],
                web_url=identity["url"],
                image_url=identity["image"],
                discord=identity["discord"],
                description=identity["description"],
                additional=identity["additional"],
                github_repo=identity["github_repo"],
                json_output=json_output,
                proxy=proxy,
            )
        )

    def wallet_get_id(
        self,
        wallet_name: Optional[str] = Options.wallet_name,
        wallet_hotkey: Optional[str] = Options.wallet_hotkey,
        wallet_path: Optional[str] = Options.wallet_path,
        coldkey_ss58: Optional[str] = Options.coldkey_ss58,
        network: Optional[list[str]] = Options.network,
        quiet: bool = Options.quiet,
        verbose: bool = Options.verbose,
        json_output: bool = Options.json_output,
    ):
        """
        Shows the identity details of a user's coldkey or hotkey.

        The command displays the information in a table format showing:

        - [blue bold]Address[/blue bold]: The ``ss58`` address of the queried key.

        - [blue bold]Item[/blue bold]: Various attributes of the identity such as stake, rank, and trust.

        - [blue bold]Value[/blue bold]: The corresponding values of the attributes.

        EXAMPLE

        [green]$[/green] btcli wallet get_identity --key <s58_address>

        [bold]Note[/bold]: This command is primarily used for informational purposes and has no side effects on the blockchain network state.
        """
        self.verbosity_handler(quiet, verbose, json_output, False)
        if not wallet_name:
            if coldkey_ss58:
                if not is_valid_ss58_address(coldkey_ss58):
                    print_error("You entered an invalid ss58 address")
                    raise typer.Exit()
            else:
                coldkey_or_ss58 = Prompt.ask(
                    "Enter the [blue]wallet name[/blue] or [blue]coldkey ss58 address[/blue]",
                    default=self.config.get("wallet_name") or defaults.wallet.name,
                )
                if is_valid_ss58_address(coldkey_or_ss58):
                    coldkey_ss58 = coldkey_or_ss58
                else:
                    wallet_name = coldkey_or_ss58 if coldkey_or_ss58 else wallet_name
                    wallet = self.wallet_ask(
                        wallet_name, wallet_path, wallet_hotkey, ask_for=[WO.NAME]
                    )
                    coldkey_ss58 = wallet.coldkeypub.ss58_address
        else:
            wallet = self.wallet_ask(
                wallet_name, wallet_path, wallet_hotkey, ask_for=[WO.NAME]
            )
            coldkey_ss58 = wallet.coldkeypub.ss58_address

        return self._run_command(
            wallets.get_id(
                subtensor=self.initialize_chain(network),
                ss58_address=coldkey_ss58,
                json_output=json_output,
            )
        )

    def wallet_sign(
        self,
        wallet_path: str = Options.wallet_path,
        wallet_name: str = Options.wallet_name,
        wallet_hotkey: str = Options.wallet_hotkey,
        use_hotkey: Optional[bool] = typer.Option(
            None,
            "--use-hotkey/--no-use-hotkey",
            help="If specified, the message will be signed by the hotkey. If not specified, the user will be prompted.",
        ),
        message: str = typer.Option("", help="The message to encode and sign"),
        quiet: bool = Options.quiet,
        verbose: bool = Options.verbose,
        decline: bool = Options.decline,
        json_output: bool = Options.json_output,
    ):
        """
        Allows users to sign a message with the provided wallet or wallet hotkey. Use this command to easily prove your ownership of a coldkey or a hotkey.

        USAGE

        Using the provided wallet (coldkey), the command generates a signature for a given message.

        EXAMPLES

        [green]$[/green] btcli wallet sign --wallet-name default --message '{"something": "here", "timestamp": 1719908486}'

        [green]$[/green] btcli wallet sign --wallet-name default --wallet-hotkey hotkey --message
        '{"something": "here", "timestamp": 1719908486}'
        """
        self.verbosity_handler(quiet, verbose, json_output, False, decline)
        if use_hotkey is None:
            use_hotkey = confirm_action(
                f"Would you like to sign the transaction using your [{COLORS.G.HK}]hotkey[/{COLORS.G.HK}]?"
                f"\n[Type [{COLORS.G.HK}]y[/{COLORS.G.HK}] for [{COLORS.G.HK}]hotkey[/{COLORS.G.HK}]"
                f" and [{COLORS.G.CK}]n[/{COLORS.G.CK}] for [{COLORS.G.CK}]coldkey[/{COLORS.G.CK}]] "
                f"(default is [{COLORS.G.CK}]coldkey[/{COLORS.G.CK}])",
                default=False,
                decline=decline,
                quiet=quiet,
            )

        ask_for = [WO.HOTKEY, WO.PATH, WO.NAME] if use_hotkey else [WO.NAME, WO.PATH]
        validate = WV.WALLET_AND_HOTKEY if use_hotkey else WV.WALLET

        wallet = self.wallet_ask(
            wallet_name, wallet_path, wallet_hotkey, ask_for=ask_for, validate=validate
        )
        if not message:
            message = Prompt.ask("Enter the [blue]message[/blue] to encode and sign")

        return self._run_command(wallets.sign(wallet, message, use_hotkey, json_output))

    def wallet_verify(
        self,
        message: Optional[str] = typer.Option(
            None, "--message", "-m", help="The message that was signed"
        ),
        signature: Optional[str] = typer.Option(
            None, "--signature", "-s", help="The signature to verify (hex format)"
        ),
        public_key_or_ss58: Optional[str] = typer.Option(
            None,
            "--address",
            "-a",
            "--public-key",
            "-p",
            help="SS58 address or public key (hex) of the signer",
        ),
        quiet: bool = Options.quiet,
        verbose: bool = Options.verbose,
        json_output: bool = Options.json_output,
    ):
        """
        Verify a message signature using the signer's public key or SS58 address.

        This command allows you to verify that a message was signed by the owner of a specific address.

        USAGE

        Provide the original message, the signature (in hex format), and either the SS58 address
        or public key of the signer to verify the signature.

        EXAMPLES

        [green]$[/green] btcli wallet verify --message "Hello world" --signature "0xabc123..." --address "5GrwvaEF..."

        [green]$[/green] btcli wallet verify -m "Test message" -s "0xdef456..." -p "0x1234abcd..."
        """
        self.verbosity_handler(quiet, verbose, json_output, False)

        if not public_key_or_ss58:
            public_key_or_ss58 = Prompt.ask(
                "Enter the [blue]address[/blue] (SS58 or hex format)"
            )

        if not message:
            message = Prompt.ask("Enter the [blue]message[/blue]")

        if not signature:
            signature = Prompt.ask("Enter the [blue]signature[/blue]")

        return self._run_command(
            wallets.verify(message, signature, public_key_or_ss58, json_output)
        )

    def wallet_swap_coldkey(
        self,
        wallet_name: Optional[str] = Options.wallet_name,
        wallet_path: Optional[str] = Options.wallet_path,
        wallet_hotkey: Optional[str] = Options.wallet_hotkey,
        new_wallet_or_ss58: Optional[str] = typer.Option(
            None,
            "--new-coldkey",
            "--new-coldkey-ss58",
            "--new-wallet",
            "--new",
            help="SS58 address of the new coldkey that will replace the current one.",
        ),
        network: Optional[list[str]] = Options.network,
        proxy: Optional[str] = Options.proxy,
        announce_only: bool = Options.announce_only,
        quiet: bool = Options.quiet,
        verbose: bool = Options.verbose,
        force_swap: bool = typer.Option(
            False,
            "--force",
            "-f",
            "--force-swap",
            help="Force the swap even if the new coldkey is already scheduled for a swap.",
        ),
    ):
        """
        Schedule a coldkey swap for a wallet.

        This command allows you to schedule a coldkey swap for a wallet. You can either provide a new wallet name, or SS58 address.

        EXAMPLES

        [green]$[/green] btcli wallet schedule-coldkey-swap --new-wallet my_new_wallet

        [green]$[/green] btcli wallet schedule-coldkey-swap --new-coldkey-ss58 5Dk...X3q
        """
        self.verbosity_handler(quiet, verbose, prompt=False, json_output=False)
        proxy = self.is_valid_proxy_name_or_ss58(proxy, announce_only)

        if not wallet_name:
            wallet_name = Prompt.ask(
                "Enter the [blue]wallet name[/blue] which you want to swap the coldkey for",
                default=self.config.get("wallet_name") or defaults.wallet.name,
            )
        wallet = self.wallet_ask(
            wallet_name,
            wallet_path,
            wallet_hotkey,
            ask_for=[WO.NAME],
            validate=WV.WALLET,
        )
        console.print(
            f"\nWallet selected to swap the [blue]coldkey[/blue] from: \n"
            f"[dark_sea_green3]{wallet}[/dark_sea_green3]\n"
        )

        if not new_wallet_or_ss58:
            new_wallet_or_ss58 = Prompt.ask(
                "Enter the [blue]new wallet name[/blue] or [blue]SS58 address[/blue] of the new coldkey",
            )

        if is_valid_ss58_address(new_wallet_or_ss58):
            new_wallet_coldkey_ss58 = new_wallet_or_ss58
        else:
            new_wallet_name = new_wallet_or_ss58
            new_wallet = self.wallet_ask(
                new_wallet_name,
                wallet_path,
                wallet_hotkey,
                ask_for=[WO.NAME],
                validate=WV.WALLET,
            )
            console.print(
                f"\nNew wallet to swap the [blue]coldkey[/blue] to: \n"
                f"[dark_sea_green3]{new_wallet}[/dark_sea_green3]\n"
            )
            new_wallet_coldkey_ss58 = new_wallet.coldkeypub.ss58_address
        logger.debug(
            "args:\n"
            f"network {network}\n"
            f"new_coldkey_ss58 {new_wallet_coldkey_ss58}\n"
            f"force_swap {force_swap}"
        )
        return self._run_command(
            wallets.schedule_coldkey_swap(
                wallet=wallet,
                subtensor=self.initialize_chain(network),
                new_coldkey_ss58=new_wallet_coldkey_ss58,
                force_swap=force_swap,
                proxy=proxy,
            )
        )

    def axon_reset(
        self,
        netuid: int = Options.netuid,
        wallet_name: Optional[str] = Options.wallet_name,
        wallet_path: Optional[str] = Options.wallet_path,
        wallet_hotkey: Optional[str] = Options.wallet_hotkey,
        network: Optional[list[str]] = Options.network,
        prompt: bool = Options.prompt,
        wait_for_inclusion: bool = Options.wait_for_inclusion,
        wait_for_finalization: bool = Options.wait_for_finalization,
        quiet: bool = Options.quiet,
        verbose: bool = Options.verbose,
        json_output: bool = Options.json_output,
    ):
        """
        Reset the axon information for a neuron on the network.

        This command removes the serving endpoint by setting the IP to 0.0.0.0 and port to 1,
        indicating the neuron is no longer serving.

        USAGE

        The command requires you to specify the netuid where the neuron is registered.
        It will reset the axon information for the hotkey associated with the wallet.

        EXAMPLE

        [green]$[/green] btcli axon reset --netuid 1 --wallet-name my_wallet --wallet-hotkey my_hotkey

        [bold]NOTE[/bold]: This command is used to stop serving on a specific subnet. The neuron will
        remain registered but will not be reachable by other neurons until a new axon is set.
        """
        self.verbosity_handler(quiet, verbose, json_output)

        wallet = self.wallet_ask(
            wallet_name,
            wallet_path,
            wallet_hotkey,
            ask_for=[WO.NAME, WO.HOTKEY],
            validate=WV.WALLET_AND_HOTKEY,
        )

        subtensor = self.initialize_chain(network)

        logger.debug(
            "args:\n"
            f"netuid: {netuid}\n"
            f"wallet: {wallet}\n"
            f"prompt: {prompt}\n"
            f"wait_for_inclusion: {wait_for_inclusion}\n"
            f"wait_for_finalization: {wait_for_finalization}\n"
        )

        return self._run_command(
            axon.reset(
                wallet=wallet,
                subtensor=subtensor,
                netuid=netuid,
                prompt=prompt,
                wait_for_inclusion=wait_for_inclusion,
                wait_for_finalization=wait_for_finalization,
                json_output=json_output,
            )
        )

    def axon_set(
        self,
        netuid: int = Options.netuid,
        ip: str = typer.Option(
            ...,
            "--ip",
            help="IP address to set for the axon (e.g., '192.168.1.1')",
            prompt="Enter the IP address for the axon (e.g., '192.168.1.1' or '2001:db8::1')",
        ),
        port: int = typer.Option(
            ...,
            "--port",
            help="Port number to set for the axon (0-65535)",
            prompt="Enter the port number for the axon (0-65535)",
        ),
        ip_type: int = typer.Option(
            4,
            "--ip-type",
            help="IP type (4 for IPv4, 6 for IPv6)",
        ),
        protocol: int = typer.Option(
            4,
            "--protocol",
            help="Protocol version",
        ),
        wallet_name: Optional[str] = Options.wallet_name,
        wallet_path: Optional[str] = Options.wallet_path,
        wallet_hotkey: Optional[str] = Options.wallet_hotkey,
        network: Optional[list[str]] = Options.network,
        prompt: bool = Options.prompt,
        wait_for_inclusion: bool = Options.wait_for_inclusion,
        wait_for_finalization: bool = Options.wait_for_finalization,
        quiet: bool = Options.quiet,
        verbose: bool = Options.verbose,
        json_output: bool = Options.json_output,
    ):
        """
        Set the axon information for a neuron on the network.

        This command configures the serving endpoint for a neuron by specifying its IP address
        and port, allowing other neurons to connect to it.

        USAGE

        The command requires you to specify the netuid, IP address, and port number.
        It will set the axon information for the hotkey associated with the wallet.

        EXAMPLE

        [green]$[/green] btcli axon set --netuid 1 --ip 192.168.1.100 --port 8091 --wallet-name my_wallet --wallet-hotkey my_hotkey

        [bold]NOTE[/bold]: This command is used to advertise your serving endpoint on the network.
        Make sure the IP and port are accessible from the internet if you want other neurons to connect.
        """
        self.verbosity_handler(quiet, verbose, json_output)

        wallet = self.wallet_ask(
            wallet_name,
            wallet_path,
            wallet_hotkey,
            ask_for=[WO.NAME, WO.HOTKEY],
            validate=WV.WALLET_AND_HOTKEY,
        )

        subtensor = self.initialize_chain(network)

        logger.debug(
            "args:\n"
            f"netuid: {netuid}\n"
            f"ip: {ip}\n"
            f"port: {port}\n"
            f"ip_type: {ip_type}\n"
            f"protocol: {protocol}\n"
            f"wallet: {wallet}\n"
            f"prompt: {prompt}\n"
            f"wait_for_inclusion: {wait_for_inclusion}\n"
            f"wait_for_finalization: {wait_for_finalization}\n"
        )

        return self._run_command(
            axon.set_axon(
                wallet=wallet,
                subtensor=subtensor,
                netuid=netuid,
                ip=ip,
                port=port,
                ip_type=ip_type,
                protocol=protocol,
                prompt=prompt,
                wait_for_inclusion=wait_for_inclusion,
                wait_for_finalization=wait_for_finalization,
                json_output=json_output,
            )
        )

    # Stake

    def get_auto_stake(
        self,
        network: Optional[list[str]] = Options.network,
        wallet_name: Optional[str] = Options.wallet_name,
        wallet_path: Optional[str] = Options.wallet_path,
        coldkey_ss58: Optional[str] = Options.coldkey_ss58,
        quiet: bool = Options.quiet,
        verbose: bool = Options.verbose,
        json_output: bool = Options.json_output,
    ):
        """Display auto-stake destinations for a wallet across all subnets."""

        self.verbosity_handler(quiet, verbose, json_output, False)

        wallet = None
        if coldkey_ss58:
            if not is_valid_ss58_address(coldkey_ss58):
                print_error("You entered an invalid ss58 address")
                raise typer.Exit()
        else:
            if wallet_name:
                coldkey_or_ss58 = wallet_name
            else:
                coldkey_or_ss58 = Prompt.ask(
                    "Enter the [blue]wallet name[/blue] or [blue]coldkey ss58 address[/blue]",
                    default=self.config.get("wallet_name") or defaults.wallet.name,
                )
            if is_valid_ss58_address(coldkey_or_ss58):
                coldkey_ss58 = coldkey_or_ss58
            else:
                wallet_name = coldkey_or_ss58 if coldkey_or_ss58 else wallet_name
                wallet = self.wallet_ask(
                    wallet_name,
                    wallet_path,
                    None,
                    ask_for=[WO.NAME, WO.PATH],
                    validate=WV.WALLET,
                )

        return self._run_command(
            auto_stake.show_auto_stake_destinations(
                wallet,
                self.initialize_chain(network),
                coldkey_ss58=coldkey_ss58,
                json_output=json_output,
            )
        )

    def set_auto_stake(
        self,
        network: Optional[list[str]] = Options.network,
        wallet_name: Optional[str] = Options.wallet_name,
        wallet_path: Optional[str] = Options.wallet_path,
        netuid: Optional[int] = Options.netuid_not_req,
        proxy: Optional[str] = Options.proxy,
        announce_only: bool = Options.announce_only,
        decline: bool = Options.decline,
        quiet: bool = Options.quiet,
        verbose: bool = Options.verbose,
        prompt: bool = Options.prompt,
        wait_for_inclusion: bool = Options.wait_for_inclusion,
        wait_for_finalization: bool = Options.wait_for_finalization,
        json_output: bool = Options.json_output,
    ):
        """Set the auto-stake destination hotkey for a coldkey."""

        self.verbosity_handler(quiet, verbose, json_output, prompt, decline)
        proxy = self.is_valid_proxy_name_or_ss58(proxy, announce_only)

        wallet = self.wallet_ask(
            wallet_name,
            wallet_path,
            None,
            ask_for=[WO.NAME, WO.PATH],
            validate=WV.WALLET,
        )

        if netuid is None:
            netuid = IntPrompt.ask(
                "Enter the [blue]netuid[/blue] to configure",
                default=defaults.netuid,
            )
        validate_netuid(netuid)

        hotkey_prompt = Prompt.ask(
            "Enter the [blue]hotkey ss58 address[/blue] to auto-stake to "
            "[dim](Press Enter to view delegates)[/dim]",
            default="",
            show_default=False,
        ).strip()

        if not hotkey_prompt:
            selected_hotkey = self._run_command(
                subnets.show(
                    subtensor=self.initialize_chain(network),
                    netuid=netuid,
                    sort=False,
                    max_rows=20,
                    prompt=False,
                    delegate_selection=True,
                ),
                exit_early=False,
            )
            if not selected_hotkey:
                print_error("No delegate selected. Exiting.")
                return
            hotkey_ss58 = selected_hotkey
        else:
            hotkey_ss58 = hotkey_prompt

        if not is_valid_ss58_address(hotkey_ss58):
            print_error("You entered an invalid hotkey ss58 address")
            return

        return self._run_command(
            auto_stake.set_auto_stake_destination(
                wallet,
                self.initialize_chain(network),
                netuid,
                hotkey_ss58,
                proxy=proxy,
                wait_for_inclusion=wait_for_inclusion,
                wait_for_finalization=wait_for_finalization,
                prompt_user=prompt,
                decline=decline,
                quiet=quiet,
                json_output=json_output,
            )
        )

    def stake_list(
        self,
        network: Optional[list[str]] = Options.network,
        wallet_name: Optional[str] = Options.wallet_name,
        wallet_hotkey: Optional[str] = Options.wallet_hotkey,
        wallet_path: Optional[str] = Options.wallet_path,
        coldkey_ss58: Optional[str] = Options.coldkey_ss58,
        live: bool = Options.live,
        quiet: bool = Options.quiet,
        verbose: bool = Options.verbose,
        no_prompt: bool = Options.prompt,
        json_output: bool = Options.json_output,
        # TODO add: all-wallets, reuse_last, html_output
    ):
        """
        Display detailed stake information for a wallet across all subnets.

        Shows stake allocations, exchange rates, and emissions for each hotkey.

        [bold]Common Examples:[/bold]

        1. Basic stake overview:
        [green]$[/green] btcli stake list --wallet.name my_wallet

        2. Live updating view with refresh:
        [green]$[/green] btcli stake list --wallet.name my_wallet --live

        3. View specific coldkey by address:
        [green]$[/green] btcli stake list --ss58 5Dk...X3q

        4. Verbose output with full values:
        [green]$[/green] btcli stake list --wallet.name my_wallet --verbose
        """
        self.verbosity_handler(quiet, verbose, json_output, False)

        wallet = None
        if coldkey_ss58:
            if not is_valid_ss58_address(coldkey_ss58):
                print_error("You entered an invalid ss58 address")
                raise typer.Exit()
        else:
            if wallet_name:
                coldkey_or_ss58 = wallet_name
            else:
                coldkey_or_ss58 = Prompt.ask(
                    "Enter the [blue]wallet name[/blue] or [blue]coldkey ss58 address[/blue]",
                    default=self.config.get("wallet_name") or defaults.wallet.name,
                )
            if is_valid_ss58_address(coldkey_or_ss58):
                coldkey_ss58 = coldkey_or_ss58
            else:
                wallet_name = coldkey_or_ss58 if coldkey_or_ss58 else wallet_name
                wallet = self.wallet_ask(
                    wallet_name, wallet_path, wallet_hotkey, ask_for=[WO.NAME, WO.PATH]
                )
        logger.debug(
            "args:\n"
            f"coldkey_ss58 {coldkey_ss58}\n"
            f"network {network}\n"
            f"live: {live}\n"
            f"no_prompt: {no_prompt}\n"
        )
        return self._run_command(
            list_stake.stake_list(
                wallet,
                coldkey_ss58,
                self.initialize_chain(network),
                live,
                verbose,
                no_prompt,
                json_output,
            )
        )

    def stake_add(
        self,
        stake_all: bool = typer.Option(
            False,
            "--all-tokens",
            "--all",
            "-a",
            help="When set, the command stakes all the available TAO from the coldkey.",
        ),
        amount: float = typer.Option(
            0.0, "--amount", help="The amount of TAO to stake"
        ),
        include_hotkeys: str = typer.Option(
            "",
            "--include-hotkeys",
            "-in",
            "--hotkey-ss58-address",
            help="Specifies hotkeys by name or ss58 address to stake to. For example, `-in hk1,hk2`",
        ),
        exclude_hotkeys: str = typer.Option(
            "",
            "--exclude-hotkeys",
            "-ex",
            help="Specifies hotkeys by name or ss58 address to not to stake to (use this option only with `--all-hotkeys`)"
            " i.e. `--all-hotkeys -ex hk3,hk4`",
        ),
        all_hotkeys: bool = typer.Option(
            False,
            help="When set, this command stakes to all hotkeys associated with the wallet. Do not use if specifying "
            "hotkeys in `--include-hotkeys`.",
        ),
        netuids: Optional[str] = Options.edit_help(
            "netuids",
            "Netuid(s) to for which to add stake. Specify multiple netuids by separating with a comma, e.g."
            "`btcli st add -n 1,2,3",
        ),
        all_netuids: bool = Options.all_netuids,
        wallet_name: str = Options.wallet_name,
        wallet_path: str = Options.wallet_path,
        wallet_hotkey: str = Options.wallet_hotkey,
        proxy: Optional[str] = Options.proxy,
        announce_only: bool = Options.announce_only,
        network: Optional[list[str]] = Options.network,
        rate_tolerance: Optional[float] = Options.rate_tolerance,
        safe_staking: Optional[bool] = Options.safe_staking,
        allow_partial_stake: Optional[bool] = Options.allow_partial_stake,
        mev_protection: bool = Options.mev_protection,
        period: int = Options.period,
        prompt: bool = Options.prompt,
        decline: bool = Options.decline,
        quiet: bool = Options.quiet,
        verbose: bool = Options.verbose,
        json_output: bool = Options.json_output,
    ):
        """
        Stake TAO to one or more hotkeys on specific netuids with your coldkey.

        Stake is always added through your coldkey's free balance. For stake movement, please see `[green]$[/green] btcli stake move` command.

        [bold]Common Examples:[/bold]

        1. Interactive staking (guided prompts):
            [green]$[/green] btcli stake add

        2. Safe staking with rate tolerance of 10% with partial transaction disabled:
            [green]$[/green] btcli stake add --amount 100 --netuid 1 --safe --tolerance 0.1 --no-partial

        3. Allow partial stake if rates change with tolerance of 10%:
            [green]$[/green] btcli stake add --amount 300 --safe --partial --tolerance 0.1

        4. Unsafe staking with no rate protection:
            [green]$[/green] btcli stake add --amount 300 --netuid 1 --unsafe

        5. Stake to multiple hotkeys:
            [green]$[/green] btcli stake add --amount 200 --include-hotkeys hk_ss58_1,hk_ss58_2,hk_ss58_3

        6. Stake all balance to a subnet:
            [green]$[/green] btcli stake add --all --netuid 3

        7. Stake the same amount to multiple subnets:
            [green]$[/green] btcli stake add --amount 100 --netuids 4,5,6

        8. Stake without MEV protection:
            [green]$[/green] btcli stake add --amount 100 --netuid 1 --no-mev-protection

        [bold]Safe Staking Parameters:[/bold]
        • [blue]--safe[/blue]: Enables rate tolerance checks
        • [blue]--tolerance[/blue]: Maximum % rate change allowed (0.05 = 5%)
        • [blue]--partial[/blue]: Complete partial stake if rates exceed tolerance

        """
        netuids = netuids or []
        self.verbosity_handler(quiet, verbose, json_output, prompt, decline)
        proxy = self.is_valid_proxy_name_or_ss58(proxy, announce_only)
        safe_staking = self.ask_safe_staking(safe_staking)
        if safe_staking:
            rate_tolerance = self.ask_rate_tolerance(rate_tolerance)
            allow_partial_stake = self.ask_partial_stake(allow_partial_stake)
            console.print("\n")

        if netuids:
            netuids = parse_to_list(
                netuids, int, "Netuids must be ints separated by commas", False
            )
        else:
            netuid_ = get_optional_netuid(None, all_netuids)
            netuids = [netuid_] if netuid_ is not None else None
        if netuids:
            for netuid_ in netuids:
                # ensure no negative netuids make it into our list
                validate_netuid(netuid_)

        if stake_all and amount:
            print_error(
                "Cannot specify an amount and 'stake-all'. Choose one or the other."
            )
            return

        if stake_all and not amount:
            if not confirm_action(
                "Stake all the available TAO tokens?",
                default=False,
                decline=decline,
                quiet=quiet,
            ):
                return

        if (
            stake_all
            and (isinstance(netuids, list) and len(netuids) > 1)
            or (netuids is None)
        ):
            print_error("Cannot stake all to multiple subnets.")
            return

        if all_hotkeys and include_hotkeys:
            print_error(
                "You have specified hotkeys to include and also the `--all-hotkeys` flag. The flag"
                "should only be used standalone (to use all hotkeys) or with `--exclude-hotkeys`."
            )
            return

        if include_hotkeys and exclude_hotkeys:
            print_error(
                "You have specified options for both including and excluding hotkeys. Select one or the other."
            )
            return

        if not wallet_hotkey and not all_hotkeys and not include_hotkeys:
            if not wallet_name:
                wallet_name = Prompt.ask(
                    "Enter the [blue]wallet name[/blue]",
                    default=self.config.get("wallet_name") or defaults.wallet.name,
                )
            if netuids is not None:
                hotkey_or_ss58 = Prompt.ask(
                    "Enter the [blue]wallet hotkey[/blue] name or [blue]ss58 address[/blue] to stake to [dim]"
                    "(or Press Enter to view delegates)[/dim]",
                )
            else:
                hotkey_or_ss58 = Prompt.ask(
                    "Enter the [blue]hotkey[/blue] name or [blue]ss58 address[/blue] to stake to",
                    default=self.config.get("wallet_hotkey") or defaults.wallet.hotkey,
                )

            if hotkey_or_ss58 == "":
                wallet = self.wallet_ask(
                    wallet_name, wallet_path, wallet_hotkey, ask_for=[WO.NAME, WO.PATH]
                )
                if len(netuids) > 1:
                    netuid_ = IntPrompt.ask(
                        "Enter the netuid for which to show delegates",
                        choices=[str(x) for x in netuids],
                    )
                else:
                    netuid_ = netuids[0]

                selected_hotkey = self._run_command(
                    subnets.show(
                        subtensor=self.initialize_chain(network),
                        netuid=netuid_,
                        mechanism_id=0,
                        mechanism_count=1,
                        sort=False,
                        max_rows=12,
                        prompt=False,
                        delegate_selection=True,
                    ),
                    exit_early=False,
                )
                if not selected_hotkey:
                    print_error("No delegate selected. Exiting.")
                    return
                include_hotkeys = selected_hotkey
            elif is_valid_ss58_address(hotkey_or_ss58):
                wallet = self.wallet_ask(
                    wallet_name, wallet_path, wallet_hotkey, ask_for=[WO.NAME, WO.PATH]
                )
                include_hotkeys = hotkey_or_ss58
            else:
                wallet_hotkey = hotkey_or_ss58
                wallet = self.wallet_ask(
                    wallet_name,
                    wallet_path,
                    wallet_hotkey,
                    ask_for=[WO.NAME, WO.HOTKEY, WO.PATH],
                    validate=WV.WALLET_AND_HOTKEY,
                )
                include_hotkeys = get_hotkey_pub_ss58(wallet)

        elif all_hotkeys or include_hotkeys or exclude_hotkeys:
            wallet = self.wallet_ask(
                wallet_name, wallet_path, wallet_hotkey, ask_for=[WO.NAME, WO.PATH]
            )
        else:
            wallet = self.wallet_ask(
                wallet_name,
                wallet_path,
                wallet_hotkey,
                ask_for=[WO.NAME, WO.PATH, WO.HOTKEY],
                validate=WV.WALLET_AND_HOTKEY,
            )

        if include_hotkeys:
            include_hotkeys = parse_to_list(
                include_hotkeys,
                str,
                "Hotkeys must be a comma-separated list of ss58s, e.g., `--include-hotkeys 5Grw....,5Grw....`.",
                is_ss58=True,
            )
        else:
            include_hotkeys = []

        if exclude_hotkeys:
            exclude_hotkeys = parse_to_list(
                exclude_hotkeys,
                str,
                "Hotkeys must be a comma-separated list of ss58s, e.g., `--exclude-hotkeys 5Grw....,5Grw....`.",
                is_ss58=True,
            )
        else:
            exclude_hotkeys = []

        # TODO: Ask amount for each subnet explicitly if more than one
        if not stake_all and not amount:
            free_balance = self._run_command(
                wallets.wallet_balance(
                    wallet, self.initialize_chain(network), False, None
                ),
                exit_early=False,
            )
            logger.debug(f"Free balance: {free_balance}")
            if free_balance == Balance.from_tao(0):
                print_error("You dont have any balance to stake.")
                return
            if netuids:
                amount = FloatPrompt.ask(
                    f"Amount to [{COLORS.G.SUBHEAD_MAIN}]stake (TAO τ)"
                )
            else:
                amount = FloatPrompt.ask(
                    f"Amount to [{COLORS.G.SUBHEAD_MAIN}]stake to each netuid (TAO τ)"
                )

            if amount <= 0:
                print_error(f"You entered an incorrect stake amount: {amount}")
                raise typer.Exit()
            if Balance.from_tao(amount) > free_balance:
                print_error(
                    f"You dont have enough balance to stake. Current free Balance: {free_balance}."
                )
                raise typer.Exit()
        logger.debug(
            "args:\n"
            f"network: {network}\n"
            f"netuids: {netuids}\n"
            f"stake_all: {stake_all}\n"
            f"amount: {amount}\n"
            f"prompt: {prompt}\n"
            f"all_hotkeys: {all_hotkeys}\n"
            f"include_hotkeys: {include_hotkeys}\n"
            f"exclude_hotkeys: {exclude_hotkeys}\n"
            f"safe_staking: {safe_staking}\n"
            f"rate_tolerance: {rate_tolerance}\n"
            f"allow_partial_stake: {allow_partial_stake}\n"
            f"period: {period}\n"
            f"mev_protection: {mev_protection}\n"
        )
        return self._run_command(
            add_stake.stake_add(
                wallet=wallet,
                subtensor=self.initialize_chain(network),
                netuids=netuids,
                stake_all=stake_all,
                amount=amount,
                prompt=prompt,
                decline=decline,
                quiet=quiet,
                all_hotkeys=all_hotkeys,
                include_hotkeys=include_hotkeys,
                exclude_hotkeys=exclude_hotkeys,
                safe_staking=safe_staking,
                rate_tolerance=rate_tolerance,
                allow_partial_stake=allow_partial_stake,
                json_output=json_output,
                era=period,
                proxy=proxy,
                mev_protection=mev_protection,
            )
        )

    def stake_remove(
        self,
        network: Optional[list[str]] = Options.network,
        wallet_name: str = Options.wallet_name,
        wallet_path: str = Options.wallet_path,
        wallet_hotkey: str = Options.wallet_hotkey,
        netuid: Optional[int] = Options.netuid_not_req,
        all_netuids: bool = Options.all_netuids,
        unstake_all: bool = typer.Option(
            False,
            "--unstake-all",
            "--all",
            help="When set, this command unstakes all staked TAO + Alpha from the all hotkeys.",
        ),
        unstake_all_alpha: bool = typer.Option(
            False,
            "--unstake-all-alpha",
            "--all-alpha",
            help="When set, this command unstakes all staked Alpha from the all hotkeys.",
        ),
        amount: float = typer.Option(
            0.0, "--amount", "-a", help="The amount of TAO to unstake."
        ),
        hotkey_ss58_address: str = typer.Option(
            "",
            help="The ss58 address of the hotkey to unstake from.",
        ),
        include_hotkeys: str = typer.Option(
            "",
            "--include-hotkeys",
            "-in",
            help="Specifies the hotkeys by name or ss58 address to unstake from. For example, `-in hk1,hk2`",
        ),
        exclude_hotkeys: str = typer.Option(
            "",
            "--exclude-hotkeys",
            "-ex",
            help="Specifies the hotkeys by name or ss58 address not to unstake from (only use with `--all-hotkeys`)"
            " i.e. `--all-hotkeys -ex hk3,hk4`",
        ),
        all_hotkeys: bool = typer.Option(
            False,
            help="When set, this command unstakes from all the hotkeys associated with the wallet. Do not use if specifying "
            "hotkeys in `--include-hotkeys`.",
        ),
        proxy: Optional[str] = Options.proxy,
        announce_only: bool = Options.announce_only,
        rate_tolerance: Optional[float] = Options.rate_tolerance,
        safe_staking: Optional[bool] = Options.safe_staking,
        allow_partial_stake: Optional[bool] = Options.allow_partial_stake,
        period: int = Options.period,
        mev_protection: bool = Options.mev_protection,
        prompt: bool = Options.prompt,
        interactive: bool = typer.Option(
            False,
            "--interactive",
            "-i",
            help="Enter interactive mode for unstaking.",
        ),
        decline: bool = Options.decline,
        quiet: bool = Options.quiet,
        verbose: bool = Options.verbose,
        json_output: bool = Options.json_output,
    ):
        """
        Unstake TAO from one or more hotkeys and transfer them back to the user's coldkey wallet.

        This command is used to withdraw TAO or Alpha stake from different hotkeys.

        [bold]Common Examples:[/bold]

        1. Interactive unstaking (guided prompts):
            [green]$[/green] btcli stake remove

        2. Safe unstaking with 10% rate tolerance:
            [green]$[/green] btcli stake remove --amount 100 --netuid 1 --safe --tolerance 0.1

        3. Allow partial unstake if rates change:
            [green]$[/green] btcli stake remove --amount 300 --safe --partial

        4. Unstake from multiple hotkeys:
            [green]$[/green] btcli stake remove --amount 200 --include-hotkeys hk1,hk2,hk3

        5. Unstake all from a hotkey:
            [green]$[/green] btcli stake remove --all

        6. Unstake all Alpha from a hotkey and stake to Root:
            [green]$[/green] btcli stake remove --all-alpha

        7. Unstake without MEV protection:
            [green]$[/green] btcli stake remove --amount 100 --netuid 1 --no-mev-protection

        [bold]Safe Staking Parameters:[/bold]
        • [blue]--safe[/blue]: Enables rate tolerance checks during unstaking
        • [blue]--tolerance[/blue]: Max allowed rate change (0.05 = 5%)
        • [blue]--partial[/blue]: Complete partial unstake if rates exceed tolerance
        """
        self.verbosity_handler(quiet, verbose, json_output, prompt, decline)
        proxy = self.is_valid_proxy_name_or_ss58(proxy, announce_only)
        if not unstake_all and not unstake_all_alpha:
            safe_staking = self.ask_safe_staking(safe_staking)
            if safe_staking:
                rate_tolerance = self.ask_rate_tolerance(rate_tolerance)
                allow_partial_stake = self.ask_partial_stake(allow_partial_stake)
                console.print("\n")

        if interactive and any(
            [hotkey_ss58_address, include_hotkeys, exclude_hotkeys, all_hotkeys]
        ):
            print_error(
                "Interactive mode cannot be used with hotkey selection options like "
                "--include-hotkeys, --exclude-hotkeys, --all-hotkeys, or --hotkey."
            )
            return False

        if unstake_all and unstake_all_alpha:
            print_error("Cannot specify both unstake-all and unstake-all-alpha.")
            return False

        if not interactive and not unstake_all and not unstake_all_alpha:
            netuid = get_optional_netuid(netuid, all_netuids)
            if all_hotkeys and include_hotkeys:
                print_error(
                    "You have specified hotkeys to include and also the `--all-hotkeys` flag. The flag"
                    " should only be used standalone (to use all hotkeys) or with `--exclude-hotkeys`."
                )
                return False

            if include_hotkeys and exclude_hotkeys:
                print_error(
                    "You have specified both including and excluding hotkeys options. Select one or the other."
                )
                return False

            if unstake_all and amount:
                print_error(
                    "Cannot specify both a specific amount and 'unstake-all'. Choose one or the other."
                )
                return False

            if amount and amount <= 0:
                print_error(f"You entered an incorrect unstake amount: {amount}")
                return False

        if include_hotkeys:
            include_hotkeys = parse_to_list(
                include_hotkeys,
                str,
                "Hotkeys must be a comma-separated list of ss58s or names, e.g., `--include-hotkeys hk1,hk2`.",
                is_ss58=False,
            )

        if exclude_hotkeys:
            exclude_hotkeys = parse_to_list(
                exclude_hotkeys,
                str,
                "Hotkeys must be a comma-separated list of ss58s or names, e.g., `--exclude-hotkeys hk3,hk4`.",
                is_ss58=False,
            )

        if (
            not wallet_hotkey
            and not hotkey_ss58_address
            and not all_hotkeys
            and not include_hotkeys
            and not interactive
            and not unstake_all
            and not unstake_all_alpha
        ):
            if not wallet_name:
                wallet_name = Prompt.ask(
                    "Enter the [blue]wallet name[/blue]",
                    default=self.config.get("wallet_name") or defaults.wallet.name,
                )
            hotkey_or_ss58 = Prompt.ask(
                "Enter the [blue]hotkey[/blue] name or [blue]ss58 address[/blue] to unstake from [dim]"
                "(or Press Enter to view existing staked hotkeys)[/dim]",
            )
            if hotkey_or_ss58 == "":
                wallet = self.wallet_ask(
                    wallet_name, wallet_path, wallet_hotkey, ask_for=[WO.NAME, WO.PATH]
                )
                interactive = True
            elif is_valid_ss58_address(hotkey_or_ss58):
                hotkey_ss58_address = hotkey_or_ss58
                wallet = self.wallet_ask(
                    wallet_name, wallet_path, wallet_hotkey, ask_for=[WO.NAME, WO.PATH]
                )
            else:
                wallet_hotkey = hotkey_or_ss58
                wallet = self.wallet_ask(
                    wallet_name,
                    wallet_path,
                    wallet_hotkey,
                    ask_for=[WO.NAME, WO.PATH, WO.HOTKEY],
                    validate=WV.WALLET_AND_HOTKEY,
                )

        elif unstake_all or unstake_all_alpha:
            if not wallet_name:
                wallet_name = Prompt.ask(
                    "Enter the [blue]wallet name[/blue]",
                    default=self.config.get("wallet_name") or defaults.wallet.name,
                )
            if include_hotkeys:
                if len(include_hotkeys) > 1:
                    print_error("Cannot unstake_all from multiple hotkeys at once.")
                    return False
                elif is_valid_ss58_address(include_hotkeys[0]):
                    hotkey_ss58_address = include_hotkeys[0]
                else:
                    print_error("Invalid hotkey ss58 address.")
                    return False
            elif all_hotkeys:
                wallet = self.wallet_ask(
                    wallet_name,
                    wallet_path,
                    wallet_hotkey,
                    ask_for=[WO.NAME, WO.PATH],
                )
            else:
                if not hotkey_ss58_address and not wallet_hotkey:
                    hotkey_or_ss58 = Prompt.ask(
                        "Enter the [blue]hotkey[/blue] name or [blue]ss58 address[/blue] to unstake all from [dim]"
                        "(or enter 'all' to unstake from all hotkeys)[/dim]",
                        default=self.config.get("wallet_hotkey")
                        or defaults.wallet.hotkey,
                    )
                else:
                    hotkey_or_ss58 = hotkey_ss58_address or wallet_hotkey

                if is_valid_ss58_address(hotkey_or_ss58):
                    hotkey_ss58_address = hotkey_or_ss58
                    wallet = self.wallet_ask(
                        wallet_name,
                        wallet_path,
                        wallet_hotkey,
                        ask_for=[WO.NAME, WO.PATH],
                    )
                elif hotkey_or_ss58 == "all":
                    all_hotkeys = True
                    wallet = self.wallet_ask(
                        wallet_name,
                        wallet_path,
                        wallet_hotkey,
                        ask_for=[WO.NAME, WO.PATH],
                    )
                else:
                    wallet_hotkey = hotkey_or_ss58
                    wallet = self.wallet_ask(
                        wallet_name,
                        wallet_path,
                        wallet_hotkey,
                        ask_for=[WO.NAME, WO.PATH, WO.HOTKEY],
                        validate=WV.WALLET_AND_HOTKEY,
                    )
            logger.debug(
                "args:\n"
                f"network: {network}\n"
                f"hotkey_ss58_address: {hotkey_ss58_address}\n"
                f"unstake_all: {unstake_all}\n"
                f"unstake_all_alpha: {unstake_all_alpha}\n"
                f"all_hotkeys: {all_hotkeys}\n"
                f"include_hotkeys: {include_hotkeys}\n"
                f"exclude_hotkeys: {exclude_hotkeys}\n"
                f"era: {period}\n"
                f"mev_protection: {mev_protection}"
            )
            return self._run_command(
                remove_stake.unstake_all(
                    wallet=wallet,
                    subtensor=self.initialize_chain(network),
                    hotkey_ss58_address=hotkey_ss58_address,
                    unstake_all_alpha=unstake_all_alpha,
                    all_hotkeys=all_hotkeys,
                    include_hotkeys=include_hotkeys,
                    exclude_hotkeys=exclude_hotkeys,
                    prompt=prompt,
                    decline=decline,
                    quiet=quiet,
                    json_output=json_output,
                    era=period,
                    mev_protection=mev_protection,
                    proxy=proxy,
                )
            )
        elif (
            all_hotkeys
            or include_hotkeys
            or exclude_hotkeys
            or hotkey_ss58_address
            or interactive
            or unstake_all
            or unstake_all_alpha
        ):
            wallet = self.wallet_ask(
                wallet_name, wallet_path, wallet_hotkey, ask_for=[WO.NAME, WO.PATH]
            )
        else:
            wallet = self.wallet_ask(
                wallet_name,
                wallet_path,
                wallet_hotkey,
                ask_for=[WO.NAME, WO.PATH, WO.HOTKEY],
                validate=WV.WALLET_AND_HOTKEY,
            )
        if not amount and not prompt:
            print_error(
                f"Ambiguous request! Specify {arg__('--amount')}, {arg__('--all')}, or {arg__('--all-alpha')} "
                f"to use {arg__('--no-prompt')}"
            )
            return False

        if not amount and json_output:
            json_console.print_json(
                data={
                    "success": False,
                    "err_msg": "Ambiguous request! Specify '--amount', '--all', "
                    "or '--all-alpha' to use '--json-output'",
                }
            )
            return False
        logger.debug(
            "args:\n"
            f"network: {network}\n"
            f"hotkey_ss58_address: {hotkey_ss58_address}\n"
            f"all_hotkeys: {all_hotkeys}\n"
            f"include_hotkeys: {include_hotkeys}\n"
            f"exclude_hotkeys: {exclude_hotkeys}\n"
            f"amount: {amount}\n"
            f"prompt: {prompt}\n"
            f"interactive: {interactive}\n"
            f"netuid: {netuid}\n"
            f"safe_staking: {safe_staking}\n"
            f"rate_tolerance: {rate_tolerance}\n"
            f"allow_partial_stake: {allow_partial_stake}\n"
            f"era: {period}\n"
            f"mev_protection: {mev_protection}\n"
        )

        return self._run_command(
            remove_stake.unstake(
                wallet=wallet,
                subtensor=self.initialize_chain(network),
                hotkey_ss58_address=hotkey_ss58_address,
                all_hotkeys=all_hotkeys,
                include_hotkeys=include_hotkeys,
                exclude_hotkeys=exclude_hotkeys,
                amount=amount,
                prompt=prompt,
                decline=decline,
                quiet=quiet,
                interactive=interactive,
                netuid=netuid,
                safe_staking=safe_staking,
                rate_tolerance=rate_tolerance,
                allow_partial_stake=allow_partial_stake,
                json_output=json_output,
                era=period,
                proxy=proxy,
                mev_protection=mev_protection,
            )
        )

    def stake_move(
        self,
        network: Optional[list[str]] = Options.network,
        wallet_name: Optional[str] = Options.wallet_name,
        wallet_path: Optional[str] = Options.wallet_path,
        wallet_hotkey: Optional[str] = typer.Option(
            None,
            "--from",
            "--hotkey",
            "--hotkey-ss58",
            "-H",
            "--wallet_hotkey",
            "--wallet_hotkey_ss58",
            "--wallet-hotkey",
            "--wallet-hotkey-ss58",
            "--wallet.hotkey",
            help="Validator hotkey or SS58 where the stake is currently located.",
        ),
        origin_netuid: Optional[int] = typer.Option(
            None, "--origin-netuid", help="Origin netuid"
        ),
        destination_netuid: Optional[int] = typer.Option(
            None, "--dest-netuid", help="Destination netuid"
        ),
        destination_hotkey: Optional[str] = typer.Option(
            None,
            "--to",
            "--dest-ss58",
            "--dest",
            help="Destination validator hotkey SS58",
            prompt=False,
        ),
        amount: float = typer.Option(
            None,
            "--amount",
            help="The amount of TAO to stake",
            prompt=False,
        ),
        stake_all: bool = typer.Option(
            False, "--stake-all", "--all", help="Stake all", prompt=False
        ),
        proxy: Optional[str] = Options.proxy,
        announce_only: bool = Options.announce_only,
        period: int = Options.period,
        mev_protection: bool = Options.mev_protection,
        prompt: bool = Options.prompt,
        decline: bool = Options.decline,
        quiet: bool = Options.quiet,
        verbose: bool = Options.verbose,
        json_output: bool = Options.json_output,
    ):
        """
        Move staked TAO between hotkeys while keeping the same coldkey ownership.

        This command allows you to:
        - Move stake from one hotkey to another hotkey
        - Move stake between different subnets
        - Keep the same coldkey ownership

        You can specify:
        - The origin subnet (--origin-netuid)
        - The destination subnet (--dest-netuid)
        - The destination hotkey (--dest-hotkey)
        - The amount to move (--amount)

        If no arguments are provided, an interactive selection menu will be shown.

        EXAMPLES

        1. Interactive move (guided prompts):
            [green]$[/green] btcli stake move

        2. Move stake without MEV protection:
            [green]$[/green] btcli stake move --no-mev-protection
        """
        self.verbosity_handler(quiet, verbose, json_output, prompt, decline)
        proxy = self.is_valid_proxy_name_or_ss58(proxy, announce_only)
        if prompt:
            if not confirm_action(
                "This transaction will [bold]move stake[/bold] to another hotkey while keeping the same "
                "coldkey ownership. Do you wish to continue? ",
                default=False,
                decline=decline,
                quiet=quiet,
            ):
                raise typer.Exit()
        else:
            console.print(
                "[dim]This command moves stake from one hotkey to another hotkey while keeping the same coldkey.[/dim]"
            )
        if not destination_hotkey:
            dest_wallet_or_ss58 = Prompt.ask(
                "Enter the [blue]destination wallet[/blue] where destination hotkey is located or "
                "[blue]ss58 address[/blue]"
            )
            if is_valid_ss58_address(dest_wallet_or_ss58):
                destination_hotkey = dest_wallet_or_ss58
            else:
                dest_wallet = self.wallet_ask(
                    dest_wallet_or_ss58,
                    wallet_path,
                    None,
                    ask_for=[WO.NAME, WO.PATH],
                    validate=WV.WALLET,
                )
                destination_hotkey = Prompt.ask(
                    "Enter the [blue]destination hotkey[/blue] name",
                    default=dest_wallet.hotkey_str,
                )
                destination_wallet = self.wallet_ask(
                    dest_wallet_or_ss58,
                    wallet_path,
                    destination_hotkey,
                    ask_for=[WO.NAME, WO.PATH, WO.HOTKEY],
                    validate=WV.WALLET_AND_HOTKEY,
                )
                destination_hotkey = get_hotkey_pub_ss58(destination_wallet)
        else:
            if is_valid_ss58_address(destination_hotkey):
                destination_hotkey = destination_hotkey
            else:
                print_error(
                    "Invalid destination hotkey ss58 address. Please enter a valid ss58 address or wallet name."
                )
                raise typer.Exit()

        if not wallet_name:
            wallet_name = Prompt.ask(
                "Enter the [blue]origin wallet name[/blue]",
                default=self.config.get("wallet_name") or defaults.wallet.name,
            )
        wallet = self.wallet_ask(
            wallet_name, wallet_path, wallet_hotkey, ask_for=[WO.NAME, WO.PATH]
        )

        interactive_selection = False
        if not wallet_hotkey:
            origin_hotkey = Prompt.ask(
                "Enter the [blue]origin hotkey[/blue] name or "
                "[blue]ss58 address[/blue] where the stake will be moved from "
                "[dim](or Press Enter to view existing stakes)[/dim]"
            )
            if origin_hotkey == "":
                interactive_selection = True

            elif is_valid_ss58_address(origin_hotkey):
                origin_hotkey = origin_hotkey
            else:
                wallet = self.wallet_ask(
                    wallet_name,
                    wallet_path,
                    origin_hotkey,
                    ask_for=[WO.NAME, WO.PATH, WO.HOTKEY],
                    validate=WV.WALLET_AND_HOTKEY,
                )
                origin_hotkey = get_hotkey_pub_ss58(wallet)
        else:
            if is_valid_ss58_address(wallet_hotkey):
                origin_hotkey = wallet_hotkey
            else:
                wallet = self.wallet_ask(
                    wallet_name,
                    wallet_path,
                    wallet_hotkey,
                    ask_for=[],
                    validate=WV.WALLET_AND_HOTKEY,
                )
                origin_hotkey = get_hotkey_pub_ss58(wallet)

        if not interactive_selection:
            if origin_netuid is None:
                origin_netuid = IntPrompt.ask(
                    "Enter the [blue]origin subnet[/blue] (netuid) to move stake from"
                )

            if destination_netuid is None:
                destination_netuid = IntPrompt.ask(
                    "Enter the [blue]destination subnet[/blue] (netuid) to move stake to"
                )
        logger.debug(
            "args:\n"
            f"network: {network}\n"
            f"origin_netuid: {origin_netuid}\n"
            f"origin_hotkey: {origin_hotkey}\n"
            f"destination_hotkey: {destination_hotkey}\n"
            f"destination_netuid: {destination_netuid}\n"
            f"amount: {amount}\n"
            f"stake_all: {stake_all}\n"
            f"era: {period}\n"
            f"interactive_selection: {interactive_selection}\n"
            f"prompt: {prompt}\n"
            f"proxy: {proxy}\n"
            f"mev_protection: {mev_protection}\n"
        )
        result, ext_id = self._run_command(
            move_stake.move_stake(
                subtensor=self.initialize_chain(network),
                wallet=wallet,
                origin_netuid=origin_netuid,
                origin_hotkey=origin_hotkey,
                destination_netuid=destination_netuid,
                destination_hotkey=destination_hotkey,
                amount=amount,
                stake_all=stake_all,
                era=period,
                interactive_selection=interactive_selection,
                prompt=prompt,
                decline=decline,
                quiet=quiet,
                proxy=proxy,
                mev_protection=mev_protection,
            )
        )
        if json_output:
            json_console.print(
                json.dumps({"success": result, "extrinsic_identifier": ext_id or None})
            )
        return result

    def stake_transfer(
        self,
        network: Optional[list[str]] = Options.network,
        wallet_name: Optional[str] = Options.wallet_name,
        wallet_path: Optional[str] = Options.wallet_path,
        wallet_hotkey: Optional[str] = Options.wallet_hotkey_ss58,
        origin_netuid: Optional[int] = typer.Option(
            None,
            "--origin-netuid",
            help="The netuid to transfer stake from",
        ),
        dest_netuid: Optional[int] = typer.Option(
            None,
            "--dest-netuid",
            help="The netuid to transfer stake to",
        ),
        dest_ss58: Optional[str] = typer.Option(
            None,
            "--dest-ss58",
            "--dest",
            "--dest-coldkey",
            help="The destination wallet name or SS58 address to transfer stake to",
        ),
        amount: float = typer.Option(
            None,
            "--amount",
            "-a",
            help="Amount of stake to transfer",
        ),
        stake_all: bool = typer.Option(
            False, "--stake-all", "--all", help="Stake all", prompt=False
        ),
        mev_protection: bool = Options.mev_protection,
        period: int = Options.period,
        proxy: Optional[str] = Options.proxy,
        announce_only: bool = Options.announce_only,
        prompt: bool = Options.prompt,
<<<<<<< HEAD
        rate_tolerance: Optional[float] = Options.rate_tolerance,
        safe_staking: Optional[bool] = Options.safe_staking,
        allow_partial_stake: Optional[bool] = Options.allow_partial_stake,
=======
        decline: bool = Options.decline,
>>>>>>> c82f9f84
        quiet: bool = Options.quiet,
        verbose: bool = Options.verbose,
        json_output: bool = Options.json_output,
    ):
        """
        Transfer stake between coldkeys while keeping the same hotkey ownership.

        This command allows you to:
        - Transfer stake from one coldkey to another coldkey
        - Keep the same hotkey ownership
        - Transfer stake between different subnets

        You can specify:
        - The origin subnet (--origin-netuid)
        - The destination subnet (--dest-netuid)
        - The destination wallet/address (--dest)
        - The amount to transfer (--amount)
        - The origin wallet (--wallet-name)
        - The origin hotkey wallet/address (--wallet-hotkey)

        If no arguments are provided, an interactive selection menu will be shown.

        EXAMPLE

        Transfer 100 TAO from subnet 1 to subnet 2:
        [green]$[/green] btcli stake transfer --origin-netuid 1 --dest-netuid 2 --dest wallet2 --amount 100

        Using Destination SS58 address:
        [green]$[/green] btcli stake transfer --origin-netuid 1 --dest-netuid 2 --dest 5FrLxJsyJ5x9n2rmxFwosFraxFCKcXZDngEP9H7qjkKgHLcK --amount 100

        Using Origin hotkey SS58 address (useful when transferring stake from a delegate):
        [green]$[/green] btcli stake transfer --wallet-hotkey 5FrLxJsyJ5x9n2rmxFwosFraxFCKcXZDngEP9H7qjkKgHLcK --wallet-name sample_wallet

        Transfer all available stake from origin hotkey:
        [green]$[/green] btcli stake transfer --all --origin-netuid 1 --dest-netuid 2

        Transfer stake without MEV protection:
        [green]$[/green] btcli stake transfer --origin-netuid 1 --dest-netuid 2 --amount 100 --no-mev-protection

        Safe transfer with rate tolerance of 10%:
        [green]$[/green] btcli stake transfer --origin-netuid 1 --dest-netuid 2 --amount 100 --safe --tolerance 0.1

        Allow partial stake if rates change with tolerance of 10%:
        [green]$[/green] btcli stake transfer --origin-netuid 1 --dest-netuid 2 --amount 100 --safe --partial --tolerance 0.1

        Unsafe transfer with no rate protection:
        [green]$[/green] btcli stake transfer --origin-netuid 1 --dest-netuid 2 --amount 100 --unsafe
        """
        self.verbosity_handler(quiet, verbose, json_output, prompt, decline)
        proxy = self.is_valid_proxy_name_or_ss58(proxy, announce_only)
        if prompt:
            if not confirm_action(
                "This transaction will [bold]transfer ownership[/bold] from one coldkey to another, in subnets "
                "which have enabled it. You should ensure that the destination coldkey is "
                "[bold]not a validator hotkey[/bold] before continuing. Do you wish to continue?",
                default=False,
                decline=decline,
                quiet=quiet,
            ):
                raise typer.Exit()
        else:
            console.print(
                "[dim]This command transfers stake from one coldkey to another while keeping the same hotkey.[/dim]"
            )

        if not dest_ss58:
            dest_ss58 = Prompt.ask(
                "Enter the [blue]destination wallet name[/blue] or [blue]coldkey SS58 address[/blue]"
            )

        if is_valid_ss58_address(dest_ss58):
            dest_ss58 = dest_ss58
        else:
            dest_wallet = self.wallet_ask(
                dest_ss58,
                wallet_path,
                None,
                ask_for=[WO.NAME, WO.PATH],
                validate=WV.WALLET,
            )
            dest_ss58 = dest_wallet.coldkeypub.ss58_address

        if not wallet_name:
            wallet_name = Prompt.ask(
                "Enter the [blue]origin wallet name[/blue]",
                default=self.config.get("wallet_name") or defaults.wallet.name,
            )
        wallet = self.wallet_ask(
            wallet_name, wallet_path, wallet_hotkey, ask_for=[WO.NAME]
        )

        interactive_selection = False
        if not wallet_hotkey:
            origin_hotkey = Prompt.ask(
                "Enter the [blue]origin hotkey[/blue] name or ss58 address [bold]"
                "(stake will be transferred FROM here)[/bold] "
                "[dim](or press Enter to select from existing stakes)[/dim]"
            )
            if origin_hotkey == "":
                interactive_selection = True

            elif is_valid_ss58_address(origin_hotkey):
                origin_hotkey = origin_hotkey
            else:
                wallet = self.wallet_ask(
                    wallet_name,
                    wallet_path,
                    origin_hotkey,
                    ask_for=[WO.NAME, WO.PATH, WO.HOTKEY],
                    validate=WV.WALLET_AND_HOTKEY,
                )
                origin_hotkey = get_hotkey_pub_ss58(wallet)
        else:
            if is_valid_ss58_address(wallet_hotkey):
                origin_hotkey = wallet_hotkey
            else:
                wallet = self.wallet_ask(
                    wallet_name,
                    wallet_path,
                    wallet_hotkey,
                    ask_for=[],
                    validate=WV.WALLET_AND_HOTKEY,
                )
                origin_hotkey = get_hotkey_pub_ss58(wallet)

        if not interactive_selection:
            if origin_netuid is None:
                origin_netuid = IntPrompt.ask(
                    "Enter the [blue]origin subnet[/blue] (netuid)"
                )

            if dest_netuid is None:
                dest_netuid = IntPrompt.ask(
                    "Enter the [blue]destination subnet[/blue] (netuid)"
                )
        # Handle safe staking options similar to stake_add
        safe_staking_transfer = self.ask_safe_staking(safe_staking)
        if safe_staking_transfer:
            rate_tolerance_val = self.ask_rate_tolerance(rate_tolerance)
            allow_partial_stake_val = self.ask_partial_stake(allow_partial_stake)
        else:
            rate_tolerance_val = 0.005  # Default, won't be used
            allow_partial_stake_val = False

        logger.debug(
            "args:\n"
            f"network: {network}\n"
            f"origin_hotkey: {origin_hotkey}\n"
            f"origin_netuid: {origin_netuid}\n"
            f"dest_netuid: {dest_netuid}\n"
            f"dest_hotkey: {origin_hotkey}\n"
            f"dest_coldkey_ss58: {dest_ss58}\n"
            f"amount: {amount}\n"
            f"era: {period}\n"
            f"stake_all: {stake_all}\n"
            f"mev_protection: {mev_protection}\n"
            f"safe_staking: {safe_staking_transfer}\n"
            f"rate_tolerance: {rate_tolerance_val}\n"
            f"allow_partial_stake: {allow_partial_stake_val}\n"
            f"proxy: {proxy}"
        )
        result, ext_id = self._run_command(
            move_stake.transfer_stake(
                wallet=wallet,
                subtensor=self.initialize_chain(network),
                origin_hotkey=origin_hotkey,
                origin_netuid=origin_netuid,
                dest_netuid=dest_netuid,
                dest_coldkey_ss58=dest_ss58,
                amount=amount,
                era=period,
                interactive_selection=interactive_selection,
                stake_all=stake_all,
                prompt=prompt,
                decline=decline,
                quiet=quiet,
                proxy=proxy,
                mev_protection=mev_protection,
                safe_staking=safe_staking_transfer,
                rate_tolerance=rate_tolerance_val,
                allow_partial_stake=allow_partial_stake_val,
            )
        )
        if json_output:
            json_console.print(
                json.dumps({"success": result, "extrinsic_identifier": ext_id or None})
            )
        return result

    def stake_swap(
        self,
        network: Optional[list[str]] = Options.network,
        wallet_name: Optional[str] = Options.wallet_name,
        wallet_path: Optional[str] = Options.wallet_path,
        wallet_hotkey: Optional[str] = Options.wallet_hotkey,
        origin_netuid: Optional[int] = typer.Option(
            None,
            "--origin-netuid",
            "-o",
            "--origin",
            help="The netuid to swap stake from",
        ),
        dest_netuid: Optional[int] = typer.Option(
            None,
            "--dest-netuid",
            "-d",
            "--dest",
            help="The netuid to swap stake to",
        ),
        amount: float = typer.Option(
            None,
            "--amount",
            "-a",
            help="Amount of stake to swap",
        ),
        swap_all: bool = typer.Option(
            False,
            "--swap-all",
            "--all",
            help="Swap all available stake",
        ),
        proxy: Optional[str] = Options.proxy,
        announce_only: bool = Options.announce_only,
        period: int = Options.period,
        prompt: bool = Options.prompt,
        decline: bool = Options.decline,
        wait_for_inclusion: bool = Options.wait_for_inclusion,
        wait_for_finalization: bool = Options.wait_for_finalization,
        mev_protection: bool = Options.mev_protection,
        rate_tolerance: Optional[float] = Options.rate_tolerance,
        safe_staking: Optional[bool] = Options.safe_staking,
        allow_partial_stake: Optional[bool] = Options.allow_partial_stake,
        quiet: bool = Options.quiet,
        verbose: bool = Options.verbose,
        json_output: bool = Options.json_output,
    ):
        """
        Swap stake between different subnets while keeping the same coldkey-hotkey pair ownership.

        This command allows you to:
        - Move stake from one subnet to another subnet
        - Keep the same coldkey ownership
        - Keep the same hotkey ownership

        You can specify:
        - The origin subnet (--origin-netuid)
        - The destination subnet (--dest-netuid)
        - The amount to swap (--amount)

        If no arguments are provided, an interactive selection menu will be shown.

        EXAMPLES

        1. Swap 100 TAO from subnet 1 to subnet 2:
            [green]$[/green] btcli stake swap --wallet-name default --wallet-hotkey default --origin-netuid 1 --dest-netuid 2 --amount 100

        2. Swap stake without MEV protection:
            [green]$[/green] btcli stake swap --origin-netuid 1 --dest-netuid 2 --amount 100 --no-mev-protection

        3. Safe swapping with rate tolerance of 10%:
            [green]$[/green] btcli stake swap --origin-netuid 1 --dest-netuid 2 --amount 100 --safe --tolerance 0.1

        4. Allow partial stake if rates change with tolerance of 10%:
            [green]$[/green] btcli stake swap --origin-netuid 1 --dest-netuid 2 --amount 100 --safe --partial --tolerance 0.1

        5. Unsafe swapping with no rate protection:
            [green]$[/green] btcli stake swap --origin-netuid 1 --dest-netuid 2 --amount 100 --unsafe
        """
        self.verbosity_handler(quiet, verbose, json_output, prompt, decline)
        proxy = self.is_valid_proxy_name_or_ss58(proxy, announce_only)
        console.print(
            "[dim]This command moves stake from one subnet to another subnet while keeping "
            "the same coldkey-hotkey pair.[/dim]"
        )

        wallet = self.wallet_ask(
            wallet_name,
            wallet_path,
            wallet_hotkey,
            ask_for=[WO.NAME, WO.PATH, WO.HOTKEY],
            validate=WV.WALLET_AND_HOTKEY,
        )

        # Handle safe staking options similar to stake_add
        safe_swapping = self.ask_safe_staking(safe_staking)
        if safe_swapping:
            rate_tolerance = self.ask_rate_tolerance(rate_tolerance)
            allow_partial_stake = self.ask_partial_stake(allow_partial_stake)
        else:
            rate_tolerance = 0.005  # Default, won't be used
            allow_partial_stake = False

        interactive_selection = False
        if origin_netuid is None and dest_netuid is None and not amount:
            interactive_selection = True
        else:
            if origin_netuid is None:
                origin_netuid = IntPrompt.ask(
                    "Enter the [blue]origin subnet[/blue] (netuid)"
                )
            if dest_netuid is None:
                dest_netuid = IntPrompt.ask(
                    "Enter the [blue]destination subnet[/blue] (netuid)"
                )
            if not amount and not swap_all:
                amount = FloatPrompt.ask("Enter the [blue]amount[/blue] to swap")
        logger.debug(
            "args:\n"
            f"network: {network}\n"
            f"origin_netuid: {origin_netuid}\n"
            f"dest_netuid: {dest_netuid}\n"
            f"amount: {amount}\n"
            f"swap_all: {swap_all}\n"
            f"era: {period}\n"
            f"proxy: {proxy}\n"
            f"interactive_selection: {interactive_selection}\n"
            f"prompt: {prompt}\n"
            f"wait_for_inclusion: {wait_for_inclusion}\n"
            f"wait_for_finalization: {wait_for_finalization}\n"
            f"mev_protection: {mev_protection}\n"
            f"safe_swapping: {safe_swapping}\n"
            f"rate_tolerance: {rate_tolerance}\n"
            f"allow_partial_stake: {allow_partial_stake}\n"
        )
        result, ext_id = self._run_command(
            move_stake.swap_stake(
                wallet=wallet,
                subtensor=self.initialize_chain(network),
                origin_netuid=origin_netuid,
                destination_netuid=dest_netuid,
                amount=amount,
                swap_all=swap_all,
                era=period,
                interactive_selection=interactive_selection,
                prompt=prompt,
                decline=decline,
                quiet=quiet,
                proxy=proxy,
                wait_for_inclusion=wait_for_inclusion,
                wait_for_finalization=wait_for_finalization,
                mev_protection=mev_protection,
                safe_swapping=safe_swapping,
                allow_partial_stake=allow_partial_stake,
                rate_tolerance=rate_tolerance,
            )
        )
        if json_output:
            json_console.print(
                json.dumps({"success": result, "extrinsic_identifier": ext_id or None})
            )
        return result

    def stake_wizard(
        self,
        network: Optional[list[str]] = Options.network,
        wallet_name: Optional[str] = Options.wallet_name,
        wallet_path: Optional[str] = Options.wallet_path,
        wallet_hotkey: Optional[str] = Options.wallet_hotkey,
        period: int = Options.period,
        mev_protection: bool = Options.mev_protection,
        prompt: bool = Options.prompt,
        decline: bool = Options.decline,
        quiet: bool = Options.quiet,
        verbose: bool = Options.verbose,
    ):
        """
        Interactive wizard that guides you through stake movement operations.

        This wizard helps you understand and choose the right stake movement command:
        - [bold]Move[/bold]: Move stake between hotkeys (same coldkey)
        - [bold]Transfer[/bold]: Transfer stake between coldkeys (same hotkey)
        - [bold]Swap[/bold]: Swap stake between subnets (same coldkey-hotkey pair)

        The wizard will:
        1. Explain the differences between each operation
        2. Help you select the appropriate operation
        3. Guide you through the selection process
        4. Execute the operation with your choices

        EXAMPLE

        Start the wizard:
        [green]$[/green] btcli stake wizard
        """
        self.verbosity_handler(quiet, verbose, False, prompt, decline)

        wallet = self.wallet_ask(
            wallet_name,
            wallet_path,
            wallet_hotkey,
            ask_for=[WO.NAME, WO.PATH],
            validate=WV.WALLET,
        )

        subtensor = self.initialize_chain(network)

        wizard_result = self._run_command(
            stake_wizard.stake_movement_wizard(
                subtensor=subtensor,
                wallet=wallet,
            ),
            exit_early=False,
        )

        if not wizard_result or not isinstance(wizard_result, dict):
            return False

        operation = wizard_result.get("operation")
        if not operation:
            return False

        if operation == "move":
            # Execute move operation
            result, ext_id = self._run_command(
                move_stake.move_stake(
                    subtensor=subtensor,
                    wallet=wallet,
                    origin_netuid=wizard_result["origin_netuid"],
                    origin_hotkey=wizard_result["origin_hotkey"],
                    destination_netuid=wizard_result["destination_netuid"],
                    destination_hotkey=wizard_result["destination_hotkey"],
                    amount=wizard_result.get("amount"),
                    stake_all=wizard_result.get("stake_all", False),
                    era=period,
                    interactive_selection=False,
                    prompt=prompt,
                    mev_protection=mev_protection,
                )
            )
        elif operation == "transfer":
            # Execute transfer operation
            dest_coldkey = wizard_result.get("destination_coldkey")
            if not is_valid_ss58_address(dest_coldkey):
                # Assume it's a wallet name
                dest_wallet = self.wallet_ask(
                    dest_coldkey,
                    wallet_path,
                    None,
                    ask_for=[WO.NAME, WO.PATH],
                    validate=WV.WALLET,
                )
                dest_coldkey = dest_wallet.coldkeypub.ss58_address

            result, ext_id = self._run_command(
                move_stake.transfer_stake(
                    wallet=wallet,
                    subtensor=subtensor,
                    origin_hotkey=wizard_result["origin_hotkey"],
                    origin_netuid=wizard_result["origin_netuid"],
                    dest_netuid=wizard_result["destination_netuid"],
                    dest_coldkey_ss58=dest_coldkey,
                    amount=wizard_result.get("amount"),
                    stake_all=wizard_result.get("stake_all", False),
                    era=period,
                    interactive_selection=False,
                    prompt=prompt,
                    decline=decline,
                    quiet=quiet,
                    mev_protection=mev_protection,
                )
            )
        elif operation == "swap":
            # Execute swap operation
            result, ext_id = self._run_command(
                move_stake.swap_stake(
                    wallet=wallet,
                    subtensor=subtensor,
                    origin_netuid=wizard_result["origin_netuid"],
                    destination_netuid=wizard_result["destination_netuid"],
                    amount=wizard_result.get("amount"),
                    swap_all=False,
                    era=period,
                    interactive_selection=False,
                    prompt=prompt,
                    decline=decline,
                    quiet=quiet,
                    mev_protection=mev_protection,
                )
            )
        else:
            print_error(f"Unknown operation: {operation}")
            return False
        return result

    def stake_set_claim_type(
        self,
        claim_type: Annotated[
            Optional[str],
            typer.Argument(
                help="Claim type: 'Keep' or 'Swap'. If omitted, user will be prompted.",
                callback=validate_claim_type,
            ),
        ] = None,
        netuids: Optional[str] = typer.Option(
            None,
            "--netuids",
            "-n",
            help="Netuids to select. Supports ranges and comma-separated values, e.g., '1-5,10,20-30'.",
        ),
        wallet_name: Optional[str] = Options.wallet_name,
        wallet_path: Optional[str] = Options.wallet_path,
        wallet_hotkey: Optional[str] = Options.wallet_hotkey,
        network: Optional[list[str]] = Options.network,
        proxy: Optional[str] = Options.proxy,
        announce_only: bool = Options.announce_only,
        prompt: bool = Options.prompt,
        quiet: bool = Options.quiet,
        verbose: bool = Options.verbose,
        json_output: bool = Options.json_output,
    ):
        """
        Set the root claim type for your coldkey.

        Root claim types control how staking emissions are handled on the ROOT network (subnet 0):

        [bold]Claim Types:[/bold]
        • [green]Swap[/green]: Future Root Alpha Emissions are swapped to TAO and added to root stake (default)
        • [yellow]Keep[/yellow]: Future Root Alpha Emissions are kept as Alpha tokens
        • [cyan]Keep Specific[/cyan]: Keep specific subnets as Alpha, swap others to TAO. You can use this type by selecting the netuids.

        USAGE:

        [green]$[/green] btcli stake claim [cyan](Full wizard)[/cyan]
        [green]$[/green] btcli stake claim keep [cyan](Keep all subnets)[/cyan]
        [green]$[/green] btcli stake claim swap [cyan](Swap all subnets)[/cyan]
        [green]$[/green] btcli stake claim keep --netuids 1-5,10,20-30 [cyan](Keep specific subnets)[/cyan]
        [green]$[/green] btcli stake claim swap --netuids 1-30 [cyan](Swap specific subnets)[/cyan]

        With specific wallet:

        [green]$[/green] btcli stake claim swap --wallet-name my_wallet
        """
        self.verbosity_handler(quiet, verbose, json_output, prompt)
        proxy = self.is_valid_proxy_name_or_ss58(proxy, announce_only)
        wallet = self.wallet_ask(
            wallet_name,
            wallet_path,
            wallet_hotkey,
            ask_for=[WO.NAME],
        )
        return self._run_command(
            claim_stake.set_claim_type(
                wallet=wallet,
                subtensor=self.initialize_chain(network),
                claim_type=claim_type,
                netuids=netuids,
                proxy=proxy,
                prompt=prompt,
                json_output=json_output,
            )
        )

    def stake_process_claim(
        self,
        netuids: Optional[str] = Options.netuids,
        wallet_name: Optional[str] = Options.wallet_name,
        wallet_path: Optional[str] = Options.wallet_path,
        wallet_hotkey: Optional[str] = Options.wallet_hotkey,
        network: Optional[list[str]] = Options.network,
        proxy: Optional[str] = Options.proxy,
        announce_only: bool = Options.announce_only,
        prompt: bool = Options.prompt,
        quiet: bool = Options.quiet,
        verbose: bool = Options.verbose,
        json_output: bool = Options.json_output,
    ):
        """
        Manually claim accumulated root network emissions for your coldkey.

        [bold]Note:[/bold] The network will eventually process your pending emissions automatically.
        However, you can choose to manually claim your emissions with a small extrinsic fee.

        A maximum of 5 netuids can be processed in one call.

        USAGE:

        [green]$[/green] btcli stake process-claim

        Claim from specific netuids:

        [green]$[/green] btcli stake process-claim --netuids 1,2,3

        Claim with specific wallet:

        [green]$[/green] btcli stake process-claim --netuids 1,2 --wallet-name my_wallet

        """
        self.verbosity_handler(quiet, verbose, json_output, prompt)
        proxy = self.is_valid_proxy_name_or_ss58(proxy, announce_only)
        parsed_netuids = None
        if netuids:
            parsed_netuids = parse_to_list(
                netuids,
                int,
                "Netuids must be a comma-separated list of ints, e.g., `--netuids 1,2,3`.",
            )

            if len(parsed_netuids) > 5:
                print_error("Maximum 5 netuids allowed per claim")
                return

        wallet = self.wallet_ask(
            wallet_name,
            wallet_path,
            wallet_hotkey,
            ask_for=[WO.NAME],
        )

        return self._run_command(
            claim_stake.process_pending_claims(
                wallet=wallet,
                subtensor=self.initialize_chain(network),
                netuids=parsed_netuids,
                proxy=proxy,
                prompt=prompt,
                json_output=json_output,
                verbose=verbose,
            )
        )

    def stake_get_children(
        self,
        wallet_name: Optional[str] = Options.wallet_name,
        wallet_hotkey: Optional[str] = Options.wallet_hotkey,
        wallet_path: Optional[str] = Options.wallet_path,
        network: Optional[list[str]] = Options.network,
        netuid: Optional[int] = typer.Option(
            None,
            help="The netuid of the subnet (e.g. 2)",
            prompt=False,
        ),
        all_netuids: bool = typer.Option(
            False,
            "--all-netuids",
            "--all",
            "--allnetuids",
            help="When set, gets the child hotkeys from all the subnets.",
        ),
        quiet: bool = Options.quiet,
        verbose: bool = Options.verbose,
        json_output: bool = Options.json_output,
    ):
        """
        Get all the child hotkeys on a specified subnet.

        Users can specify the subnet and see the child hotkeys and the proportion that is given to them. This command is used to view the authority delegated to different hotkeys on the subnet.

        EXAMPLE

        [green]$[/green] btcli stake child get --netuid 1
        [green]$[/green] btcli stake child get --all-netuids
        """
        self.verbosity_handler(quiet, verbose, json_output, False)
        wallet = self.wallet_ask(
            wallet_name,
            wallet_path,
            wallet_hotkey,
            ask_for=[WO.NAME, WO.PATH, WO.HOTKEY],
            validate=WV.WALLET_AND_HOTKEY,
        )

        if all_netuids and netuid:
            err_console.print("Specify either a netuid or `--all`, not both.")
            raise typer.Exit()

        if all_netuids:
            netuid = None

        elif not netuid:
            netuid = IntPrompt.ask(
                "Enter a netuid (leave blank for all)", default=None, show_default=True
            )

        result = self._run_command(
            children_hotkeys.get_children(
                wallet, self.initialize_chain(network), netuid
            )
        )
        if json_output:
            json_console.print(json.dumps(result))
        return result

    def stake_set_children(
        self,
        children: list[str] = typer.Option(
            [], "--children", "-c", help="Enter child hotkeys (ss58)", prompt=False
        ),
        wallet_name: str = Options.wallet_name,
        wallet_hotkey: str = Options.wallet_hotkey,
        wallet_path: str = Options.wallet_path,
        network: Optional[list[str]] = Options.network,
        netuid: Optional[int] = Options.netuid_not_req,
        all_netuids: bool = Options.all_netuids,
        proportions: list[float] = typer.Option(
            [],
            "--proportions",
            "--prop",
            help="Enter the stake weight proportions for the child hotkeys (sum should be less than or equal to 1)",
            prompt=False,
        ),
        proxy: Optional[str] = Options.proxy,
        announce_only: bool = Options.announce_only,
        wait_for_inclusion: bool = Options.wait_for_inclusion,
        wait_for_finalization: bool = Options.wait_for_finalization,
        quiet: bool = Options.quiet,
        verbose: bool = Options.verbose,
        prompt: bool = Options.prompt,
        json_output: bool = Options.json_output,
    ):
        """
        Set child hotkeys on a specified subnet (or all). Overrides currently set children.

        Users can specify the 'proportion' to delegate to child hotkeys (ss58 address). The sum of proportions cannot be greater than 1.

        This command is used to delegate authority to different hotkeys, securing their position and influence on the subnet.

        EXAMPLE

        [green]$[/green] btcli stake child set -c 5FCL3gmjtQV4xxxxuEPEFQVhyyyyqYgNwX7drFLw7MSdBnxP -c 5Hp5dxxxxtGg7pu8dN2btyyyyVA1vELmM9dy8KQv3LxV8PA7 --hotkey default --netuid 1 --prop 0.3 --prop 0.7
        """
        self.verbosity_handler(quiet, verbose, json_output, prompt)
        proxy = self.is_valid_proxy_name_or_ss58(proxy, announce_only)
        netuid = get_optional_netuid(netuid, all_netuids)

        children = list_prompt(
            children,
            str,
            "Enter the child hotkeys (ss58), comma-separated for multiple",
        )

        proportions = list_prompt(
            proportions,
            float,
            "Enter comma-separated proportions equal to the number of children "
            "(sum not exceeding a total of 1.0)",
        )

        if len(proportions) != len(children):
            err_console.print("You must have as many proportions as you have children.")
            raise typer.Exit()

        if sum(proportions) > 1.0:
            err_console.print("Your proportion total must not exceed 1.0.")
            raise typer.Exit()

        wallet = self.wallet_ask(
            wallet_name,
            wallet_path,
            wallet_hotkey,
            ask_for=[WO.NAME, WO.HOTKEY],
            validate=WV.WALLET_AND_HOTKEY,
        )
        logger.debug(
            "args:\n"
            f"network: {network}\n"
            f"netuid: {netuid}\n"
            f"proxy: {proxy}\n"
            f"children: {children}\n"
            f"proportions: {proportions}\n"
            f"wait_for_inclusion: {wait_for_inclusion}\n"
            f"wait_for_finalization: {wait_for_finalization}\n"
        )
        return self._run_command(
            children_hotkeys.set_children(
                wallet=wallet,
                subtensor=self.initialize_chain(network),
                netuid=netuid,
                children=children,
                proportions=proportions,
                wait_for_finalization=wait_for_finalization,
                wait_for_inclusion=wait_for_inclusion,
                prompt=prompt,
                json_output=json_output,
                proxy=proxy,
            )
        )

    def stake_revoke_children(
        self,
        wallet_name: Optional[str] = Options.wallet_name,
        wallet_hotkey: Optional[str] = Options.wallet_hotkey,
        wallet_path: Optional[str] = Options.wallet_path,
        network: Optional[list[str]] = Options.network,
        netuid: Optional[int] = typer.Option(
            None,
            help="The netuid of the subnet, (e.g. 8)",
            prompt=False,
        ),
        all_netuids: bool = typer.Option(
            False,
            "--all-netuids",
            "--all",
            "--allnetuids",
            help="When this flag is used it sets child hotkeys on all the subnets.",
        ),
        proxy: Optional[str] = Options.proxy,
        announce_only: bool = Options.announce_only,
        wait_for_inclusion: bool = Options.wait_for_inclusion,
        wait_for_finalization: bool = Options.wait_for_finalization,
        quiet: bool = Options.quiet,
        verbose: bool = Options.verbose,
        prompt: bool = Options.prompt,
        json_output: bool = Options.json_output,
    ):
        """
        Remove all children hotkeys on a specified subnet (or all).

        This command is used to remove delegated authority from all child hotkeys, removing their position and influence on the subnet.

        EXAMPLE

        [green]$[/green] btcli stake child revoke --hotkey <parent_hotkey> --netuid 1
        """
        self.verbosity_handler(quiet, verbose, json_output, prompt)
        proxy = self.is_valid_proxy_name_or_ss58(proxy, announce_only)
        wallet = self.wallet_ask(
            wallet_name,
            wallet_path,
            wallet_hotkey,
            ask_for=[WO.NAME, WO.HOTKEY],
            validate=WV.WALLET_AND_HOTKEY,
        )
        if all_netuids and netuid:
            err_console.print("Specify either a netuid or '--all', not both.")
            raise typer.Exit()
        if all_netuids:
            netuid = None
        elif not netuid:
            netuid = IntPrompt.ask(
                "Enter netuid (leave blank for all)", default=None, show_default=True
            )
        logger.debug(
            "args:\n"
            f"network: {network}\n"
            f"netuid: {netuid}\n"
            f"proxy: {proxy}\n"
            f"wait_for_inclusion: {wait_for_inclusion}\n"
            f"wait_for_finalization: {wait_for_finalization}\n"
        )
        return self._run_command(
            children_hotkeys.revoke_children(
                wallet=wallet,
                subtensor=self.initialize_chain(network),
                netuid=netuid,
                proxy=proxy,
                wait_for_inclusion=wait_for_inclusion,
                wait_for_finalization=wait_for_finalization,
                prompt=prompt,
                json_output=json_output,
            )
        )

    def stake_childkey_take(
        self,
        wallet_name: Optional[str] = Options.wallet_name,
        wallet_hotkey: Optional[str] = Options.wallet_hotkey,
        wallet_path: Optional[str] = Options.wallet_path,
        network: Optional[list[str]] = Options.network,
        child_hotkey_ss58: Optional[str] = typer.Option(
            None,
            "--child-hotkey-ss58",
            help="The hotkey SS58 to designate as child (not specifying will use the provided wallet's hotkey)",
            prompt=False,
        ),
        netuid: Optional[int] = typer.Option(
            None,
            help="The netuid of the subnet, (e.g. 23)",
            prompt=False,
        ),
        all_netuids: bool = typer.Option(
            False,
            "--all-netuids",
            "--all",
            "--allnetuids",
            help="When this flag is used it sets child hotkeys on all the subnets.",
        ),
        take: Optional[float] = typer.Option(
            None,
            "--take",
            "-t",
            help="Use to set the take value for your child hotkey. When not used, the command will fetch the current "
            "take value.",
            prompt=False,
        ),
        proxy: Optional[str] = Options.proxy,
        announce_only: bool = Options.announce_only,
        wait_for_inclusion: bool = Options.wait_for_inclusion,
        wait_for_finalization: bool = Options.wait_for_finalization,
        prompt: bool = Options.prompt,
        quiet: bool = Options.quiet,
        verbose: bool = Options.verbose,
        json_output: bool = Options.json_output,
    ):
        """
        Get and set your child hotkey take on a specified subnet.

        The child hotkey take must be between 0 - 18%.

        EXAMPLE

        To get the current take value, do not use the '--take' option:

            [green]$[/green] btcli stake child take --child-hotkey-ss58 <child_hotkey> --netuid 1

        To set a new take value, use the '--take' option:

            [green]$[/green] btcli stake child take --child-hotkey-ss58 <child_hotkey> --take 0.12 --netuid 1
        """
        self.verbosity_handler(quiet, verbose, json_output, prompt)
        proxy = self.is_valid_proxy_name_or_ss58(proxy, announce_only)
        wallet = self.wallet_ask(
            wallet_name,
            wallet_path,
            wallet_hotkey,
            ask_for=[WO.NAME, WO.HOTKEY],
            validate=WV.WALLET_AND_HOTKEY,
        )
        if all_netuids and netuid:
            err_console.print("Specify either a netuid or '--all', not both.")
            raise typer.Exit()
        if all_netuids:
            netuid = None
        elif not netuid:
            netuid = IntPrompt.ask(
                "Enter netuid (leave blank for all)", default=None, show_default=True
            )
        logger.debug(
            "args:\n"
            f"network: {network}\n"
            f"netuid: {netuid}\n"
            f"take: {take}\n"
            f"proxy: {proxy}\n"
            f"wait_for_inclusion: {wait_for_inclusion}\n"
            f"wait_for_finalization: {wait_for_finalization}\n"
        )
        results: list[tuple[Optional[int], bool, Optional[str]]] = self._run_command(
            children_hotkeys.childkey_take(
                wallet=wallet,
                subtensor=self.initialize_chain(network),
                netuid=netuid,
                take=take,
                proxy=proxy,
                hotkey=child_hotkey_ss58,
                wait_for_inclusion=wait_for_inclusion,
                wait_for_finalization=wait_for_finalization,
                prompt=prompt,
            )
        )
        if json_output:
            output = {}
            for netuid_, success, ext_id in results:
                output[netuid_] = {"success": success, "extrinsic_identifier": ext_id}
            json_console.print(json.dumps(output))
        return results

    # Mechanism

    def mechanism_count_set(
        self,
        network: Optional[list[str]] = Options.network,
        wallet_name: str = Options.wallet_name,
        wallet_path: str = Options.wallet_path,
        wallet_hotkey: str = Options.wallet_hotkey,
        netuid: int = Options.netuid,
        mechanism_count: Optional[int] = typer.Option(
            None,
            "--count",
            "--mech-count",
            help="Number of mechanisms to set for the subnet.",
        ),
        proxy: Optional[str] = Options.proxy,
        announce_only: bool = Options.announce_only,
        wait_for_inclusion: bool = Options.wait_for_inclusion,
        wait_for_finalization: bool = Options.wait_for_finalization,
        prompt: bool = Options.prompt,
        quiet: bool = Options.quiet,
        verbose: bool = Options.verbose,
        json_output: bool = Options.json_output,
    ):
        """
        Configure how many mechanisms are registered for a subnet.

        The base mechanism at index 0 and new ones are incremented by 1.

        [bold]Common Examples:[/bold]

        1. Prompt for the new mechanism count interactively:
        [green]$[/green] btcli subnet mech set --netuid 12

        2. Set the count to 2 using a specific wallet:
        [green]$[/green] btcli subnet mech set --netuid 12 --count 2 --wallet.name my_wallet --wallet.hotkey admin

        """
        proxy = self.is_valid_proxy_name_or_ss58(proxy, announce_only)
        self.verbosity_handler(quiet, verbose, json_output, prompt)
        subtensor = self.initialize_chain(network)

        if not json_output:
            current_count = self._run_command(
                subnet_mechanisms.count(
                    subtensor=subtensor,
                    netuid=netuid,
                    json_output=False,
                ),
                exit_early=False,
            )
        else:
            current_count = self._run_command(
                subtensor.get_subnet_mechanisms(netuid),
                exit_early=False,
            )

        if mechanism_count is None:
            if not prompt:
                err_console.print(
                    "Mechanism count not supplied with `--no-prompt` flag. Cannot continue."
                )
                return False
            prompt_text = "\n\nEnter the [blue]number of mechanisms[/blue] to set"
            mechanism_count = IntPrompt.ask(prompt_text)

        if mechanism_count == current_count:
            visible_count = max(mechanism_count - 1, 0)
            message = (
                ":white_heavy_check_mark: "
                f"[dark_sea_green3]Subnet {netuid} already has {visible_count} mechanism"
                f"{'s' if visible_count != 1 else ''}.[/dark_sea_green3]"
            )
            if json_output:
                json_console.print(
                    json.dumps(
                        {
                            "success": True,
                            "message": f"Subnet {netuid} already has {visible_count} mechanisms.",
                            "extrinsic_identifier": None,
                        }
                    )
                )
            else:
                console.print(message)
            return True

        wallet = self.wallet_ask(
            wallet_name,
            wallet_path,
            wallet_hotkey,
            ask_for=[WO.NAME, WO.PATH],
        )

        logger.debug(
            "args:\n"
            f"network: {network}\n"
            f"netuid: {netuid}\n"
            f"mechanism_count: {mechanism_count}\n"
            f"proxy: {proxy}\n"
        )

        result, err_msg, ext_id = self._run_command(
            subnet_mechanisms.set_mechanism_count(
                wallet=wallet,
                subtensor=subtensor,
                netuid=netuid,
                mechanism_count=mechanism_count,
                proxy=proxy,
                previous_count=current_count or 0,
                wait_for_inclusion=wait_for_inclusion,
                wait_for_finalization=wait_for_finalization,
                json_output=json_output,
            )
        )

        if json_output:
            json_console.print_json(
                data={
                    "success": result,
                    "message": err_msg,
                    "extrinsic_identifier": ext_id,
                }
            )

        return result

    def mechanism_count_get(
        self,
        network: Optional[list[str]] = Options.network,
        netuid: int = Options.netuid,
        quiet: bool = Options.quiet,
        verbose: bool = Options.verbose,
        json_output: bool = Options.json_output,
    ):
        """
        Display how many mechanisms are registered under a subnet.

        Includes the base mechanism (index 0). Helpful for verifying the active
        mechanism counts in a subnet.

        [green]$[/green] btcli subnet mech count --netuid 12
        """

        self.verbosity_handler(quiet, verbose, json_output, prompt=False)
        subtensor = self.initialize_chain(network)
        return self._run_command(
            subnet_mechanisms.count(
                subtensor=subtensor,
                netuid=netuid,
                json_output=json_output,
            )
        )

    def mechanism_emission_set(
        self,
        network: Optional[list[str]] = Options.network,
        wallet_name: str = Options.wallet_name,
        wallet_path: str = Options.wallet_path,
        wallet_hotkey: str = Options.wallet_hotkey,
        netuid: int = Options.netuid,
        split: Optional[str] = typer.Option(
            None,
            "--split",
            help="Comma-separated relative weights for each mechanism (normalised automatically).",
        ),
        proxy: Optional[str] = Options.proxy,
        announce_only: bool = Options.announce_only,
        wait_for_inclusion: bool = Options.wait_for_inclusion,
        wait_for_finalization: bool = Options.wait_for_finalization,
        prompt: bool = Options.prompt,
        quiet: bool = Options.quiet,
        verbose: bool = Options.verbose,
        json_output: bool = Options.json_output,
    ):
        """
        Update the emission split across mechanisms for a subnet.

        Accepts comma-separated weights (U16 values or percentages). When `--split`
        is omitted and prompts remain enabled, you will be guided interactively and
        the CLI automatically normalises the weights.

        [bold]Common Examples:[/bold]

        1. Configure the split interactively:
        [green]$[/green] btcli subnet mech emissions-split --netuid 12

        2. Apply a 70/30 distribution in one command:
        [green]$[/green] btcli subnet mech emissions-split --netuid 12 --split 70,30 --wallet.name my_wallet --wallet.hotkey admin
        """
        proxy = self.is_valid_proxy_name_or_ss58(proxy, announce_only)
        self.verbosity_handler(quiet, verbose, json_output, prompt)
        subtensor = self.initialize_chain(network)
        wallet = self.wallet_ask(
            wallet_name,
            wallet_path,
            wallet_hotkey,
            ask_for=[WO.NAME, WO.PATH],
        )

        return self._run_command(
            subnet_mechanisms.set_emission_split(
                subtensor=subtensor,
                wallet=wallet,
                netuid=netuid,
                proxy=proxy,
                new_emission_split=split,
                wait_for_inclusion=wait_for_inclusion,
                wait_for_finalization=wait_for_finalization,
                prompt=prompt,
                json_output=json_output,
            )
        )

    def mechanism_emission_get(
        self,
        network: Optional[list[str]] = Options.network,
        netuid: int = Options.netuid,
        quiet: bool = Options.quiet,
        verbose: bool = Options.verbose,
        json_output: bool = Options.json_output,
    ):
        """
        Display the current emission split across mechanisms for a subnet.

        Shows raw U16 weights alongside percentage shares for each mechanism. Useful
        for verifying the emission split in a subnet.

        [green]$[/green] btcli subnet mech emissions --netuid 12
        """

        self.verbosity_handler(quiet, verbose, json_output, prompt=False)
        subtensor = self.initialize_chain(network)
        return self._run_command(
            subnet_mechanisms.get_emission_split(
                subtensor=subtensor,
                netuid=netuid,
                json_output=json_output,
            )
        )

    # Sudo

    def sudo_set(
        self,
        network: Optional[list[str]] = Options.network,
        wallet_name: str = Options.wallet_name,
        wallet_path: str = Options.wallet_path,
        wallet_hotkey: str = Options.wallet_hotkey,
        netuid: int = Options.netuid,
        param_name: str = typer.Option(
            "", "--param", "--parameter", help="The subnet hyperparameter to set"
        ),
        param_value: Optional[str] = typer.Option(
            "", "--value", help="Value to set the hyperparameter to."
        ),
        proxy: Optional[str] = Options.proxy,
        announce_only: bool = Options.announce_only,
        prompt: bool = Options.prompt,
        decline: bool = Options.decline,
        quiet: bool = Options.quiet,
        verbose: bool = Options.verbose,
        json_output: bool = Options.json_output,
    ):
        """
        Used to set hyperparameters for a specific subnet.

        This command allows subnet owners to modify hyperparameters such as its tempo, emission rates, and other hyperparameters.

        When listing hyperparameters, descriptions, ownership information, and side-effects are displayed to help you make informed decisions.

        You can also set custom hyperparameters not in the standard list by using the exact parameter name from the chain metadata.

        EXAMPLE

        [green]$[/green] btcli sudo set --netuid 1 --param tempo --value 400

        [green]$[/green] btcli sudo set --netuid 1 --param custom_param_name --value 123
        """
        self.verbosity_handler(quiet, verbose, json_output, prompt, decline)
        proxy = self.is_valid_proxy_name_or_ss58(proxy, announce_only)

        if not param_name or not param_value:
            hyperparams = self._run_command(
                sudo.get_hyperparameters(self.initialize_chain(network), netuid),
                exit_early=False,
            )
            if not hyperparams:
                # TODO this will cause a hanging connection, subtensor needs to be gracefully exited
                raise typer.Exit()

        if not param_name:
            if not prompt:
                err_console.print(
                    "Param name not supplied with `--no-prompt` flag. Cannot continue"
                )
                return False
            hyperparam_list = sorted(
                [field.name for field in fields(SubnetHyperparameters)]
            )
            console.print("Available hyperparameters:\n")

            # Create a table to show hyperparameters with descriptions

            param_table = Table(
                Column("[white]#", style="dim", width=4),
                Column("[white]HYPERPARAMETER", style=COLORS.SU.HYPERPARAMETER),
                Column("[white]OWNER SETTABLE", style="bright_cyan", width=18),
                Column("[white]DESCRIPTION", style="dim", overflow="fold"),
                box=box.SIMPLE,
                show_edge=False,
                pad_edge=False,
            )

            for idx, param in enumerate(hyperparam_list, start=1):
                metadata = HYPERPARAMS_METADATA.get(param, {})
                description = metadata.get("description", "No description available.")

                # Check ownership from HYPERPARAMS
                _, root_sudo = HYPERPARAMS.get(param, ("", RootSudoOnly.FALSE))
                if root_sudo == RootSudoOnly.TRUE:
                    owner_settable_str = "[red]No (Root Only)[/red]"
                elif root_sudo == RootSudoOnly.COMPLICATED:
                    owner_settable_str = "[yellow]COMPLICATED[/yellow]"
                else:
                    owner_settable_str = "[green]Yes[/green]"

                param_table.add_row(
                    str(idx),
                    f"[bold]{param}[/bold]",
                    owner_settable_str,
                    description,
                )

            console.print(param_table)
            console.print()

            choice = IntPrompt.ask(
                "Enter the [bold]number[/bold] of the hyperparameter",
                choices=[str(i) for i in range(1, len(hyperparam_list) + 1)],
                show_choices=False,
            )
            param_name = hyperparam_list[choice - 1]

            # Show additional info for selected parameter
            metadata = HYPERPARAMS_METADATA.get(param_name, {})
            if metadata:
                console.print(f"\n[bold cyan]Selected:[/bold cyan] {param_name}")
                description = metadata.get("description", "No description available.")
                docs_link = metadata.get("docs_link", "")
                if docs_link:
                    # Show description text followed by clickable blue [link] at the end
                    console.print(
                        f"{description} [bright_blue underline link=https://{docs_link}]link[/]"
                    )
                else:
                    console.print(f"{description}")
                side_effects = metadata.get("side_effects", "")
                if side_effects:
                    console.print(f"[dim]Side Effects:[/dim] {side_effects}")
                if docs_link:
                    console.print(
                        f"[dim]📚 Docs:[/dim] [link]https://{docs_link}[/link]\n"
                    )

        if param_name in ["alpha_high", "alpha_low"]:
            if not prompt:
                err_msg = (
                    "alpha_high and alpha_low values cannot be set with `--no-prompt`. "
                    "They must be set together via the alpha_values parameter."
                )
                if json_output:
                    json_str = json.dumps(
                        {
                            "success": False,
                            "err_msg": err_msg,
                            "extrinsic_identifier": None,
                        },
                        ensure_ascii=True,
                    )
                    sys.stdout.write(json_str + "\n")
                    sys.stdout.flush()
                else:
                    err_console.print(
                        f"[{COLORS.SU.HYPERPARAM}]alpha_high[/{COLORS.SU.HYPERPARAM}] and "
                        f"[{COLORS.SU.HYPERPARAM}]alpha_low[/{COLORS.SU.HYPERPARAM}] "
                        f"values cannot be set with `--no-prompt`"
                    )
                return False
            param_name = "alpha_values"
            low_val = FloatPrompt.ask(f"Enter the new value for {arg__('alpha_low')}")
            high_val = FloatPrompt.ask(f"Enter the new value for {arg__('alpha_high')}")
            param_value = f"{low_val},{high_val}"
        if param_name == "yuma_version":
            if not prompt:
                err_msg = (
                    "yuma_version is set using a different hyperparameter (yuma3_enabled), "
                    "and thus cannot be set with `--no-prompt`"
                )
                if json_output:
                    json_str = json.dumps(
                        {
                            "success": False,
                            "err_msg": err_msg,
                            "extrinsic_identifier": None,
                        },
                        ensure_ascii=True,
                    )
                    sys.stdout.write(json_str + "\n")
                    sys.stdout.flush()
                else:
                    err_console.print(
                        f"[{COLORS.SU.HYPERPARAM}]yuma_version[/{COLORS.SU.HYPERPARAM}]"
                        f" is set using a different hyperparameter, and thus cannot be set with `--no-prompt`"
                    )
                return False
            if confirm_action(
                f"[{COLORS.SU.HYPERPARAM}]yuma_version[/{COLORS.SU.HYPERPARAM}] can only be used to toggle Yuma 3. "
                f"Would you like to toggle Yuma 3?",
                decline=decline,
                quiet=quiet,
            ):
                param_name = "yuma3_enabled"
                question = Prompt.ask(
                    "Would to like to enable or disable Yuma 3?",
                    choices=["enable", "disable"],
                )
                param_value = "true" if question == "enable" else "false"
            else:
                return False
        if param_name == "subnet_is_active":
            err_msg = (
                "subnet_is_active is set by using the 'btcli subnets start' command, "
                "not via sudo set"
            )
            if json_output:
                json_str = json.dumps(
                    {
                        "success": False,
                        "err_msg": err_msg,
                        "extrinsic_identifier": None,
                    },
                    ensure_ascii=True,
                )
                sys.stdout.write(json_str + "\n")
                sys.stdout.flush()
            else:
                err_console.print(
                    f"[{COLORS.SU.HYPERPARAM}]subnet_is_active[/{COLORS.SU.HYPERPARAM}] "
                    f"is set by using {arg__('btcli subnets start')} command."
                )
            return False

        if not param_value:
            if not prompt:
                err_console.print(
                    "Param value not supplied with `--no-prompt` flag. Cannot continue."
                )
                return False
            if HYPERPARAMS.get(param_name):
                param_value = Prompt.ask(
                    f"Enter the new value for [{COLORS.G.SUBHEAD}]{param_name}[/{COLORS.G.SUBHEAD}] "
                    f"in the VALUE column format"
                )
            else:
                param_value = None

        wallet = self.wallet_ask(
            wallet_name, wallet_path, wallet_hotkey, ask_for=[WO.NAME, WO.PATH]
        )
        logger.debug(
            "args:\n"
            f"network: {network}\n"
            f"netuid: {netuid}\n"
            f"proxy: {proxy}\n"
            f"param_name: {param_name}\n"
            f"param_value: {param_value}"
        )
        if json_output:
            try:
                result, err_msg, ext_id = self._run_command(
                    sudo.sudo_set_hyperparameter(
                        wallet=wallet,
                        subtensor=self.initialize_chain(network),
                        netuid=netuid,
                        proxy=proxy,
                        param_name=param_name,
                        param_value=param_value,
                        prompt=prompt,
                        json_output=json_output,
                    )
                )
                json_str = json.dumps(
                    {
                        "success": result,
                        "err_msg": err_msg,
                        "extrinsic_identifier": ext_id,
                    },
                    ensure_ascii=True,
                )
                sys.stdout.write(json_str + "\n")
                sys.stdout.flush()
                return result
            except Exception as e:
                # Ensure JSON output even on exceptions
                json_str = json.dumps(
                    {
                        "success": False,
                        "err_msg": str(e),
                        "extrinsic_identifier": None,
                    },
                    ensure_ascii=True,
                )
                sys.stdout.write(json_str + "\n")
                sys.stdout.flush()
                raise
        else:
            result, err_msg, ext_id = self._run_command(
                sudo.sudo_set_hyperparameter(
                    wallet=wallet,
                    subtensor=self.initialize_chain(network),
                    netuid=netuid,
                    proxy=proxy,
                    param_name=param_name,
                    param_value=param_value,
                    prompt=prompt,
                    json_output=json_output,
                )
            )
            return result

    def sudo_get(
        self,
        network: Optional[list[str]] = Options.network,
        netuid: int = Options.netuid,
        quiet: bool = Options.quiet,
        verbose: bool = Options.verbose,
        json_output: bool = Options.json_output,
    ):
        """
        Shows a list of the hyperparameters for the specified subnet.

        Displays hyperparameter values along with descriptions, ownership information (which parameters can be set by subnet owners vs root sudo), and side-effects.

        EXAMPLE

        [green]$[/green] btcli sudo get --netuid 1
        """
        self.verbosity_handler(quiet, verbose, json_output, False)
        return self._run_command(
            sudo.get_hyperparameters(
                self.initialize_chain(network), netuid, json_output
            )
        )

    def sudo_senate(
        self,
        network: Optional[list[str]] = Options.network,
        quiet: bool = Options.quiet,
        verbose: bool = Options.verbose,
        json_output: bool = Options.json_output,
    ):
        """
        Shows the Senate members of the Bittensor's governance protocol.

        This command lists the delegates involved in the decision-making process of the Bittensor network, showing their names and wallet addresses. This information is crucial for understanding who holds governance roles within the network.

        EXAMPLE
        [green]$[/green] btcli sudo senate
        """
        self.verbosity_handler(quiet, verbose, json_output, False)
        return self._run_command(
            sudo.get_senate(self.initialize_chain(network), json_output)
        )

    def sudo_proposals(
        self,
        network: Optional[list[str]] = Options.network,
        quiet: bool = Options.quiet,
        verbose: bool = Options.verbose,
        json_output: bool = Options.json_output,
    ):
        """
        View active proposals for the senate in the Bittensor's governance protocol.

        This command displays the details of ongoing proposals, including proposal hashes, votes, thresholds, and proposal data.

        EXAMPLE
        [green]$[/green] btcli sudo proposals
        """
        self.verbosity_handler(quiet, verbose, json_output, prompt=False)
        return self._run_command(
            sudo.proposals(self.initialize_chain(network), verbose, json_output)
        )

    def sudo_senate_vote(
        self,
        network: Optional[list[str]] = Options.network,
        wallet_name: Optional[str] = Options.wallet_name,
        wallet_path: Optional[str] = Options.wallet_path,
        wallet_hotkey: Optional[str] = Options.wallet_hotkey,
        proposal: str = typer.Option(
            None,
            "--proposal",
            "--proposal-hash",
            prompt="Enter the proposal hash",
            help="The hash of the proposal to vote on.",
        ),
        proxy: Optional[str] = Options.proxy,
        announce_only: bool = Options.announce_only,
        prompt: bool = Options.prompt,
        quiet: bool = Options.quiet,
        verbose: bool = Options.verbose,
        vote: bool = typer.Option(
            None,
            "--vote-aye/--vote-nay",
            prompt="Enter y to vote Aye, or enter n to vote Nay",
            help="The vote cast on the proposal",
        ),
    ):
        """
        Cast a vote on an active proposal in Bittensor's governance protocol.

        This command is used by Senate members to vote on various proposals that shape the network's future. Use `btcli sudo proposals` to see the active proposals and their hashes.

        USAGE
        The user must specify the hash of the proposal they want to vote on. The command then allows the Senate member to cast a 'Yes' or 'No' vote, contributing to the decision-making process on the proposal. This command is crucial for Senate members to exercise their voting rights on key proposals. It plays a vital role in the governance and evolution of the Bittensor network.

        EXAMPLE
        [green]$[/green] btcli sudo senate_vote --proposal <proposal_hash>
        """
        # TODO discuss whether this should receive json_output. I don't think it should.
        proxy = self.is_valid_proxy_name_or_ss58(proxy, announce_only)
        self.verbosity_handler(quiet, verbose, json_output=False, prompt=False)
        wallet = self.wallet_ask(
            wallet_name,
            wallet_path,
            wallet_hotkey,
            ask_for=[WO.NAME, WO.PATH, WO.HOTKEY],
            validate=WV.WALLET_AND_HOTKEY,
        )
        logger.debug(
            f"args:\nnetwork: {network}\nproposal: {proposal}\nvote: {vote}\nproxy: {proxy}"
        )
        return self._run_command(
            sudo.senate_vote(
                wallet=wallet,
                subtensor=self.initialize_chain(network),
                proxy=proxy,
                proposal_hash=proposal,
                vote=vote,
                prompt=prompt,
            )
        )

    def sudo_set_take(
        self,
        network: Optional[list[str]] = Options.network,
        wallet_name: Optional[str] = Options.wallet_name,
        wallet_path: Optional[str] = Options.wallet_path,
        wallet_hotkey: Optional[str] = Options.wallet_hotkey,
        proxy: Optional[str] = Options.proxy,
        announce_only: bool = Options.announce_only,
        take: float = typer.Option(None, help="The new take value."),
        quiet: bool = Options.quiet,
        verbose: bool = Options.verbose,
        json_output: bool = Options.json_output,
    ):
        """
        Allows users to change their delegate take percentage.

        This command can be used to update the delegate takes. To run the command, the user must have a configured wallet with both hotkey and coldkey.
        The command makes sure the new take value is within 0-18% range.

        EXAMPLE
        [green]$[/green] btcli sudo set-take --wallet-name my_wallet --wallet-hotkey my_hotkey
        """
        max_value = 0.18
        min_value = 0.00
        self.verbosity_handler(quiet, verbose, json_output, prompt=False)
        proxy = self.is_valid_proxy_name_or_ss58(proxy, announce_only)

        wallet = self.wallet_ask(
            wallet_name,
            wallet_path,
            wallet_hotkey,
            ask_for=[WO.NAME, WO.PATH, WO.HOTKEY],
            validate=WV.WALLET_AND_HOTKEY,
        )

        self._run_command(
            # TODO does this need to take the proxy account?
            sudo.display_current_take(self.initialize_chain(network), wallet),
            exit_early=False,
        )

        if not take:
            take = FloatPrompt.ask(
                f"Enter [blue]take value[/blue] (0.18 for 18%) [blue]Min: {min_value} Max: {max_value}"
            )
        if not (min_value <= take <= max_value):
            print_error(
                f"Take value must be between {min_value} and {max_value}. Provided value: {take}"
            )
            raise typer.Exit()
        logger.debug(f"args:\nnetwork: {network}\ntake: {take}\nproxy: {proxy}\n")
        result, ext_id = self._run_command(
            sudo.set_take(
                wallet=wallet,
                subtensor=self.initialize_chain(network),
                take=take,
                proxy=proxy,
            )
        )
        if json_output:
            json_console.print(
                json.dumps({"success": result, "extrinsic_identifier": ext_id})
            )
        return result

    def sudo_get_take(
        self,
        network: Optional[list[str]] = Options.network,
        wallet_name: Optional[str] = Options.wallet_name,
        wallet_path: Optional[str] = Options.wallet_path,
        wallet_hotkey: Optional[str] = Options.wallet_hotkey,
        quiet: bool = Options.quiet,
        verbose: bool = Options.verbose,
        json_output: bool = Options.json_output,
    ):
        """
        Allows users to check their delegate take percentage.

        This command can be used to fetch the delegate take of your hotkey.

        EXAMPLE
        [green]$[/green] btcli sudo get-take --wallet-name my_wallet --wallet-hotkey my_hotkey
        """
        self.verbosity_handler(quiet, verbose, json_output, prompt=False)

        wallet = self.wallet_ask(
            wallet_name,
            wallet_path,
            wallet_hotkey,
            ask_for=[WO.NAME, WO.PATH, WO.HOTKEY],
            validate=WV.WALLET_AND_HOTKEY,
        )
        if json_output:
            result = self._run_command(
                sudo.get_current_take(self.initialize_chain(network), wallet)
            )
            json_console.print(json.dumps({"current_take": result}))
        else:
            self._run_command(
                sudo.display_current_take(self.initialize_chain(network), wallet)
            )

    def sudo_trim(
        self,
        network: Optional[list[str]] = Options.network,
        wallet_name: Optional[str] = Options.wallet_name,
        wallet_path: Optional[str] = Options.wallet_path,
        wallet_hotkey: Optional[str] = Options.wallet_hotkey,
        netuid: int = Options.netuid,
        proxy: Optional[str] = Options.proxy,
        announce_only: bool = Options.announce_only,
        max_uids: int = typer.Option(
            None,
            "--max",
            "--max-uids",
            help="The maximum number of allowed uids to which to trim",
            prompt="Max UIDs",
        ),
        quiet: bool = Options.quiet,
        verbose: bool = Options.verbose,
        json_output: bool = Options.json_output,
        prompt: bool = Options.prompt,
        decline: bool = Options.decline,
        period: int = Options.period,
    ):
        """
        Allows subnet owners to trim UIDs on their subnet to a specified max number of netuids.

        EXAMPLE
        [green]$[/green] btcli sudo trim --netuid 95 --wallet-name my_wallet --wallet-hotkey my_hotkey --max 64
        """
        self.verbosity_handler(quiet, verbose, json_output, prompt)
        proxy = self.is_valid_proxy_name_or_ss58(proxy, announce_only)

        wallet = self.wallet_ask(
            wallet_name,
            wallet_path,
            wallet_hotkey,
            ask_for=[WO.NAME, WO.PATH],
            validate=WV.WALLET,
        )
        self._run_command(
            sudo.trim(
                subtensor=self.initialize_chain(network),
                wallet=wallet,
                netuid=netuid,
                max_n=max_uids,
                period=period,
                proxy=proxy,
                json_output=json_output,
                prompt=prompt,
                decline=decline,
                quiet=quiet,
            )
        )

    # Subnets

    def subnets_list(
        self,
        network: Optional[list[str]] = Options.network,
        quiet: bool = Options.quiet,
        verbose: bool = Options.verbose,
        live_mode: bool = Options.live,
        json_output: bool = Options.json_output,
    ):
        """
         List all subnets and their detailed information.

         [bold]Common Examples:[/bold]

         1. List all subnets:
         [green]$[/green] btcli subnets list

         2. List all subnets in live mode:
         [green]$[/green] btcli subnets list --live

        [bold]Output Columns:[/bold]
         • [white]Netuid[/white] - Subnet identifier number
         • [white]Name[/white] - Subnet name with currency symbol (τ/α/β etc)
         • [white]Price (τ_in/α_in)[/white] - Exchange rate (TAO per alpha token)
         • [white]Market Cap (α * Price)[/white] - Total value in TAO (alpha tokens × price)
         • [white]Emission (τ)[/white] - TAO rewards emitted per block to subnet
         • [white]P (τ_in, α_in)[/white] - Pool reserves (Tao reserves, alpha reserves) in liquidity pool
         • [white]Stake (α_out)[/white] - Total staked alpha tokens across all hotkeys (alpha outstanding)
         • [white]Supply (α)[/white] - Circulating alpha token supply
         • [white]Tempo (k/n)[/white] - Block interval for subnet updates

         EXAMPLE

         [green]$[/green] btcli subnets list
        """
        if json_output and live_mode:
            print_error("Cannot use `--json-output` and `--live` at the same time.")
            return
        self.verbosity_handler(quiet, verbose, json_output, prompt=False)
        subtensor = self.initialize_chain(network)
        return self._run_command(
            subnets.subnets_list(
                subtensor,
                False,  # reuse-last
                False,  # html-output
                not self.config.get("use_cache", True),
                verbose,
                live_mode,
                json_output,
            )
        )

    def subnets_price(
        self,
        network: Optional[list[str]] = Options.network,
        netuids: str = Options.edit_help(
            "netuids",
            "Netuids to show the price for. Separate multiple netuids with a comma, for example: `-n 0,1,2`.",
        ),
        interval_hours: int = typer.Option(
            4,
            "--interval-hours",
            "--interval",
            help="The number of hours to show the historical price for.",
        ),
        all_netuids: bool = typer.Option(
            False,
            "--all-netuids",
            "--all",
            help="Show the price for all subnets.",
        ),
        log_scale: bool = typer.Option(
            False,
            "--log-scale",
            "--log",
            help="Show the price in log scale.",
        ),
        current_only: bool = typer.Option(
            False,
            "--current",
            help="Show only the current data, and no historical data.",
        ),
        html_output: bool = Options.html_output,
        quiet: bool = Options.quiet,
        verbose: bool = Options.verbose,
        json_output: bool = Options.json_output,
    ):
        """
        Shows the historical price of a subnet for the past 24 hours.

        This command displays the historical price of a subnet for the past 24 hours.
        If the `--all` flag is used, the command will display the price for all subnets in html format.
        If the `--html` flag is used, the command will display the price in an HTML chart.
        If the `--log-scale` flag is used, the command will display the price in log scale.
        If no html flag is used, the command will display the price in the cli.

        EXAMPLE

        [green]$[/green] btcli subnets price --netuid 1
        [green]$[/green] btcli subnets price --netuid 1 --html --log
        [green]$[/green] btcli subnets price --all --html
        [green]$[/green] btcli subnets price --netuids 1,2,3,4 --html
        """
        if json_output and html_output:
            print_error(
                f"Cannot specify both {arg__('--json-output')} and {arg__('--html')}"
            )
            return
        if current_only and html_output:
            print_error(
                f"Cannot specify both {arg__('--current')} and {arg__('--html')}"
            )
            return
        self.verbosity_handler(
            quiet=quiet, verbose=verbose, json_output=json_output, prompt=False
        )

        subtensor = self.initialize_chain(network)
        non_archives = ["finney", "latent-lite"]
        if not current_only and subtensor.network in non_archives + [
            Constants.network_map[x] for x in non_archives
        ]:
            err_console.print(
                f"[red]Error[/red] Running this command without {arg__('--current')} requires use of an archive node. "
                f"Try running again with the {arg__('--network archive')} flag."
            )
            return False

        if netuids:
            netuids = parse_to_list(
                netuids,
                int,
                "Netuids must be a comma-separated list of ints, e.g., `--netuids 1,2,3,4`.",
            )
        if all_netuids and netuids:
            print_error("Cannot specify both --netuid and --all-netuids")
            return

        if not netuids and not all_netuids:
            netuids = Prompt.ask(
                "Enter the [blue]netuid(s)[/blue] to view the price of in comma-separated format [dim]"
                "(or Press Enter to view all subnets)[/dim]",
            )
            if not netuids:
                all_netuids = True
            else:
                netuids = parse_to_list(
                    netuids,
                    int,
                    "Netuids must be a comma-separated list of ints, e.g., `--netuids 1,2,3,4`.",
                )

        if all_netuids and not json_output:
            html_output = True

        return self._run_command(
            price.price(
                subtensor,
                netuids,
                all_netuids,
                interval_hours,
                current_only,
                html_output,
                log_scale,
                json_output,
            )
        )

    def subnets_show(
        self,
        network: Optional[list[str]] = Options.network,
        netuid: int = Options.netuid,
        mechanism_id: Optional[int] = Options.mechanism_id,
        sort: bool = typer.Option(
            False,
            "--sort",
            help="Sort the subnets by uid.",
        ),
        quiet: bool = Options.quiet,
        verbose: bool = Options.verbose,
        prompt: bool = Options.prompt,
        json_output: bool = Options.json_output,
    ):
        """
        Inspect the metagraph for a subnet.

        Shows miners, validators, stake, ranks, emissions, and other runtime stats.
        When multiple mechanisms exist, the CLI prompts for one unless `--mechid`
        is supplied. Netuid 0 always uses mechid 0.

        [bold]Common Examples:[/bold]

        1. Inspect the mechanism with prompts for selection:
        [green]$[/green] btcli subnets show --netuid 12

        2. Pick mechanism 1 explicitly:
        [green]$[/green] btcli subnets show --netuid 12 --mechid 1
        """
        self.verbosity_handler(quiet, verbose, json_output, prompt)
        subtensor = self.initialize_chain(network)
        if netuid == 0:
            mechanism_count = 1
            selected_mechanism_id = 0
            if mechanism_id not in (None, 0):
                console.print(
                    "[dim]Mechanism selection ignored for the root subnet (only mechanism 0 exists).[/dim]"
                )
        else:
            mechanism_count = self._run_command(
                subtensor.get_subnet_mechanisms(netuid), exit_early=False
            )
            selected_mechanism_id = self.ask_subnet_mechanism(
                mechanism_id, mechanism_count, netuid
            )

        return self._run_command(
            subnets.show(
                subtensor=subtensor,
                netuid=netuid,
                mechanism_id=selected_mechanism_id,
                mechanism_count=mechanism_count,
                sort=sort,
                max_rows=None,
                delegate_selection=False,
                verbose=verbose,
                prompt=prompt,
                json_output=json_output,
            )
        )

    def subnets_burn_cost(
        self,
        network: Optional[list[str]] = Options.network,
        quiet: bool = Options.quiet,
        verbose: bool = Options.verbose,
        json_output: bool = Options.json_output,
    ):
        """
        Shows the required amount of TAO to be recycled for creating a new subnet, i.e., cost of registering a new subnet.

        The current implementation anneals the cost of creating a subnet over a period of two days. If the displayed cost is unappealing to you, check back in a day or two to see if it has decreased to a more affordable level.

        EXAMPLE

        [green]$[/green] btcli subnets burn_cost
        """
        self.verbosity_handler(quiet, verbose, json_output, prompt=False)
        return self._run_command(
            subnets.burn_cost(self.initialize_chain(network), json_output)
        )

    def subnets_create(
        self,
        wallet_name: str = Options.wallet_name,
        wallet_path: str = Options.wallet_path,
        wallet_hotkey: str = Options.wallet_hotkey,
        network: Optional[list[str]] = Options.network,
        proxy: Optional[str] = Options.proxy,
        announce_only: bool = Options.announce_only,
        subnet_name: Optional[str] = typer.Option(
            None, "--subnet-name", help="Name of the subnet"
        ),
        github_repo: Optional[str] = typer.Option(
            None, "--github-repo", "--repo", help="GitHub repository URL"
        ),
        subnet_contact: Optional[str] = typer.Option(
            None,
            "--subnet-contact",
            "--contact",
            "--email",
            help="Contact email for subnet",
        ),
        subnet_url: Optional[str] = typer.Option(
            None, "--subnet-url", "--url", help="Subnet URL"
        ),
        discord: Optional[str] = typer.Option(
            None, "--discord-handle", "--discord", help="Discord handle"
        ),
        description: Optional[str] = typer.Option(
            None, "--description", help="Description"
        ),
        logo_url: Optional[str] = typer.Option(None, "--logo-url", help="Logo URL"),
        additional_info: Optional[str] = typer.Option(
            None, "--additional-info", help="Additional information"
        ),
        mev_protection: bool = Options.mev_protection,
        json_output: bool = Options.json_output,
        prompt: bool = Options.prompt,
        quiet: bool = Options.quiet,
        verbose: bool = Options.verbose,
    ):
        """
        Registers a new subnet on the network.

        This command allows you to create a new subnet and set the subnet's identity.
        You also have the option to set your own identity after the registration is complete.

        [bold]Common Examples:[/bold]

        1. Interactive subnet creation:
        [green]$[/green] btcli subnets create

        2. Create with GitHub repo and contact email:
        [green]$[/green] btcli subnets create --subnet-name MySubnet --github-repo https://github.com/myorg/mysubnet --subnet-contact team@mysubnet.net

        3. Create subnet without MEV protection:
        [green]$[/green] btcli subnets create --no-mev-protection
        """
        self.verbosity_handler(quiet, verbose, json_output, prompt)
        proxy = self.is_valid_proxy_name_or_ss58(proxy, announce_only)
        wallet = self.wallet_ask(
            wallet_name,
            wallet_path,
            wallet_hotkey,
            ask_for=[
                WO.NAME,
                WO.HOTKEY,
                WO.PATH,
            ],
            validate=WV.WALLET,
        )
        identity = prompt_for_subnet_identity(
            current_identity={},
            subnet_name=subnet_name,
            github_repo=github_repo,
            subnet_contact=subnet_contact,
            subnet_url=subnet_url,
            discord=discord,
            description=description,
            logo_url=logo_url,
            additional=additional_info,
        )
        logger.debug(
            f"args:\nnetwork: {network}\nidentity: {identity}\nproxy: {proxy}\n"
        )
        self._run_command(
            subnets.create(
                wallet=wallet,
                subtensor=self.initialize_chain(network),
                subnet_identity=identity,
                proxy=proxy,
                json_output=json_output,
                prompt=prompt,
                mev_protection=mev_protection,
            )
        )

    def subnets_check_start(
        self,
        network: Optional[list[str]] = Options.network,
        netuid: int = Options.netuid,
        quiet: bool = Options.quiet,
        verbose: bool = Options.verbose,
    ):
        """
        Checks if a subnet's emission schedule can be started.

        This command verifies if a subnet's emission schedule can be started based on the subnet's registration block.

        Example:
        [green]$[/green] btcli subnets check-start --netuid 1
        """
        self.verbosity_handler(quiet, verbose, json_output=False, prompt=False)
        return self._run_command(
            subnets.get_start_schedule(self.initialize_chain(network), netuid)
        )

    def subnets_start(
        self,
        wallet_name: str = Options.wallet_name,
        wallet_path: str = Options.wallet_path,
        wallet_hotkey: str = Options.wallet_hotkey,
        network: Optional[list[str]] = Options.network,
        proxy: Optional[str] = Options.proxy,
        announce_only: bool = Options.announce_only,
        netuid: int = Options.netuid,
        prompt: bool = Options.prompt,
        quiet: bool = Options.quiet,
        verbose: bool = Options.verbose,
    ):
        """
        Starts a subnet's emission schedule.

        The owner of the subnet must call this command to start the emission schedule.

        Example:
        [green]$[/green] btcli subnets start --netuid 1
        [green]$[/green] btcli subnets start --netuid 1 --wallet-name alice
        """
        self.verbosity_handler(quiet, verbose, json_output=False, prompt=prompt)
        proxy = self.is_valid_proxy_name_or_ss58(proxy, announce_only)
        if not wallet_name:
            wallet_name = Prompt.ask(
                "Enter the [blue]wallet name[/blue] [dim](which you used to create the subnet)[/dim]",
                default=self.config.get("wallet_name") or defaults.wallet.name,
            )
        wallet = self.wallet_ask(
            wallet_name,
            wallet_path,
            wallet_hotkey,
            ask_for=[
                WO.NAME,
            ],
            validate=WV.WALLET,
        )
        logger.debug(f"args:\nnetwork: {network}\nnetuid: {netuid}\nproxy: {proxy}\n")
        return self._run_command(
            subnets.start_subnet(
                wallet=wallet,
                subtensor=self.initialize_chain(network),
                netuid=netuid,
                proxy=proxy,
                prompt=prompt,
            )
        )

    def subnets_get_identity(
        self,
        network: Optional[list[str]] = Options.network,
        netuid: int = Options.netuid,
        quiet: bool = Options.quiet,
        verbose: bool = Options.verbose,
        json_output: bool = Options.json_output,
    ):
        """
        Get the identity information for a subnet.

        This command displays the identity information of a subnet including name, GitHub repo, contact details, etc.

        [green]$[/green] btcli subnets get-identity --netuid 1
        """
        self.verbosity_handler(quiet, verbose, json_output, prompt=False)
        return self._run_command(
            subnets.get_identity(
                self.initialize_chain(network), netuid, json_output=json_output
            )
        )

    def subnets_set_identity(
        self,
        wallet_name: str = Options.wallet_name,
        wallet_path: str = Options.wallet_path,
        wallet_hotkey: str = Options.wallet_hotkey,
        network: Optional[list[str]] = Options.network,
        netuid: int = Options.netuid,
        proxy: Optional[str] = Options.proxy,
        announce_only: bool = Options.announce_only,
        subnet_name: Optional[str] = typer.Option(
            None, "--subnet-name", "--sn-name", help="Name of the subnet"
        ),
        github_repo: Optional[str] = typer.Option(
            None, "--github-repo", "--repo", help="GitHub repository URL"
        ),
        subnet_contact: Optional[str] = typer.Option(
            None,
            "--subnet-contact",
            "--contact",
            "--email",
            help="Contact email for subnet",
        ),
        subnet_url: Optional[str] = typer.Option(
            None, "--subnet-url", "--url", help="Subnet URL"
        ),
        discord: Optional[str] = typer.Option(
            None, "--discord-handle", "--discord", help="Discord handle"
        ),
        description: Optional[str] = typer.Option(
            None, "--description", help="Description"
        ),
        logo_url: Optional[str] = typer.Option(None, "--logo-url", help="Logo URL"),
        additional_info: Optional[str] = typer.Option(
            None, "--additional-info", help="Additional information"
        ),
        json_output: bool = Options.json_output,
        prompt: bool = Options.prompt,
        quiet: bool = Options.quiet,
        verbose: bool = Options.verbose,
    ):
        """
        Set or update the identity information for a subnet.

        This command allows subnet owners to set or update identity information like name, GitHub repo, contact details, etc.

        [bold]Common Examples:[/bold]

        1. Interactive subnet identity setting:
        [green]$[/green] btcli subnets set-identity --netuid 1

        2. Set subnet identity with specific values:
        [green]$[/green] btcli subnets set-identity --netuid 1 --subnet-name MySubnet --github-repo https://github.com/myorg/mysubnet --subnet-contact team@mysubnet.net
        """
        self.verbosity_handler(quiet, verbose, json_output, prompt)
        proxy = self.is_valid_proxy_name_or_ss58(proxy, announce_only)
        wallet = self.wallet_ask(
            wallet_name,
            wallet_path,
            wallet_hotkey,
            ask_for=[WO.NAME],
            validate=WV.WALLET,
        )

        current_identity = self._run_command(
            subnets.get_identity(
                self.initialize_chain(network),
                netuid,
                f"Current Subnet {netuid}'s Identity",
            ),
            exit_early=False,
        )
        if current_identity is None:
            if json_output:
                json_console.print('{"success": false}')
            return

        identity = prompt_for_subnet_identity(
            current_identity=current_identity,
            subnet_name=subnet_name,
            github_repo=github_repo,
            subnet_contact=subnet_contact,
            subnet_url=subnet_url,
            discord=discord,
            description=description,
            logo_url=logo_url,
            additional=additional_info,
        )
        logger.debug(
            f"args:\nnetwork: {network}\nnetuid: {netuid}\nidentity: {identity}\nproxy: {proxy}\n"
        )
        success, ext_id = self._run_command(
            subnets.set_identity(
                wallet=wallet,
                subtensor=self.initialize_chain(network),
                netuid=netuid,
                subnet_identity=identity,
                prompt=prompt,
                proxy=proxy,
            )
        )
        if json_output:
            json_console.print(
                json.dumps({"success": success, "extrinsic_identifier": ext_id})
            )

    def subnets_pow_register(
        self,
        wallet_name: Optional[str] = Options.wallet_name,
        wallet_path: Optional[str] = Options.wallet_path,
        wallet_hotkey: Optional[str] = Options.wallet_hotkey,
        network: Optional[list[str]] = Options.network,
        netuid: int = Options.netuid,
        # TODO add the following to config
        processors: Optional[int] = typer.Option(
            defaults.pow_register.num_processes,
            "--processors",
            help="Number of processors to use for POW registration.",
        ),
        update_interval: Optional[int] = typer.Option(
            defaults.pow_register.update_interval,
            "--update-interval",
            "-u",
            help="The number of nonces to process before checking for the next block during registration",
        ),
        output_in_place: Optional[bool] = typer.Option(
            defaults.pow_register.output_in_place,
            help="Whether to output the registration statistics in-place.",
        ),
        verbose: Optional[bool] = typer.Option(  # TODO verbosity here
            defaults.pow_register.verbose,
            "--verbose",
            "-v",
            help="Whether to output the registration statistics verbosely.",
        ),
        use_cuda: Optional[bool] = typer.Option(
            defaults.pow_register.cuda.use_cuda,
            "--use-cuda/--no-use-cuda",
            "--cuda/--no-cuda",
            help="Set the flag to use CUDA for POW registration.",
        ),
        dev_id: Optional[int] = typer.Option(
            defaults.pow_register.cuda.dev_id,
            "--dev-id",
            "-d",
            help="Set the CUDA device id(s), in the order of the device speed (0 is the fastest).",
        ),
        threads_per_block: Optional[int] = typer.Option(
            defaults.pow_register.cuda.tpb,
            "--threads-per-block",
            "-tbp",
            help="Set the number of threads per block for CUDA.",
        ),
        prompt: bool = Options.prompt,
    ):
        """
        Register a neuron (a subnet validator or a subnet miner) using Proof of Work (POW).

        This method is an alternative registration process that uses computational work for securing a neuron's place on the subnet.

        The command starts by verifying the existence of the specified subnet. If the subnet does not exist, it terminates with an error message. On successful verification, the POW registration process is initiated, which requires solving computational puzzles.

        The command also supports additional wallet and subtensor arguments, enabling further customization of the registration process.

        EXAMPLE

        [green]$[/green] btcli pow_register --netuid 1 --num_processes 4 --cuda

        [blue bold]Note[/blue bold]: This command is suitable for users with adequate computational resources to participate in POW registration.
        It requires a sound understanding of the network's operations and POW mechanics. Users should ensure their systems meet the necessary hardware and software requirements, particularly when opting for CUDA-based GPU acceleration.

        This command may be disabled by the subnet owner. For example, on netuid 1 this is permanently disabled.
        """
        return self._run_command(
            subnets.pow_register(
                self.wallet_ask(
                    wallet_name,
                    wallet_path,
                    wallet_hotkey,
                    ask_for=[WO.NAME, WO.PATH, WO.HOTKEY],
                    validate=WV.WALLET_AND_HOTKEY,
                ),
                self.initialize_chain(network),
                netuid,
                processors,
                update_interval,
                output_in_place,
                verbose,
                use_cuda,
                dev_id,
                threads_per_block,
                prompt=prompt,
            )
        )

    def subnets_register(
        self,
        wallet_name: str = Options.wallet_name,
        wallet_path: str = Options.wallet_path,
        wallet_hotkey: str = Options.wallet_hotkey,
        network: Optional[list[str]] = Options.network,
        netuid: int = Options.netuid,
        period: Optional[
            int
        ] = typer.Option(  # Should not be Options.period bc this needs to be an Optional[int]
            None,
            "--period",
            "--era",
            help="Length (in blocks) for which the transaction should be valid. Note that it is possible that if you "
            "use an era for this transaction that you may pay a different fee to register than the one stated.",
        ),
        proxy: Optional[str] = Options.proxy,
        announce_only: bool = Options.announce_only,
        json_output: bool = Options.json_output,
        prompt: bool = Options.prompt,
        quiet: bool = Options.quiet,
        verbose: bool = Options.verbose,
    ):
        """
        Register a neuron (a subnet validator or a subnet miner) in the specified subnet by recycling some TAO.

        Before registering, the command checks if the specified subnet exists and whether the user's balance is sufficient to cover the registration cost.

        The registration cost is determined by the current recycle amount for the specified subnet. If the balance is insufficient or the subnet does not exist, the command will exit with an error message.

        EXAMPLE

        [green]$[/green] btcli subnets register --netuid 1
        """
        self.verbosity_handler(quiet, verbose, json_output, prompt)
        proxy = self.is_valid_proxy_name_or_ss58(proxy, announce_only)
        wallet = self.wallet_ask(
            wallet_name,
            wallet_path,
            wallet_hotkey,
            ask_for=[WO.NAME, WO.HOTKEY],
            validate=WV.WALLET_AND_HOTKEY,
        )
        logger.debug(
            f"args:\nnetwork: {network}\nnetuid: {netuid}\nperiod: {period}\nproxy: {proxy}\n"
        )
        return self._run_command(
            subnets.register(
                wallet=wallet,
                subtensor=self.initialize_chain(network),
                netuid=netuid,
                era=period,
                json_output=json_output,
                prompt=prompt,
                proxy=proxy,
            )
        )

    def subnets_metagraph(
        self,
        netuid: Optional[int] = typer.Option(
            None,
            help="The netuid of the subnet (e.g. 1). This option "
            "is ignored when used with `--reuse-last`.",
        ),
        network: Optional[list[str]] = Options.network,
        reuse_last: bool = Options.reuse_last,
        html_output: bool = Options.html_output,
        quiet: bool = Options.quiet,
        verbose: bool = Options.verbose,
    ):
        """
        Shows the metagraph of a subnet.

        The displayed metagraph, representing a snapshot of the subnet's state at the time of calling, contains detailed information about all the neurons (subnet validator and subnet miner nodes) participating in the subnet, including the neuron's stake, trust score, and more.

        The table displayed includes the following columns for each neuron:

        - [bold]UID[/bold]: Unique identifier of the neuron.

        - [bold]STAKE(τ)[/bold]: Total stake of the neuron in TAO (τ).

        - [bold]RANK[/bold]: Rank score of the neuron.

        - [bold]TRUST[/bold]: Trust score assigned to the neuron by other neurons.

        - [bold]CONSENSUS[/bold]: Consensus score of the neuron.

        - [bold]INCENTIVE[/bold]: Incentive score representing the neuron's incentive alignment.

        - [bold]DIVIDENDS[/bold]: Dividends earned by the neuron.

        - [bold]EMISSION(p)[/bold]: Emission in rho (p) received by the neuron.

        - [bold]VTRUST[/bold]: Validator trust score indicating the network's trust in the neuron as a validator.

        - [bold]VAL[/bold]: Validator status of the neuron.

        - [bold]UPDATED[/bold]: Number of blocks since the neuron's last update.

        - [bold]ACTIVE[/bold]: Activity status of the neuron.

        - [bold]AXON[/bold]: Network endpoint information of the neuron.

        - [bold]HOTKEY[/bold]: Partial hotkey (public key) of the neuron.

        - [bold]COLDKEY[/bold]: Partial coldkey (public key) of the neuron.

        The command also prints network-wide statistics such as total stake, issuance, and difficulty.

        The user must specify the netuid to query the metagraph. If not specified, the default netuid from the config is used.

        EXAMPLE

        Show the metagraph of the root network (netuid 0) on finney (mainnet):

            [green]$[/green] btcli subnet metagraph --netuid 0

        Show the metagraph of subnet 1 on the testnet:

            [green]$[/green] btcli subnet metagraph --netuid 1 --network test

        [blue bold]Note[/blue bold]: This command is not intended to be used as a standalone function within user code.
        """
        self.verbosity_handler(quiet, verbose, json_output=False, prompt=False)
        if (reuse_last or html_output) and self.config.get("use_cache") is False:
            err_console.print(
                "Unable to use `--reuse-last` or `--html` when config `no-cache` is set to `True`. "
                "Set the`no-cache` field to `False` by using `btcli config set` or editing the config.yml file."
            )
            raise typer.Exit()

        # For Rao games
        effective_network = get_effective_network(self.config, network)
        if is_rao_network(effective_network):
            print_error("This command is disabled on the 'rao' network.")
            raise typer.Exit()

        if reuse_last:
            if netuid is not None:
                console.print("Cannot specify netuid when using `--reuse-last`")
                raise typer.Exit()
            subtensor = None
        else:
            if netuid is None:
                netuid = rich.prompt.IntPrompt.ask("Enter the netuid (e.g. 1)")
            subtensor = self.initialize_chain(network)

        return self._run_command(
            subnets.metagraph_cmd(
                subtensor,
                netuid,
                reuse_last,
                html_output,
                not self.config.get("use_cache", True),
                self.config.get("metagraph_cols", {}),
            )
        )

    def subnets_set_symbol(
        self,
        wallet_name: str = Options.wallet_name,
        wallet_path: str = Options.wallet_path,
        wallet_hotkey: str = Options.wallet_hotkey,
        network: Optional[list[str]] = Options.network,
        netuid: int = Options.netuid,
        proxy: Optional[str] = Options.proxy,
        announce_only: bool = Options.announce_only,
        period: int = Options.period,
        json_output: bool = Options.json_output,
        prompt: bool = Options.prompt,
        decline: bool = Options.decline,
        quiet: bool = Options.quiet,
        verbose: bool = Options.verbose,
        symbol: str = typer.Argument(help="The symbol to set for your subnet."),
    ):
        """
        Allows the user to update their subnet symbol to a different available symbol. The full list of available symbols can be found here:
        [#8CB9E9]https://github.com/opentensor/subtensor/blob/main/pallets/subtensor/src/subnets/symbols.rs#L8[/#8CB9E9]


        EXAMPLE

        [green]$[/green] btcli subnets set-symbol [dark_orange]--netuid 1 シ[/dark_orange]


        JSON OUTPUT:
        If --json-output is used, the output will be in the following schema:
        [#AFEFFF]{success: [dark_orange]bool[/dark_orange], message: [dark_orange]str[/dark_orange]}[/#AFEFFF]
        """
        self.verbosity_handler(quiet, verbose, json_output, prompt, decline)
        proxy = self.is_valid_proxy_name_or_ss58(proxy, announce_only)
        if len(symbol) > 1:
            err_console.print("Your symbol must be a single character.")
            return False
        wallet = self.wallet_ask(
            wallet_name,
            wallet_path,
            wallet_hotkey,
            ask_for=[WO.NAME, WO.HOTKEY],
            validate=WV.WALLET_AND_HOTKEY,
        )
        logger.debug(
            "args:\n"
            f"network: {network}\n"
            f"netuid: {netuid}\n"
            f"proxy: {proxy}\n"
            f"symbol: {symbol}\n"
        )
        return self._run_command(
            subnets.set_symbol(
                wallet=wallet,
                subtensor=self.initialize_chain(network),
                netuid=netuid,
                symbol=symbol,
                proxy=proxy,
                period=period,
                prompt=prompt,
                decline=decline,
                quiet=quiet,
                json_output=json_output,
            )
        )

    # Weights

    def weights_reveal(
        self,
        network: Optional[list[str]] = Options.network,
        wallet_name: str = Options.wallet_name,
        wallet_path: str = Options.wallet_path,
        wallet_hotkey: str = Options.wallet_hotkey,
        netuid: int = Options.netuid,
        proxy: Optional[str] = Options.proxy,
        announce_only: bool = Options.announce_only,
        uids: str = typer.Option(
            None,
            "--uids",
            "-u",
            help="Corresponding UIDs for the specified netuid, e.g. -u 1,2,3 ...",
        ),
        weights: str = Options.weights,
        salt: str = typer.Option(
            None,
            "--salt",
            "-s",
            help="Corresponding salt for the hash function, e.g. -s 163,241,217 ...",
        ),
        json_output: bool = Options.json_output,
        quiet: bool = Options.quiet,
        verbose: bool = Options.verbose,
        prompt: bool = Options.prompt,
    ):
        """
        Reveal weights for a specific subnet.

        You must specify the netuid, the UIDs you are interested in, and weights you wish to reveal.

        EXAMPLE

        [green]$[/green] btcli wt reveal --netuid 1 --uids 1,2,3,4 --weights 0.1,0.2,0.3,0.4 --salt 163,241,217,11,161,142,147,189
        """
        self.verbosity_handler(quiet, verbose, json_output, prompt)
        proxy = self.is_valid_proxy_name_or_ss58(proxy, announce_only)
        if uids:
            uids = parse_to_list(
                uids,
                int,
                "Uids must be a comma-separated list of ints, e.g., `--uids 1,2,3,4`.",
            )
        else:
            uids = list_prompt(
                [], int, "Corresponding UIDs for the specified netuid (eg: 1,2,3)"
            )

        if weights:
            weights = parse_to_list(
                weights,
                float,
                "Weights must be a comma-separated list of floats, e.g., `--weights 0.3,0.4,0.3`.",
            )
        else:
            weights = list_prompt(
                [],
                float,
                "Corresponding weights for the specified UIDs (eg: 0.2,0.3,0.4)",
            )

        if len(uids) != len(weights):
            err_console.print(
                "The number of UIDs you specify must match up with the specified number of weights"
            )
            return

        if salt:
            salt = parse_to_list(
                salt,
                int,
                "Salt must be a comma-separated list of ints, e.g., `--weights 123,163,194`.",
            )
        else:
            salt = list_prompt([], int, "Corresponding salt for the hash function")

        wallet = self.wallet_ask(
            wallet_name,
            wallet_path,
            wallet_hotkey,
            ask_for=[WO.NAME, WO.PATH, WO.HOTKEY],
            validate=WV.WALLET_AND_HOTKEY,
        )
        return self._run_command(
            weights_cmds.reveal_weights(
                subtensor=self.initialize_chain(network),
                wallet=wallet,
                netuid=netuid,
                proxy=proxy,
                uids=uids,
                weights=weights,
                salt=salt,
                version=__version_as_int__,
                prompt=prompt,
                json_output=json_output,
            )
        )

    def weights_commit(
        self,
        network: Optional[list[str]] = Options.network,
        wallet_name: str = Options.wallet_name,
        wallet_path: str = Options.wallet_path,
        wallet_hotkey: str = Options.wallet_hotkey,
        netuid: int = Options.netuid,
        proxy: Optional[str] = Options.proxy,
        announce_only: bool = Options.announce_only,
        uids: str = typer.Option(
            None,
            "--uids",
            "-u",
            help="UIDs of interest for the specified netuid, e.g. -u 1,2,3 ...",
        ),
        weights: str = Options.weights,
        salt: str = typer.Option(
            None,
            "--salt",
            "-s",
            help="Corresponding salt for the hash function, e.g. -s 163 -s 241 -s 217 ...",
        ),
        json_output: bool = Options.json_output,
        quiet: bool = Options.quiet,
        verbose: bool = Options.verbose,
        prompt: bool = Options.prompt,
    ):
        """

        Commit weights for specific subnet.

        Use this command to commit weights for a specific subnet. You must specify the netuid, the UIDs you are interested in, and the weights you wish to commit.

        EXAMPLE

        [green]$[/green] btcli wt commit --netuid 1 --uids 1,2,3,4 --w 0.1,0.2,0.3

        [italic]Note[/italic]: This command is used to commit weights for a specific subnet and requires the user to have the necessary
        permissions.
        """
        self.verbosity_handler(quiet, verbose, json_output, prompt)
        proxy = self.is_valid_proxy_name_or_ss58(proxy, announce_only)
        if uids:
            uids = parse_to_list(
                uids,
                int,
                "Uids must be a comma-separated list of ints, e.g., `--uids 1,2,3,4`.",
            )
        else:
            uids = list_prompt(
                [], int, "UIDs of interest for the specified netuid (eg: 1,2,3)"
            )

        if weights:
            weights = parse_to_list(
                weights,
                float,
                "Weights must be a comma-separated list of floats, e.g., `--weights 0.3,0.4,0.3`.",
            )
        else:
            weights = list_prompt(
                [],
                float,
                "Corresponding weights for the specified UIDs (eg: 0.2,0.3,0.4)",
            )
        if len(uids) != len(weights):
            err_console.print(
                "The number of UIDs you specify must match up with the specified number of weights"
            )
            return

        if salt:
            salt = parse_to_list(
                salt,
                int,
                "Salt must be a comma-separated list of ints, e.g., `--weights 123,163,194`.",
            )
        else:
            salt = list_prompt([], int, "Corresponding salt for the hash function")

        wallet = self.wallet_ask(
            wallet_name,
            wallet_path,
            wallet_hotkey,
            ask_for=[WO.NAME, WO.PATH, WO.HOTKEY],
            validate=WV.WALLET_AND_HOTKEY,
        )
        return self._run_command(
            weights_cmds.commit_weights(
                subtensor=self.initialize_chain(network),
                wallet=wallet,
                netuid=netuid,
                uids=uids,
                proxy=proxy,
                weights=weights,
                salt=salt,
                version=__version_as_int__,
                json_output=json_output,
                prompt=prompt,
            )
        )

    # View

    def view_dashboard(
        self,
        network: Optional[list[str]] = Options.network,
        wallet_name: str = Options.wallet_name,
        wallet_path: str = Options.wallet_path,
        wallet_hotkey: str = Options.wallet_hotkey,
        coldkey_ss58: Optional[str] = typer.Option(
            None,
            "--coldkey-ss58",
            "--ss58",
            help="Coldkey SS58 address to view dashboard for",
        ),
        use_wry: bool = typer.Option(
            False, "--use-wry", "--html", help="Display output in browser window."
        ),
        save_file: bool = typer.Option(
            False, "--save-file", "--save", help="Save the dashboard HTML file"
        ),
        dashboard_path: Optional[str] = Options.dashboard_path,
        quiet: bool = Options.quiet,
        verbose: bool = Options.verbose,
    ):
        """
        Display html dashboard with subnets list, stake, and neuron information.
        """
        self.verbosity_handler(quiet, verbose, json_output=False, prompt=False)

        if use_wry and save_file:
            print_error("Cannot save file when using browser output.")
            return

        if save_file:
            if not dashboard_path:
                dashboard_path = Prompt.ask(
                    "Enter the [blue]path[/blue] where the dashboard HTML file will be saved",
                    default=self.config.get("dashboard_path")
                    or defaults.dashboard.path,
                )

        if coldkey_ss58:
            if not is_valid_ss58_address(coldkey_ss58):
                print_error(f"Invalid SS58 address: {coldkey_ss58}")
                raise typer.Exit()
            wallet = None
        else:
            wallet = self.wallet_ask(
                wallet_name, wallet_path, wallet_hotkey, ask_for=[WO.NAME, WO.PATH]
            )

        return self._run_command(
            view.display_network_dashboard(
                wallet=wallet,
                subtensor=self.initialize_chain(network),
                use_wry=use_wry,
                save_file=save_file,
                dashboard_path=dashboard_path,
                coldkey_ss58=coldkey_ss58,
            )
        )

    # Liquidity

    def liquidity_add(
        self,
        network: Optional[list[str]] = Options.network,
        wallet_name: str = Options.wallet_name,
        wallet_path: str = Options.wallet_path,
        wallet_hotkey: str = Options.wallet_hotkey,
        netuid: Optional[int] = Options.netuid,
        proxy: Optional[str] = Options.proxy,
        announce_only: bool = Options.announce_only,
        liquidity_: Optional[float] = typer.Option(
            None,
            "--liquidity",
            help="Amount of liquidity to add to the subnet.",
        ),
        price_low: Optional[float] = typer.Option(
            None,
            "--price-low",
            "--price_low",
            "--liquidity-price-low",
            "--liquidity_price_low",
            help="Low price for the adding liquidity position.",
        ),
        price_high: Optional[float] = typer.Option(
            None,
            "--price-high",
            "--price_high",
            "--liquidity-price-high",
            "--liquidity_price_high",
            help="High price for the adding liquidity position.",
        ),
        prompt: bool = Options.prompt,
        decline: bool = Options.decline,
        quiet: bool = Options.quiet,
        verbose: bool = Options.verbose,
        json_output: bool = Options.json_output,
    ):
        """Add liquidity to the swap (as a combination of TAO + Alpha)."""
        self.verbosity_handler(quiet, verbose, json_output, prompt, decline)
        proxy = self.is_valid_proxy_name_or_ss58(proxy, announce_only)
        if not netuid:
            netuid = Prompt.ask(
                f"Enter the [{COLORS.G.SUBHEAD_MAIN}]netuid[/{COLORS.G.SUBHEAD_MAIN}] to use",
                default=None,
                show_default=False,
            )

        wallet, hotkey = self.wallet_ask(
            wallet_name=wallet_name,
            wallet_path=wallet_path,
            wallet_hotkey=wallet_hotkey,
            ask_for=[WO.NAME, WO.HOTKEY, WO.PATH],
            validate=WV.WALLET,
            return_wallet_and_hotkey=True,
        )
        # Determine the liquidity amount.
        if liquidity_:
            liquidity_ = Balance.from_tao(liquidity_)
        else:
            liquidity_ = prompt_liquidity("Enter the amount of liquidity")

        # Determine price range
        if price_low:
            price_low = Balance.from_tao(price_low)
        else:
            price_low = prompt_liquidity("Enter liquidity position low price")

        if price_high:
            price_high = Balance.from_tao(price_high)
        else:
            price_high = prompt_liquidity(
                "Enter liquidity position high price (must be greater than low price)"
            )

        if price_low >= price_high:
            err_console.print("The low price must be lower than the high price.")
            return False
        logger.debug(
            f"args:\n"
            f"hotkey: {hotkey}\n"
            f"netuid: {netuid}\n"
            f"liquidity: {liquidity_}\n"
            f"price_low: {price_low}\n"
            f"price_high: {price_high}\n"
            f"proxy: {proxy}\n"
        )
        return self._run_command(
            liquidity.add_liquidity(
                subtensor=self.initialize_chain(network),
                wallet=wallet,
                hotkey_ss58=hotkey,
                netuid=netuid,
                proxy=proxy,
                liquidity=liquidity_,
                price_low=price_low,
                price_high=price_high,
                prompt=prompt,
                decline=decline,
                quiet=quiet,
                json_output=json_output,
            )
        )

    def liquidity_list(
        self,
        network: Optional[list[str]] = Options.network,
        wallet_name: str = Options.wallet_name,
        wallet_path: str = Options.wallet_path,
        wallet_hotkey: str = Options.wallet_hotkey,
        netuid: Optional[int] = Options.netuid,
        quiet: bool = Options.quiet,
        verbose: bool = Options.verbose,
        json_output: bool = Options.json_output,
    ):
        """Displays liquidity positions in given subnet."""
        self.verbosity_handler(quiet, verbose, json_output, prompt=False)
        if not netuid:
            netuid = IntPrompt.ask(
                f"Enter the [{COLORS.G.SUBHEAD_MAIN}]netuid[/{COLORS.G.SUBHEAD_MAIN}] to use",
                default=None,
                show_default=False,
            )

        wallet = self.wallet_ask(
            wallet_name=wallet_name,
            wallet_path=wallet_path,
            wallet_hotkey=wallet_hotkey,
            ask_for=[WO.NAME, WO.PATH],
            validate=WV.WALLET,
        )
        self._run_command(
            liquidity.show_liquidity_list(
                subtensor=self.initialize_chain(network),
                wallet=wallet,
                netuid=netuid,
                json_output=json_output,
            )
        )

    def liquidity_remove(
        self,
        network: Optional[list[str]] = Options.network,
        wallet_name: str = Options.wallet_name,
        wallet_path: str = Options.wallet_path,
        wallet_hotkey: str = Options.wallet_hotkey,
        netuid: Optional[int] = Options.netuid,
        proxy: Optional[str] = Options.proxy,
        announce_only: bool = Options.announce_only,
        position_id: Optional[int] = typer.Option(
            None,
            "--position-id",
            "--position_id",
            help="Position ID for modification or removal.",
        ),
        all_liquidity_ids: Optional[bool] = typer.Option(
            False,
            "--all",
            "--a",
            help="Whether to remove all liquidity positions for given subnet.",
        ),
        prompt: bool = Options.prompt,
        decline: bool = Options.decline,
        quiet: bool = Options.quiet,
        verbose: bool = Options.verbose,
        json_output: bool = Options.json_output,
    ):
        """Remove liquidity from the swap (as a combination of TAO + Alpha)."""

        self.verbosity_handler(quiet, verbose, json_output, prompt, decline)
        proxy = self.is_valid_proxy_name_or_ss58(proxy, announce_only)
        if all_liquidity_ids and position_id:
            print_error("Cannot specify both --all and --position-id.")
            return

        if not position_id and not all_liquidity_ids:
            position_id = prompt_position_id()

        if not netuid:
            netuid = IntPrompt.ask(
                f"Enter the [{COLORS.G.SUBHEAD_MAIN}]netuid[/{COLORS.G.SUBHEAD_MAIN}] to use",
                default=None,
                show_default=False,
            )

        wallet, hotkey = self.wallet_ask(
            wallet_name=wallet_name,
            wallet_path=wallet_path,
            wallet_hotkey=wallet_hotkey,
            ask_for=[WO.NAME, WO.HOTKEY, WO.PATH],
            validate=WV.WALLET,
            return_wallet_and_hotkey=True,
        )
        logger.debug(
            f"args:\n"
            f"network: {network}\n"
            f"hotkey: {hotkey}\n"
            f"netuid: {netuid}\n"
            f"position_id: {position_id}\n"
            f"all_liquidity_ids: {all_liquidity_ids}\n"
        )
        return self._run_command(
            liquidity.remove_liquidity(
                subtensor=self.initialize_chain(network),
                wallet=wallet,
                hotkey_ss58=hotkey,
                netuid=netuid,
                proxy=proxy,
                position_id=position_id,
                prompt=prompt,
                decline=decline,
                quiet=quiet,
                all_liquidity_ids=all_liquidity_ids,
                json_output=json_output,
            )
        )

    def liquidity_modify(
        self,
        network: Optional[list[str]] = Options.network,
        wallet_name: str = Options.wallet_name,
        wallet_path: str = Options.wallet_path,
        wallet_hotkey: str = Options.wallet_hotkey,
        netuid: Optional[int] = Options.netuid,
        proxy: Optional[str] = Options.proxy,
        announce_only: bool = Options.announce_only,
        position_id: Optional[int] = typer.Option(
            None,
            "--position-id",
            "--position_id",
            help="Position ID for modification or removing.",
        ),
        liquidity_delta: Optional[float] = typer.Option(
            None,
            "--liquidity-delta",
            "--liquidity_delta",
            help="Liquidity amount for modification.",
        ),
        prompt: bool = Options.prompt,
        decline: bool = Options.decline,
        quiet: bool = Options.quiet,
        verbose: bool = Options.verbose,
        json_output: bool = Options.json_output,
    ):
        """Modifies the liquidity position for the given subnet."""
        self.verbosity_handler(quiet, verbose, json_output, prompt, decline)
        proxy = self.is_valid_proxy_name_or_ss58(proxy, announce_only)
        if not netuid:
            netuid = IntPrompt.ask(
                f"Enter the [{COLORS.G.SUBHEAD_MAIN}]netuid[/{COLORS.G.SUBHEAD_MAIN}] to use",
            )

        wallet, hotkey = self.wallet_ask(
            wallet_name=wallet_name,
            wallet_path=wallet_path,
            wallet_hotkey=wallet_hotkey,
            ask_for=[WO.NAME, WO.HOTKEY, WO.PATH],
            validate=WV.WALLET,
            return_wallet_and_hotkey=True,
        )

        if not position_id:
            position_id = prompt_position_id()

        if liquidity_delta:
            liquidity_delta = Balance.from_tao(liquidity_delta)
        else:
            liquidity_delta = prompt_liquidity(
                f"Enter the [blue]liquidity delta[/blue] to modify position with id "
                f"[blue]{position_id}[/blue] (can be positive or negative)",
                negative_allowed=True,
            )
        logger.debug(
            f"args:\n"
            f"network: {network}\n"
            f"hotkey: {hotkey}\n"
            f"netuid: {netuid}\n"
            f"position_id: {position_id}\n"
            f"liquidity_delta: {liquidity_delta}\n"
            f"proxy: {proxy}\n"
        )

        return self._run_command(
            liquidity.modify_liquidity(
                subtensor=self.initialize_chain(network),
                wallet=wallet,
                hotkey_ss58=hotkey,
                netuid=netuid,
                proxy=proxy,
                position_id=position_id,
                liquidity_delta=liquidity_delta,
                prompt=prompt,
                decline=decline,
                quiet=quiet,
                json_output=json_output,
            )
        )

    # Crowd

    def crowd_list(
        self,
        network: Optional[list[str]] = Options.network,
        quiet: bool = Options.quiet,
        verbose: bool = Options.verbose,
        json_output: bool = Options.json_output,
    ):
        """
        List crowdloans together with their funding progress and key metadata.

        Shows every crowdloan on the selected network, including current status
        (Active, Funded, Closed, Finalized), whether it is a subnet leasing crowdloan,
        or a general fundraising crowdloan.

        Use `--verbose` for full-precision amounts and longer addresses.

        EXAMPLES

        [green]$[/green] btcli crowd list

        [green]$[/green] btcli crowd list --verbose
        """
        self.verbosity_handler(quiet, verbose, json_output, prompt=False)
        return self._run_command(
            view_crowdloan.list_crowdloans(
                subtensor=self.initialize_chain(network),
                verbose=verbose,
                json_output=json_output,
            )
        )

    def crowd_info(
        self,
        crowdloan_id: Optional[int] = typer.Option(
            None,
            "--crowdloan-id",
            "--crowdloan_id",
            "--id",
            help="The ID of the crowdloan to display",
        ),
        network: Optional[list[str]] = Options.network,
        wallet_name: Optional[str] = Options.wallet_name,
        wallet_path: Optional[str] = Options.wallet_path,
        wallet_hotkey: Optional[str] = Options.wallet_hotkey,
        quiet: bool = Options.quiet,
        verbose: bool = Options.verbose,
        json_output: bool = Options.json_output,
    ):
        """
        Display detailed information about a specific crowdloan.

        Includes funding progress, target account, and call details among other information.

        EXAMPLES

        [green]$[/green] btcli crowd info --id 0

        [green]$[/green] btcli crowd info --id 1 --verbose
        """
        self.verbosity_handler(quiet, verbose, json_output, prompt=False)

        if crowdloan_id is None:
            crowdloan_id = IntPrompt.ask(
                f"Enter the [{COLORS.G.SUBHEAD_MAIN}]crowdloan id[/{COLORS.G.SUBHEAD_MAIN}]",
                default=None,
                show_default=False,
            )

        wallet = None
        if wallet_name or wallet_path or wallet_hotkey:
            wallet = self.wallet_ask(
                wallet_name=wallet_name,
                wallet_path=wallet_path,
                wallet_hotkey=wallet_hotkey,
                ask_for=[],
                validate=WV.WALLET,
            )

        return self._run_command(
            view_crowdloan.show_crowdloan_details(
                subtensor=self.initialize_chain(network),
                crowdloan_id=crowdloan_id,
                wallet=wallet,
                verbose=verbose,
                json_output=json_output,
            )
        )

    def crowd_create(
        self,
        network: Optional[list[str]] = Options.network,
        wallet_name: str = Options.wallet_name,
        wallet_path: str = Options.wallet_path,
        wallet_hotkey: str = Options.wallet_hotkey,
        proxy: Optional[str] = Options.proxy,
        announce_only: bool = Options.announce_only,
        deposit: Optional[float] = typer.Option(
            None,
            "--deposit",
            help="Initial deposit in TAO to secure the crowdloan.",
            min=1,
        ),
        min_contribution: Optional[float] = typer.Option(
            None,
            "--min-contribution",
            "--min_contribution",
            help="Minimum contribution amount in TAO.",
            min=0.1,
        ),
        cap: Optional[int] = typer.Option(
            None,
            "--cap",
            help="Maximum amount in TAO the crowdloan will raise.",
            min=1,
        ),
        duration: Optional[int] = typer.Option(
            None,
            "--duration",
            help="Crowdloan duration in blocks.",
            min=1,
        ),
        target_address: Optional[str] = typer.Option(
            None,
            "--target-address",
            "--target",
            help="Optional target SS58 address to receive the raised funds (for fundraising type).",
        ),
        subnet_lease: Optional[bool] = typer.Option(
            None,
            "--subnet-lease/--fundraising",
            help="Create a subnet leasing crowdloan (True) or general fundraising (False).",
        ),
        emissions_share: Optional[int] = typer.Option(
            None,
            "--emissions-share",
            "--emissions",
            help="Percentage of emissions for contributors (0-100) for subnet leasing.",
            min=0,
            max=100,
        ),
        lease_end_block: Optional[int] = typer.Option(
            None,
            "--lease-end-block",
            "--lease-end",
            help="Block number when subnet lease ends (omit for perpetual lease).",
            min=1,
        ),
        prompt: bool = Options.prompt,
        wait_for_inclusion: bool = Options.wait_for_inclusion,
        wait_for_finalization: bool = Options.wait_for_finalization,
        quiet: bool = Options.quiet,
        verbose: bool = Options.verbose,
        json_output: bool = Options.json_output,
    ):
        """Start a new crowdloan campaign for fundraising or subnet leasing.

        Create a crowdloan that can either:
        1. Raise funds for a specific address (general fundraising)
        2. Create a new leased subnet where contributors receive emissions

        EXAMPLES

        General fundraising:
        [green]$[/green] btcli crowd create --deposit 10 --cap 1000 --target-address 5D...

        Subnet leasing with 30% emissions for contributors:
        [green]$[/green] btcli crowd create --subnet-lease --emissions-share 30

        Subnet lease ending at block 500000:
        [green]$[/green] btcli crowd create --subnet-lease --emissions-share 25 --lease-end-block 500000
        """
        self.verbosity_handler(quiet, verbose, json_output, prompt)
        proxy = self.is_valid_proxy_name_or_ss58(proxy, announce_only)
        wallet = self.wallet_ask(
            wallet_name=wallet_name,
            wallet_path=wallet_path,
            wallet_hotkey=wallet_hotkey,
            ask_for=[WO.NAME, WO.PATH],
            validate=WV.WALLET,
        )

        return self._run_command(
            create_crowdloan.create_crowdloan(
                subtensor=self.initialize_chain(network),
                wallet=wallet,
                proxy=proxy,
                deposit_tao=deposit,
                min_contribution_tao=min_contribution,
                cap_tao=cap,
                duration_blocks=duration,
                target_address=target_address,
                subnet_lease=subnet_lease,
                emissions_share=emissions_share,
                lease_end_block=lease_end_block,
                wait_for_inclusion=wait_for_inclusion,
                wait_for_finalization=wait_for_finalization,
                prompt=prompt,
                json_output=json_output,
            )
        )

    def crowd_contribute(
        self,
        crowdloan_id: Optional[int] = typer.Option(
            None,
            "--crowdloan-id",
            "--crowdloan_id",
            "--id",
            help="The ID of the crowdloan to display",
        ),
        amount: Optional[float] = typer.Option(
            None,
            "--amount",
            "-a",
            help="Amount to contribute in TAO",
            min=0.001,
        ),
        network: Optional[list[str]] = Options.network,
        wallet_name: str = Options.wallet_name,
        wallet_path: str = Options.wallet_path,
        wallet_hotkey: str = Options.wallet_hotkey,
        proxy: Optional[str] = Options.proxy,
        announce_only: bool = Options.announce_only,
        prompt: bool = Options.prompt,
        wait_for_inclusion: bool = Options.wait_for_inclusion,
        wait_for_finalization: bool = Options.wait_for_finalization,
        quiet: bool = Options.quiet,
        verbose: bool = Options.verbose,
        json_output: bool = Options.json_output,
    ):
        """Contribute TAO to an active crowdloan.

        This command allows you to contribute TAO to a crowdloan that is currently accepting contributions.
        The contribution will be automatically adjusted if it would exceed the crowdloan's cap.

        EXAMPLES

        [green]$[/green] btcli crowd contribute --id 0 --amount 100

        [green]$[/green] btcli crowd contribute --id 1
        """
        self.verbosity_handler(quiet, verbose, json_output, prompt)
        proxy = self.is_valid_proxy_name_or_ss58(proxy, announce_only)
        if crowdloan_id is None:
            crowdloan_id = IntPrompt.ask(
                f"Enter the [{COLORS.G.SUBHEAD_MAIN}]crowdloan id[/{COLORS.G.SUBHEAD_MAIN}]",
                default=None,
                show_default=False,
            )

        wallet = self.wallet_ask(
            wallet_name=wallet_name,
            wallet_path=wallet_path,
            wallet_hotkey=wallet_hotkey,
            ask_for=[WO.NAME, WO.PATH],
            validate=WV.WALLET,
        )

        return self._run_command(
            crowd_contribute.contribute_to_crowdloan(
                subtensor=self.initialize_chain(network),
                wallet=wallet,
                proxy=proxy,
                crowdloan_id=crowdloan_id,
                amount=amount,
                prompt=prompt,
                wait_for_inclusion=wait_for_inclusion,
                wait_for_finalization=wait_for_finalization,
                json_output=json_output,
            )
        )

    def crowd_withdraw(
        self,
        crowdloan_id: Optional[int] = typer.Option(
            None,
            "--crowdloan-id",
            "--crowdloan_id",
            "--id",
            help="The ID of the crowdloan to withdraw from",
        ),
        network: Optional[list[str]] = Options.network,
        wallet_name: str = Options.wallet_name,
        wallet_path: str = Options.wallet_path,
        wallet_hotkey: str = Options.wallet_hotkey,
        proxy: Optional[str] = Options.proxy,
        announce_only: bool = Options.announce_only,
        prompt: bool = Options.prompt,
        wait_for_inclusion: bool = Options.wait_for_inclusion,
        wait_for_finalization: bool = Options.wait_for_finalization,
        quiet: bool = Options.quiet,
        verbose: bool = Options.verbose,
        json_output: bool = Options.json_output,
    ):
        """
        Withdraw contributions from a non-finalized crowdloan.

        Non-creators can withdraw their full contribution.
        Creators can only withdraw amounts above their initial deposit.
        """
        self.verbosity_handler(quiet, verbose, json_output, prompt)
        proxy = self.is_valid_proxy_name_or_ss58(proxy, announce_only)
        if crowdloan_id is None:
            crowdloan_id = IntPrompt.ask(
                f"Enter the [{COLORS.G.SUBHEAD_MAIN}]crowdloan id[/{COLORS.G.SUBHEAD_MAIN}]",
                default=None,
                show_default=False,
            )

        wallet = self.wallet_ask(
            wallet_name=wallet_name,
            wallet_path=wallet_path,
            wallet_hotkey=wallet_hotkey,
            ask_for=[WO.NAME, WO.PATH],
            validate=WV.WALLET,
        )

        return self._run_command(
            crowd_contribute.withdraw_from_crowdloan(
                subtensor=self.initialize_chain(network),
                wallet=wallet,
                proxy=proxy,
                crowdloan_id=crowdloan_id,
                wait_for_inclusion=wait_for_inclusion,
                wait_for_finalization=wait_for_finalization,
                prompt=prompt,
                json_output=json_output,
            )
        )

    def crowd_finalize(
        self,
        crowdloan_id: Optional[int] = typer.Option(
            None,
            "--crowdloan-id",
            "--crowdloan_id",
            "--id",
            help="The ID of the crowdloan to finalize",
        ),
        network: Optional[list[str]] = Options.network,
        wallet_name: str = Options.wallet_name,
        wallet_path: str = Options.wallet_path,
        wallet_hotkey: str = Options.wallet_hotkey,
        proxy: Optional[str] = Options.proxy,
        announce_only: bool = Options.announce_only,
        prompt: bool = Options.prompt,
        wait_for_inclusion: bool = Options.wait_for_inclusion,
        wait_for_finalization: bool = Options.wait_for_finalization,
        quiet: bool = Options.quiet,
        verbose: bool = Options.verbose,
        json_output: bool = Options.json_output,
    ):
        """
        Finalize a successful crowdloan that has reached its cap.

        Only the creator can finalize. This will transfer funds to the target
        address (if specified) and execute any attached call (e.g., subnet creation).
        """
        self.verbosity_handler(quiet, verbose, json_output, prompt)
        proxy = self.is_valid_proxy_name_or_ss58(proxy, announce_only)
        if crowdloan_id is None:
            crowdloan_id = IntPrompt.ask(
                f"Enter the [{COLORS.G.SUBHEAD_MAIN}]crowdloan id[/{COLORS.G.SUBHEAD_MAIN}]",
                default=None,
                show_default=False,
            )

        wallet = self.wallet_ask(
            wallet_name=wallet_name,
            wallet_path=wallet_path,
            wallet_hotkey=wallet_hotkey,
            ask_for=[WO.NAME, WO.PATH],
            validate=WV.WALLET,
        )

        return self._run_command(
            create_crowdloan.finalize_crowdloan(
                subtensor=self.initialize_chain(network),
                wallet=wallet,
                crowdloan_id=crowdloan_id,
                proxy=proxy,
                wait_for_inclusion=wait_for_inclusion,
                wait_for_finalization=wait_for_finalization,
                prompt=prompt,
                json_output=json_output,
            )
        )

    def crowd_update(
        self,
        crowdloan_id: Optional[int] = typer.Option(
            None,
            "--crowdloan-id",
            "--crowdloan_id",
            "--id",
            help="The ID of the crowdloan to update",
        ),
        min_contribution: Optional[float] = typer.Option(
            None,
            "--min-contribution",
            "--min",
            help="Update the minimum contribution amount (in TAO)",
        ),
        end: Optional[int] = typer.Option(
            None,
            "--end",
            "--end-block",
            help="Update the end block number",
        ),
        cap: Optional[float] = typer.Option(
            None,
            "--cap",
            help="Update the cap amount (in TAO)",
        ),
        network: Optional[list[str]] = Options.network,
        wallet_name: str = Options.wallet_name,
        wallet_path: str = Options.wallet_path,
        wallet_hotkey: str = Options.wallet_hotkey,
        proxy: Optional[str] = Options.proxy,
        announce_only: bool = Options.announce_only,
        prompt: bool = Options.prompt,
        wait_for_inclusion: bool = Options.wait_for_inclusion,
        wait_for_finalization: bool = Options.wait_for_finalization,
        quiet: bool = Options.quiet,
        verbose: bool = Options.verbose,
        json_output: bool = Options.json_output,
    ):
        """
        Update one mutable field on a non-finalized crowdloan.

        Only the creator can invoke this. You may change the minimum contribution,
        the end block, or the cap in a single call. When no flag is provided an
        interactive prompt guides you through the update and validates the input
        against the chain constants (absolute minimum contribution, block-duration
        bounds, etc.).
        """
        self.verbosity_handler(quiet, verbose, json_output, prompt)
        proxy = self.is_valid_proxy_name_or_ss58(proxy, announce_only)
        if crowdloan_id is None:
            crowdloan_id = IntPrompt.ask(
                f"Enter the [{COLORS.G.SUBHEAD_MAIN}]crowdloan id[/{COLORS.G.SUBHEAD_MAIN}]",
                default=None,
                show_default=False,
            )

        wallet = self.wallet_ask(
            wallet_name=wallet_name,
            wallet_path=wallet_path,
            wallet_hotkey=wallet_hotkey,
            ask_for=[WO.NAME, WO.PATH],
            validate=WV.WALLET,
        )

        min_contribution_balance = (
            Balance.from_tao(min_contribution) if min_contribution is not None else None
        )
        cap_balance = Balance.from_tao(cap) if cap is not None else None

        return self._run_command(
            crowd_update.update_crowdloan(
                subtensor=self.initialize_chain(network),
                wallet=wallet,
                proxy=proxy,
                crowdloan_id=crowdloan_id,
                min_contribution=min_contribution_balance,
                end=end,
                cap=cap_balance,
                wait_for_inclusion=wait_for_inclusion,
                wait_for_finalization=wait_for_finalization,
                prompt=prompt,
                json_output=json_output,
            )
        )

    def crowd_refund(
        self,
        crowdloan_id: Optional[int] = typer.Option(
            None,
            "--crowdloan-id",
            "--crowdloan_id",
            "--id",
            help="The ID of the crowdloan to refund",
        ),
        proxy: Optional[str] = Options.proxy,
        announce_only: bool = Options.announce_only,
        network: Optional[list[str]] = Options.network,
        wallet_name: str = Options.wallet_name,
        wallet_path: str = Options.wallet_path,
        wallet_hotkey: str = Options.wallet_hotkey,
        prompt: bool = Options.prompt,
        wait_for_inclusion: bool = Options.wait_for_inclusion,
        wait_for_finalization: bool = Options.wait_for_finalization,
        quiet: bool = Options.quiet,
        verbose: bool = Options.verbose,
        json_output: bool = Options.json_output,
    ):
        """
        Refund contributors of a non-finalized crowdloan.

        Only the creator may call this. Each call refunds up to the on-chain `RefundContributorsLimit` contributors
        (currently 50) excluding the creator. Run it repeatedly until everyone except the creator has been reimbursed.

        Contributors can call `btcli crowdloan withdraw` at will.
        """
        self.verbosity_handler(quiet, verbose, json_output, prompt)
        proxy = self.is_valid_proxy_name_or_ss58(proxy, announce_only)
        if crowdloan_id is None:
            crowdloan_id = IntPrompt.ask(
                f"Enter the [{COLORS.G.SUBHEAD_MAIN}]crowdloan id[/{COLORS.G.SUBHEAD_MAIN}]",
                default=None,
                show_default=False,
            )

        wallet = self.wallet_ask(
            wallet_name=wallet_name,
            wallet_path=wallet_path,
            wallet_hotkey=wallet_hotkey,
            ask_for=[WO.NAME, WO.PATH],
            validate=WV.WALLET,
        )

        return self._run_command(
            crowd_refund.refund_crowdloan(
                subtensor=self.initialize_chain(network),
                wallet=wallet,
                proxy=proxy,
                crowdloan_id=crowdloan_id,
                wait_for_inclusion=wait_for_inclusion,
                wait_for_finalization=wait_for_finalization,
                prompt=prompt,
                json_output=json_output,
            )
        )

    def crowd_dissolve(
        self,
        crowdloan_id: Optional[int] = typer.Option(
            None,
            "--crowdloan-id",
            "--crowdloan_id",
            "--id",
            help="The ID of the crowdloan to dissolve",
        ),
        network: Optional[list[str]] = Options.network,
        wallet_name: str = Options.wallet_name,
        wallet_path: str = Options.wallet_path,
        wallet_hotkey: str = Options.wallet_hotkey,
        proxy: Optional[str] = Options.proxy,
        announce_only: bool = Options.announce_only,
        prompt: bool = Options.prompt,
        wait_for_inclusion: bool = Options.wait_for_inclusion,
        wait_for_finalization: bool = Options.wait_for_finalization,
        quiet: bool = Options.quiet,
        verbose: bool = Options.verbose,
        json_output: bool = Options.json_output,
    ):
        """
        Dissolve a crowdloan after all contributors have been refunded.

        Only the creator can dissolve. The crowdloan must be non-finalized and the
        raised balance must equal the creator's own contribution (i.e., all other
        contributions have been withdrawn or refunded). Dissolving returns the
        creator's deposit and removes the crowdloan from storage.

        If there are funds still available other than the creator's contribution,
        you can run `btcli crowd refund` to refund the remaining contributors.
        """
        self.verbosity_handler(quiet, verbose, json_output, prompt)
        proxy = self.is_valid_proxy_name_or_ss58(proxy, announce_only)
        if crowdloan_id is None:
            crowdloan_id = IntPrompt.ask(
                f"Enter the [{COLORS.G.SUBHEAD_MAIN}]crowdloan id[/{COLORS.G.SUBHEAD_MAIN}]",
                default=None,
                show_default=False,
            )

        wallet = self.wallet_ask(
            wallet_name=wallet_name,
            wallet_path=wallet_path,
            wallet_hotkey=wallet_hotkey,
            ask_for=[WO.NAME, WO.PATH],
            validate=WV.WALLET,
        )

        return self._run_command(
            crowd_dissolve.dissolve_crowdloan(
                subtensor=self.initialize_chain(network),
                wallet=wallet,
                proxy=proxy,
                crowdloan_id=crowdloan_id,
                wait_for_inclusion=wait_for_inclusion,
                wait_for_finalization=wait_for_finalization,
                prompt=prompt,
                json_output=json_output,
            )
        )

    # Proxy
    # TODO check announcements: how do they work?

    def proxy_create(
        self,
        network: Optional[list[str]] = Options.network,
        proxy_type: ProxyType = Options.proxy_type,
        delay: int = typer.Option(0, help="Delay, in number of blocks"),
        idx: int = typer.Option(
            0,
            "--index",
            help="A disambiguation index, in case this is called multiple times in the same transaction"
            " (e.g. with utility::batch). Unless you're using batch you probably just want to use 0.",
        ),
        wallet_name: str = Options.wallet_name,
        wallet_path: str = Options.wallet_path,
        wallet_hotkey: str = Options.wallet_hotkey,
        prompt: bool = Options.prompt,
        decline: bool = Options.decline,
        wait_for_inclusion: bool = Options.wait_for_inclusion,
        wait_for_finalization: bool = Options.wait_for_finalization,
        period: int = Options.period,
        quiet: bool = Options.quiet,
        verbose: bool = Options.verbose,
        json_output: bool = Options.json_output,
    ):
        """
        Creates a new pure proxy account. The pure proxy account is a keyless account controlled by your wallet.

        [bold]Note[/bold]: The proxy account has no private key and cannot sign transactions independently.
        All operations must be initiated and signed by the delegator.


        [bold]Common Examples:[/bold]
        1. Create a pure proxy account
        [green]$[/green] btcli proxy create --proxy-type Any

        2. Create a delayed pure proxy account
        [green]$[/green] btcli proxy create --proxy-type Any --delay 1000

        """
        self.verbosity_handler(quiet, verbose, json_output, prompt)
        wallet = self.wallet_ask(
            wallet_name=wallet_name,
            wallet_path=wallet_path,
            wallet_hotkey=wallet_hotkey,
            ask_for=[WO.NAME, WO.PATH],
            validate=WV.WALLET,
        )
        logger.debug(
            "args:\n"
            f"network: {network}\n"
            f"proxy_type: {proxy_type}\n"
            f"delay: {delay}\n"
            f"idx: {idx}\n"
            f"wait_for_inclusion: {wait_for_inclusion}\n"
            f"wait_for_finalization: {wait_for_finalization}\n"
            f"era: {period}\n"
            f"prompt: {prompt}\n"
        )

        self._run_command(
            proxy_commands.create_proxy(
                subtensor=self.initialize_chain(network),
                wallet=wallet,
                proxy_type=proxy_type,
                delay=delay,
                idx=idx,
                wait_for_inclusion=wait_for_inclusion,
                wait_for_finalization=wait_for_finalization,
                prompt=prompt,
                decline=decline,
                quiet=quiet,
                json_output=json_output,
                period=period,
            )
        )

    def proxy_add(
        self,
        delegate: Annotated[
            str,
            typer.Option(
                callback=is_valid_ss58_address_param,
                prompt="Enter the SS58 address of the delegate to add, e.g. 5dxds...",
                help="The SS58 address of the delegate to add",
            ),
        ] = "",
        network: Optional[list[str]] = Options.network,
        proxy_type: ProxyType = Options.proxy_type,
        delay: int = typer.Option(0, help="Delay, in number of blocks"),
        wallet_name: str = Options.wallet_name,
        wallet_path: str = Options.wallet_path,
        wallet_hotkey: str = Options.wallet_hotkey,
        prompt: bool = Options.prompt,
        decline: bool = Options.decline,
        wait_for_inclusion: bool = Options.wait_for_inclusion,
        wait_for_finalization: bool = Options.wait_for_finalization,
        period: int = Options.period,
        quiet: bool = Options.quiet,
        verbose: bool = Options.verbose,
        json_output: bool = Options.json_output,
    ):
        """
        Registers an existing account as a standard proxy for the delegator.

        Grants an existing account permission to execute transactions on your behalf with
        specified restrictions.

        [bold]Common Examples:[/bold]
        1. Create a standard proxy account
        [green]$[/green] btcli proxy add --delegate 5GDeleg... --proxy-type SmallTransfer

        2. Create a delayed standard proxy account
        [green]$[/green] btcli proxy add --delegate 5GDeleg... --proxy-type Transfer --delay 500

        """
        logger.debug(
            "args:\n"
            f"network: {network}\n"
            f"delegate: {delegate}\n"
            f"proxy_type: {proxy_type}\n"
            f"delay: {delay}\n"
            f"prompt: {prompt}\n"
            f"wait_for_finalization: {wait_for_finalization}\n"
            f"wait_for_inclusion: {wait_for_inclusion}\n"
            f"era: {period}\n"
        )
        self.verbosity_handler(quiet, verbose, json_output, prompt)
        wallet = self.wallet_ask(
            wallet_name=wallet_name,
            wallet_path=wallet_path,
            wallet_hotkey=wallet_hotkey,
            ask_for=[WO.NAME, WO.PATH],
            validate=WV.WALLET,
        )
        return self._run_command(
            proxy_commands.add_proxy(
                subtensor=self.initialize_chain(network),
                wallet=wallet,
                delegate=delegate,
                proxy_type=proxy_type,
                delay=delay,
                prompt=prompt,
                decline=decline,
                quiet=quiet,
                wait_for_inclusion=wait_for_inclusion,
                wait_for_finalization=wait_for_finalization,
                period=period,
                json_output=json_output,
            )
        )

    def proxy_remove(
        self,
        delegate: Annotated[
            str,
            typer.Option(
                callback=is_valid_ss58_address_param,
                prompt="Enter the SS58 address of the delegate to remove, e.g. 5dxds...",
                help="The SS58 address of the delegate to remove",
            ),
        ] = "",
        network: Optional[list[str]] = Options.network,
        proxy_type: ProxyType = Options.proxy_type,
        delay: int = typer.Option(0, help="Delay, in number of blocks"),
        wallet_name: str = Options.wallet_name,
        wallet_path: str = Options.wallet_path,
        wallet_hotkey: str = Options.wallet_hotkey,
        prompt: bool = Options.prompt,
        decline: bool = Options.decline,
        wait_for_inclusion: bool = Options.wait_for_inclusion,
        wait_for_finalization: bool = Options.wait_for_finalization,
        period: int = Options.period,
        quiet: bool = Options.quiet,
        verbose: bool = Options.verbose,
        json_output: bool = Options.json_output,
    ):
        """
        Unregisters a proxy from an account.

        Revokes proxy permissions previously granted to another account. This prevents the delegate account from executing any further transactions on your behalf.

        [bold]Note[/bold]: You can specify a delegate to remove a single proxy or use the `--all` flag to remove all existing proxies linked to an account.


        [bold]Common Examples:[/bold]
        1. Revoke proxy permissions from a single proxy account
        [green]$[/green] btcli proxy remove --delegate 5GDel... --proxy-type Transfer

        2. Remove all proxies linked to an account
        [green]$[/green] btcli proxy remove --all

        """
        # TODO should add a --all flag to call Proxy.remove_proxies ?
        logger.debug(
            "args:\n"
            f"delegate: {delegate}\n"
            f"network: {network}\n"
            f"proxy_type: {proxy_type}\n"
            f"delay: {delay}\n"
            f"wait_for_finalization: {wait_for_finalization}\n"
            f"wait_for_inclusion: {wait_for_inclusion}\n"
            f"era: {period}\n"
        )
        self.verbosity_handler(quiet, verbose, json_output, prompt)
        wallet = self.wallet_ask(
            wallet_name=wallet_name,
            wallet_path=wallet_path,
            wallet_hotkey=wallet_hotkey,
            ask_for=[WO.NAME, WO.PATH],
            validate=WV.WALLET,
        )
        return self._run_command(
            proxy_commands.remove_proxy(
                subtensor=self.initialize_chain(network),
                wallet=wallet,
                delegate=delegate,
                proxy_type=proxy_type,
                delay=delay,
                prompt=prompt,
                decline=decline,
                quiet=quiet,
                wait_for_inclusion=wait_for_inclusion,
                wait_for_finalization=wait_for_finalization,
                period=period,
                json_output=json_output,
            )
        )

    def proxy_kill(
        self,
        height: int = typer.Option(
            help="The block number that the proxy was created at",
            prompt="Enter the block number at which the proxy was created",
        ),
        ext_index: int = typer.Option(
            help=f"The extrinsic index of the Proxy.PureCreated event"
            f" ([{COLORS.G.ARG}]btcli proxy create[/{COLORS.G.ARG}])",
            prompt="Enter the extrinsic index of the `btcli proxy create` event.",
        ),
        spawner: Annotated[
            Optional[str],
            typer.Option(
                callback=is_valid_ss58_address_param,
                help="The SS58 of the pure proxy creator account. If omitted, the wallet's coldkeypub is used.",
            ),
        ] = None,
        network: Optional[list[str]] = Options.network,
        proxy_type: ProxyType = Options.proxy_type,
        proxy: str = Options.proxy,
        announce_only: bool = Options.announce_only,
        idx: int = typer.Option(
            0,
            "--index",
            help="A disambiguation index, in case this is called multiple times in the same transaction"
            " (e.g. with utility::batch). Unless you're using batch you probably just want to use 0.",
        ),
        wallet_name: str = Options.wallet_name,
        wallet_path: str = Options.wallet_path,
        wallet_hotkey: str = Options.wallet_hotkey,
        prompt: bool = Options.prompt,
        wait_for_inclusion: bool = Options.wait_for_inclusion,
        wait_for_finalization: bool = Options.wait_for_finalization,
        period: int = Options.period,
        quiet: bool = Options.quiet,
        verbose: bool = Options.verbose,
        json_output: bool = Options.json_output,
    ):
        """
        Permanently removes a pure proxy account.

        Once killed, the pure proxy account is cleared from chain storage and cannot be recovered.

        [bold]⚠️ WARNING[/bold]: Killing a pure proxy permanently removes access to the account, and any funds remaining in it are lost.

        EXAMPLE

        [green]$[/green] btcli proxy kill --height 6345834 --index 3 --proxy-type Any --spawner 5x34SPAWN... --proxy 5CCProxy...
        """
        logger.debug(
            "args:\n"
            f"height: {height}\n"
            f"ext_index: {ext_index}\n"
            f"proxy_type: {proxy_type}\n"
            f"spawner: {spawner}\n"
            f"proxy: {proxy}\n"
            f"network: {network}\n"
            f"idx: {idx}\n"
            f"wait_for_inclusion: {wait_for_inclusion}\n"
            f"wait_for_finalization: {wait_for_finalization}\n"
            f"era: {period}\n"
        )
        self.verbosity_handler(quiet, verbose, json_output, prompt)
        proxy = self.is_valid_proxy_name_or_ss58(proxy, announce_only)
        wallet = self.wallet_ask(
            wallet_name=wallet_name,
            wallet_path=wallet_path,
            wallet_hotkey=wallet_hotkey,
            ask_for=[WO.NAME, WO.PATH],
            validate=WV.WALLET,
        )

        return self._run_command(
            proxy_commands.kill_proxy(
                subtensor=self.initialize_chain(network),
                wallet=wallet,
                proxy_type=proxy_type,
                height=height,
                proxy=proxy,
                announce_only=announce_only,
                ext_index=ext_index,
                idx=idx,
                spawner=spawner,
                wait_for_inclusion=wait_for_inclusion,
                wait_for_finalization=wait_for_finalization,
                prompt=prompt,
                json_output=json_output,
                period=period,
            )
        )

    def proxy_execute_announced(
        self,
        proxy: str = Options.proxy,
        real: Optional[str] = Options.real_proxy,
        delegate: Optional[str] = typer.Option(
            None,
            "--delegate",
            help="The delegate of the call. If omitted, the wallet's coldkey ss58 is used.",
        ),
        call_hash: Optional[str] = typer.Option(
            None,
            help="The hash proxy call to execute",
        ),
        call_hex: Optional[str] = typer.Option(
            None, help="The hex of the call to specify"
        ),
        network: Optional[list[str]] = Options.network,
        wallet_name: str = Options.wallet_name,
        wallet_path: str = Options.wallet_path,
        wallet_hotkey: str = Options.wallet_hotkey,
        prompt: bool = Options.prompt,
        decline: bool = Options.decline,
        wait_for_inclusion: bool = Options.wait_for_inclusion,
        wait_for_finalization: bool = Options.wait_for_finalization,
        period: int = Options.period,
        quiet: bool = Options.quiet,
        verbose: bool = Options.verbose,
        json_output: bool = Options.json_output,
    ):
        self.verbosity_handler(quiet, verbose, json_output, prompt, decline)
        outer_proxy_from_config = self.proxies.get(proxy, {})
        proxy_from_config = outer_proxy_from_config.get("address")
        delay = 0
        got_delay_from_config = False
        if proxy_from_config is not None:
            proxy = proxy_from_config
            delay = outer_proxy_from_config["delay"]
            got_delay_from_config = True
        else:
            if not is_valid_ss58_address(proxy):
                raise typer.BadParameter(
                    f"proxy {proxy} is not a valid SS58 address or proxy address book name."
                )
        proxy = self.is_valid_proxy_name_or_ss58(proxy, False)
        wallet = self.wallet_ask(
            wallet_name=wallet_name,
            wallet_path=wallet_path,
            wallet_hotkey=wallet_hotkey,
            ask_for=[WO.NAME, WO.PATH],
            validate=WV.WALLET,
        )
        real = self.is_valid_proxy_name_or_ss58(real, False) or proxy
        delegate = delegate or wallet.coldkeypub.ss58_address
        with ProxyAnnouncements.get_db() as (conn, cursor):
            announcements = ProxyAnnouncements.read_rows(conn, cursor)
            if not got_delay_from_config:
                proxies = ProxyAddressBook.read_rows(conn, cursor)
            else:
                proxies = []
        potential_matches = []
        if not got_delay_from_config:
            for row in proxies:
                p_name, ss58_address, delay_, spawner, proxy_type, note = row
                if proxy == ss58_address:
                    potential_matches.append(row)
            if len(potential_matches) == 1:
                delay = potential_matches[0][2]
                got_delay_from_config = True
            elif len(potential_matches) > 1:
                if not prompt:
                    err_console.print(
                        f":cross_mark:[red]Error: The proxy ss58 you provided: {proxy} matched the address book"
                        f" ambiguously (more than one match). To use this (rather than the address book name), you will "
                        f"have to use without {arg__('--no-prompt')}"
                    )
                    return
                else:
                    console.print(
                        "The proxy ss58 you provided matches the address book ambiguously. The results will be "
                        "iterated, for you to select your intended proxy."
                    )
                    for row in potential_matches:
                        p_name, ss58_address, delay_, spawner, proxy_type, note = row
                        console.print(
                            f"Name: {p_name}\n"
                            f"Delay: {delay_}\n"
                            f"Spawner/Delegator: {spawner}\n"
                            f"Proxy Type: {proxy_type}\n"
                            f"Note: {note}\n"
                        )
                        if confirm_action(
                            "Is this the intended proxy?",
                            decline=decline,
                            quiet=quiet,
                        ):
                            delay = delay_
                            got_delay_from_config = True
                            break

        if not got_delay_from_config:
            verbose_console.print(
                f"Unable to retrieve proxy from address book: {proxy}"
            )
        block = None
        # index of the call if retrieved from DB
        got_call_from_db: Optional[int] = None
        if not call_hex:
            potential_call_matches = []
            for row in announcements:
                (
                    id_,
                    address,
                    epoch_time,
                    block_,
                    call_hash_,
                    call_hex_,
                    call_serialized,
                    executed_int,
                ) = row
                executed = bool(executed_int)
                if call_hash_ == call_hash and address == proxy and executed is False:
                    potential_call_matches.append(row)
            if len(potential_call_matches) == 1:
                block = potential_call_matches[0][3]
                call_hex = potential_call_matches[0][5]
                got_call_from_db = potential_call_matches[0][0]
            elif len(potential_call_matches) > 1:
                if not prompt:
                    err_console.print(
                        f":cross_mark:[red]Error: The call hash you have provided matches {len(potential_call_matches)}"
                        f" possible entries. In order to choose which one, you will need to run "
                        f"without {arg__('--no-prompt')}"
                    )
                    return
                else:
                    console.print(
                        f"The call hash you have provided matches {len(potential_call_matches)}"
                        f" possible entries. The results will be iterated for you to selected your intended"
                        f"call."
                    )
                    for row in potential_call_matches:
                        (
                            id_,
                            address,
                            epoch_time,
                            block_,
                            call_hash_,
                            call_hex_,
                            call_serialized,
                            executed_int,
                        ) = row
                        console.print(
                            f"Time: {datetime.datetime.fromtimestamp(epoch_time)}\nCall:\n"
                        )
                        console.print_json(call_serialized)
                        if confirm_action(
                            "Is this the intended call?",
                            decline=decline,
                            quiet=quiet,
                        ):
                            call_hex = call_hex_
                            block = block_
                            got_call_from_db = row
                            break
            if got_call_from_db is None:
                console.print("Unable to retrieve call from DB. Proceeding without.")
        if isinstance(call_hex, str) and call_hex[0:2] == "0x":
            call_hex = call_hex[2:]

        success = self._run_command(
            proxy_commands.execute_announced(
                subtensor=self.initialize_chain(network),
                wallet=wallet,
                # TODO this might be backwards with pure vs non-pure proxies
                delegate=delegate,
                real=real,
                period=period,
                call_hex=call_hex,
                delay=delay,
                created_block=block,
                prompt=prompt,
                wait_for_inclusion=wait_for_inclusion,
                wait_for_finalization=wait_for_finalization,
                json_output=json_output,
            )
        )
        if success and got_call_from_db is not None:
            with ProxyAnnouncements.get_db() as (conn, cursor):
                ProxyAnnouncements.mark_as_executed(conn, cursor, got_call_from_db)

    @staticmethod
    def convert(
        from_rao: Optional[str] = typer.Option(
            None, "--rao", help="Convert amount from Rao"
        ),
        from_tao: Optional[float] = typer.Option(
            None, "--tao", help="Convert amount from Tao"
        ),
    ):
        """
        Allows for converting between tao and rao using the specified flags
        """
        if from_tao is None and from_rao is None:
            err_console.print("Specify `--rao` and/or `--tao`.")
            raise typer.Exit()
        if from_rao is not None:
            rao = int(float(from_rao))
            console.print(
                f"{rao}{Balance.rao_unit}",
                "=",
                Balance.from_rao(rao),
            )
        if from_tao is not None:
            tao = float(from_tao)
            console.print(
                f"{Balance.unit}{tao}",
                "=",
                f"{Balance.from_tao(tao).rao}{Balance.rao_unit}",
            )

    def best_connection(
        self,
        additional_networks: Optional[list[str]] = typer.Option(
            None,
            "--network",
            help="Network(s) to test for the best connection",
        ),
    ):
        """
        This command will give you the latency of all finney-like network in additional to any additional networks you specify via the '--network' flag

        The results are three-fold. One column is the overall time to initialise a connection, send the requests, and wait for the results. The second column measures single ping-pong speed once connected. The third makes a real world call to fetch the chain head.

        EXAMPLE

        [green]$[/green] btcli utils latency --network ws://189.234.12.45 --network wss://mysubtensor.duckdns.org

        """
        additional_networks = additional_networks or []
        if any(not x.startswith("ws") for x in additional_networks):
            err_console.print(
                "Invalid network endpoint. Ensure you are specifying a valid websocket endpoint"
                f" (starting with [{COLORS.G.LINKS}]ws://[/{COLORS.G.LINKS}] or "
                f"[{COLORS.G.LINKS}]wss://[/{COLORS.G.LINKS}]).",
            )
            return False
        results: dict[str, list[float]] = self._run_command(
            best_connection(Constants.lite_nodes + additional_networks)
        )
        sorted_results = {
            k: v for k, v in sorted(results.items(), key=lambda item: item[1][0])
        }
        table = Table(
            Column("Network"),
            Column("End to End Latency", style="cyan"),
            Column("Single Request Ping", style="cyan"),
            Column("Chain Head Request Latency", style="cyan"),
            title="Connection Latencies (seconds)",
            caption="lower value is faster",
        )
        for n_name, (
            overall_latency,
            single_request,
            chain_head,
        ) in sorted_results.items():
            table.add_row(
                n_name, str(overall_latency), str(single_request), str(chain_head)
            )
        console.print(table)
        fastest = next(iter(sorted_results.keys()))
        if conf_net := self.config.get("network", ""):
            if not conf_net.startswith("ws") and conf_net in Constants.networks:
                conf_net = Constants.network_map[conf_net]
            if conf_net != fastest:
                console.print(
                    f"The fastest network is {fastest}. You currently have {conf_net} selected as your default network."
                    f"\nYou can update this with {arg__(f'btcli config set --network {fastest}')}"
                )
        return True

    def run(self):
        self.app()


def main():
    manager = CLIManager()
    manager.run()


if __name__ == "__main__":
    main()<|MERGE_RESOLUTION|>--- conflicted
+++ resolved
@@ -5438,13 +5438,10 @@
         proxy: Optional[str] = Options.proxy,
         announce_only: bool = Options.announce_only,
         prompt: bool = Options.prompt,
-<<<<<<< HEAD
+        decline: bool = Options.decline,
         rate_tolerance: Optional[float] = Options.rate_tolerance,
         safe_staking: Optional[bool] = Options.safe_staking,
         allow_partial_stake: Optional[bool] = Options.allow_partial_stake,
-=======
-        decline: bool = Options.decline,
->>>>>>> c82f9f84
         quiet: bool = Options.quiet,
         verbose: bool = Options.verbose,
         json_output: bool = Options.json_output,

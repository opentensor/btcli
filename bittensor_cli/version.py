import re


def version_as_int(version):
    _core_version = re.match(r"^\d+\.\d+\.\d+", version).group(0)
    _version_split = _core_version.split(".")
    __version_info__ = tuple(int(part) for part in _version_split)
    _version_int_base = 1000
    assert max(__version_info__) < _version_int_base

    __version_as_int__: int = sum(
        e * (_version_int_base**i) for i, e in enumerate(reversed(__version_info__))
    )
    assert __version_as_int__ < 2**31  # fits in int32
    __new_signature_version__ = 360
    return __version_as_int__

<<<<<<< HEAD

__version__ = "9.0.3"
=======
__version__ = "9.1.0"
>>>>>>> 2c92eb02
__version_as_int__ = version_as_int(__version__)<|MERGE_RESOLUTION|>--- conflicted
+++ resolved
@@ -15,10 +15,5 @@
     __new_signature_version__ = 360
     return __version_as_int__
 
-<<<<<<< HEAD
-
-__version__ = "9.0.3"
-=======
 __version__ = "9.1.0"
->>>>>>> 2c92eb02
 __version_as_int__ = version_as_int(__version__)
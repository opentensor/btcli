from enum import Enum
from dataclasses import dataclass
from typing import Any, Optional


class Constants:
<<<<<<< HEAD
    networks = ["local", "finney", "test", "archive", "rao", "dev", "latent-lite"]
    finney_entrypoint = "wss://entrypoint-finney.opentensor.ai:443"
    finney_test_entrypoint = "wss://test.finney.opentensor.ai:443"
    archive_entrypoint = "wss://archive.chain.opentensor.ai:443"
    rao_entrypoint = "wss://rao.chain.opentensor.ai:443"
    dev_entrypoint = "wss://dev.chain.opentensor.ai:443 "
    local_entrypoint = "ws://127.0.0.1:9944"
    latent_lite_entrypoint = "wss://lite.sub.latent.to:443"
=======
    networks = ["local", "finney", "test", "archive", "subvortex"]
    finney_entrypoint = "wss://entrypoint-finney.opentensor.ai:443"
    finney_test_entrypoint = "wss://test.finney.opentensor.ai:443"
    archive_entrypoint = "wss://archive.chain.opentensor.ai:443"
    subvortex_entrypoint = "ws://subvortex.info:9944"
    local_entrypoint = "ws://127.0.0.1:9944"
>>>>>>> ce6dde50
    network_map = {
        "finney": finney_entrypoint,
        "test": finney_test_entrypoint,
        "archive": archive_entrypoint,
        "local": local_entrypoint,
<<<<<<< HEAD
        "dev": dev_entrypoint,
        "rao": rao_entrypoint,
        "latent-lite": latent_lite_entrypoint,
=======
        "subvortex": subvortex_entrypoint,
>>>>>>> ce6dde50
    }
    delegates_detail_url = "https://raw.githubusercontent.com/opentensor/bittensor-delegates/main/public/delegates.json"


@dataclass
class DelegatesDetails:
    display: str
    additional: list[tuple[str, str]]
    web: str
    legal: Optional[str] = None
    riot: Optional[str] = None
    email: Optional[str] = None
    pgp_fingerprint: Optional[str] = None
    image: Optional[str] = None
    twitter: Optional[str] = None

    @classmethod
    def from_chain_data(cls, data: dict[str, Any]) -> "DelegatesDetails":
        def decode(key: str, default=""):
            try:
                if isinstance(data.get(key), dict):
                    value = next(data.get(key).values())
                    return bytes(value[0]).decode("utf-8")
                elif isinstance(data.get(key), int):
                    return data.get(key)
                elif isinstance(data.get(key), tuple):
                    return bytes(data.get(key)[0]).decode("utf-8")
                else:
                    return default
            except (UnicodeDecodeError, TypeError):
                return default

        return cls(
            display=decode("display"),
            additional=decode("additional", []),
            web=decode("web"),
            legal=decode("legal"),
            riot=decode("riot"),
            email=decode("email"),
            pgp_fingerprint=decode("pgp_fingerprint", None),
            image=decode("image"),
            twitter=decode("twitter"),
        )


class Defaults:
    netuid = 1
    rate_tolerance = 0.005

    class config:
        base_path = "~/.bittensor"
        path = "~/.bittensor/config.yml"
        dictionary = {
            "network": None,
            "wallet_path": None,
            "wallet_name": None,
            "wallet_hotkey": None,
            "use_cache": True,
            "metagraph_cols": {
                "UID": True,
                "GLOBAL_STAKE": True,
                "LOCAL_STAKE": True,
                "STAKE_WEIGHT": True,
                "RANK": True,
                "TRUST": True,
                "CONSENSUS": True,
                "INCENTIVE": True,
                "DIVIDENDS": True,
                "EMISSION": True,
                "VTRUST": True,
                "VAL": True,
                "UPDATED": True,
                "ACTIVE": True,
                "AXON": True,
                "HOTKEY": True,
                "COLDKEY": True,
            },
        }

    class subtensor:
        network = "test"
        chain_endpoint = None
        _mock = False

    class pow_register:
        num_processes = None
        update_interval = 50_000
        output_in_place = True
        verbose = False

        class cuda:
            dev_id = 0
            use_cuda = False
            tpb = 256

    class wallet:
        name = "default"
        hotkey = "default"
        path = "~/.bittensor/wallets/"

    class logging:
        debug = False
        trace = False
        record_log = False
        logging_dir = "~/.bittensor/miners"


defaults = Defaults


class WalletOptions(Enum):
    PATH: str = "path"
    NAME: str = "name"
    HOTKEY: str = "hotkey"


class WalletValidationTypes(Enum):
    NONE = None
    WALLET = "wallet"
    WALLET_AND_HOTKEY = "wallet_and_hotkey"


TYPE_REGISTRY = {
    "types": {
        "Balance": "u64",  # Need to override default u128
    },
}

UNITS = [
    # Greek Alphabet (0-24)
    "\u03c4",  # τ (tau, 0)
    "\u03b1",  # α (alpha, 1)
    "\u03b2",  # β (beta, 2)
    "\u03b3",  # γ (gamma, 3)
    "\u03b4",  # δ (delta, 4)
    "\u03b5",  # ε (epsilon, 5)
    "\u03b6",  # ζ (zeta, 6)
    "\u03b7",  # η (eta, 7)
    "\u03b8",  # θ (theta, 8)
    "\u03b9",  # ι (iota, 9)
    "\u03ba",  # κ (kappa, 10)
    "\u03bb",  # λ (lambda, 11)
    "\u03bc",  # μ (mu, 12)
    "\u03bd",  # ν (nu, 13)
    "\u03be",  # ξ (xi, 14)
    "\u03bf",  # ο (omicron, 15)
    "\u03c0",  # π (pi, 16)
    "\u03c1",  # ρ (rho, 17)
    "\u03c3",  # σ (sigma, 18)
    "t",  # t (tau, 19)
    "\u03c5",  # υ (upsilon, 20)
    "\u03c6",  # φ (phi, 21)
    "\u03c7",  # χ (chi, 22)
    "\u03c8",  # ψ (psi, 23)
    "\u03c9",  # ω (omega, 24)
    # Hebrew Alphabet (25-51)
    "\u05d0",  # א (aleph, 25)
    "\u05d1",  # ב (bet, 26)
    "\u05d2",  # ג (gimel, 27)
    "\u05d3",  # ד (dalet, 28)
    "\u05d4",  # ה (he, 29)
    "\u05d5",  # ו (vav, 30)
    "\u05d6",  # ז (zayin, 31)
    "\u05d7",  # ח (het, 32)
    "\u05d8",  # ט (tet, 33)
    "\u05d9",  # י (yod, 34)
    "\u05da",  # ך (final kaf, 35)
    "\u05db",  # כ (kaf, 36)
    "\u05dc",  # ל (lamed, 37)
    "\u05dd",  # ם (final mem, 38)
    "\u05de",  # מ (mem, 39)
    "\u05df",  # ן (final nun, 40)
    "\u05e0",  # נ (nun, 41)
    "\u05e1",  # ס (samekh, 42)
    "\u05e2",  # ע (ayin, 43)
    "\u05e3",  # ף (final pe, 44)
    "\u05e4",  # פ (pe, 45)
    "\u05e5",  # ץ (final tsadi, 46)
    "\u05e6",  # צ (tsadi, 47)
    "\u05e7",  # ק (qof, 48)
    "\u05e8",  # ר (resh, 49)
    "\u05e9",  # ש (shin, 50)
    "\u05ea",  # ת (tav, 51)
    # Arabic Alphabet (52-81)
    "\u0627",  # ا (alif, 52)
    "\u0628",  # ب (ba, 53)
    "\u062a",  # ت (ta, 54)
    "\u062b",  # ث (tha, 55)
    "\u062c",  # ج (jeem, 56)
    "\u062d",  # ح (ha, 57)
    "\u062e",  # خ (kha, 58)
    "\u062f",  # د (dal, 59)
    "\u0630",  # ذ (dhal, 60)
    "\u0631",  # ر (ra, 61)
    "\u0632",  # ز (zay, 62)
    "\u0633",  # س (seen, 63)
    "\u0634",  # ش (sheen, 64)
    "\u0635",  # ص (sad, 65)
    "\u0636",  # ض (dad, 66)
    "\u0637",  # ط (ta, 67)
    "\u0638",  # ظ (dha, 68)
    "\u0639",  # ع (ain, 69)
    "\u063a",  # غ (ghain, 70)
    "\u0641",  # ف (fa, 71)
    "\u0642",  # ق (qaf, 72)
    "\u0643",  # ك (kaf, 73)
    "\u0644",  # ل (lam, 74)
    "\u0645",  # م (meem, 75)
    "\u0646",  # ن (noon, 76)
    "\u0647",  # ه (ha, 77)
    "\u0648",  # و (waw, 78)
    "\u064a",  # ي (ya, 79)
    "\u0649",  # ى (alef maksura, 80)
    "\u064a",  # ي (ya, 81)
    # Runic Alphabet (82-90)
    "\u16a0",  # ᚠ (fehu, 82)
    "\u16a2",  # ᚢ (uruz, 83)
    "\u16a6",  # ᚦ (thurisaz, 84)
    "\u16a8",  # ᚨ (ansuz, 85)
    "\u16b1",  # ᚱ (raidho, 86)
    "\u16b3",  # ᚲ (kaunan, 87)
    "\u16c7",  # ᛇ (eihwaz, 88)
    "\u16c9",  # ᛉ (algiz, 89)
    "\u16d2",  # ᛒ (berkanan, 90)
    # Ogham Alphabet (91-97)
    "\u1680",  #   (Space, 91)
    "\u1681",  # ᚁ (Beith, 92)
    "\u1682",  # ᚂ (Luis, 93)
    "\u1683",  # ᚃ (Fearn, 94)
    "\u1684",  # ᚄ (Sail, 95)
    "\u1685",  # ᚅ (Nion, 96)
    "\u169b",  # ᚛ (Forfeda, 97)
    # Georgian Alphabet (98-103)
    "\u10d0",  # ა (ani, 98)
    "\u10d1",  # ბ (bani, 99)
    "\u10d2",  # გ (gani, 100)
    "\u10d3",  # დ (doni, 101)
    "\u10d4",  # ე (eni, 102)
    "\u10d5",  # ვ (vini, 103)
    # Armenian Alphabet (104-110)
    "\u0531",  # Ա (Ayp, 104)
    "\u0532",  # Բ (Ben, 105)
    "\u0533",  # Գ (Gim, 106)
    "\u0534",  # Դ (Da, 107)
    "\u0535",  # Ե (Ech, 108)
    "\u0536",  # Զ (Za, 109)
    "\u055e",  # ՞ (Question mark, 110)
    # Cyrillic Alphabet (111-116)
    "\u0400",  # Ѐ (Ie with grave, 111)
    "\u0401",  # Ё (Io, 112)
    "\u0402",  # Ђ (Dje, 113)
    "\u0403",  # Ѓ (Gje, 114)
    "\u0404",  # Є (Ukrainian Ie, 115)
    "\u0405",  # Ѕ (Dze, 116)
    # Coptic Alphabet (117-122)
    "\u2c80",  # Ⲁ (Alfa, 117)
    "\u2c81",  # ⲁ (Small Alfa, 118)
    "\u2c82",  # Ⲃ (Vida, 119)
    "\u2c83",  # ⲃ (Small Vida, 120)
    "\u2c84",  # Ⲅ (Gamma, 121)
    "\u2c85",  # ⲅ (Small Gamma, 122)
    # Brahmi Script (123-127)
    "\U00011000",  # 𑀀 (A, 123)
    "\U00011001",  # 𑀁 (Aa, 124)
    "\U00011002",  # 𑀂 (I, 125)
    "\U00011003",  # 𑀃 (Ii, 126)
    "\U00011005",  # 𑀅 (U, 127)
    # Tifinagh Alphabet (128-133)
    "\u2d30",  # ⴰ (Ya, 128)
    "\u2d31",  # ⴱ (Yab, 129)
    "\u2d32",  # ⴲ (Yabh, 130)
    "\u2d33",  # ⴳ (Yag, 131)
    "\u2d34",  # ⴴ (Yagh, 132)
    "\u2d35",  # ⴵ (Yaj, 133)
    # Glagolitic Alphabet (134-166)
    "\u2c00",  # Ⰰ (Az, 134)
    "\u2c01",  # Ⰱ (Buky, 135)
    "\u2c02",  # Ⰲ (Vede, 136)
    "\u2c03",  # Ⰳ (Glagoli, 137)
    "\u2c04",  # Ⰴ (Dobro, 138)
    "\u2c05",  # Ⰵ (Yest, 139)
    "\u2c06",  # Ⰶ (Zhivete, 140)
    "\u2c07",  # Ⰷ (Zemlja, 141)
    "\u2c08",  # Ⰸ (Izhe, 142)
    "\u2c09",  # Ⰹ (Initial Izhe, 143)
    "\u2c0a",  # Ⰺ (I, 144)
    "\u2c0b",  # Ⰻ (Djerv, 145)
    "\u2c0c",  # Ⰼ (Kako, 146)
    "\u2c0d",  # Ⰽ (Ljudije, 147)
    "\u2c0e",  # Ⰾ (Myse, 148)
    "\u2c0f",  # Ⰿ (Nash, 149)
    "\u2c10",  # Ⱀ (On, 150)
    "\u2c11",  # Ⱁ (Pokoj, 151)
    "\u2c12",  # Ⱂ (Rtsy, 152)
    "\u2c13",  # Ⱃ (Slovo, 153)
    "\u2c14",  # Ⱄ (Tvrido, 154)
    "\u2c15",  # Ⱅ (Uku, 155)
    "\u2c16",  # Ⱆ (Fert, 156)
    "\u2c17",  # Ⱇ (Xrivi, 157)
    "\u2c18",  # Ⱈ (Ot, 158)
    "\u2c19",  # Ⱉ (Cy, 159)
    "\u2c1a",  # Ⱊ (Shcha, 160)
    "\u2c1b",  # Ⱋ (Er, 161)
    "\u2c1c",  # Ⱌ (Yeru, 162)
    "\u2c1d",  # Ⱍ (Small Yer, 163)
    "\u2c1e",  # Ⱎ (Yo, 164)
    "\u2c1f",  # Ⱏ (Yu, 165)
    "\u2c20",  # Ⱐ (Ja, 166)
    # Thai Alphabet (167-210)
    "\u0e01",  # ก (Ko Kai, 167)
    "\u0e02",  # ข (Kho Khai, 168)
    "\u0e03",  # ฃ (Kho Khuat, 169)
    "\u0e04",  # ค (Kho Khon, 170)
    "\u0e05",  # ฅ (Kho Rakhang, 171)
    "\u0e06",  # ฆ (Kho Khwai, 172)
    "\u0e07",  # ง (Ngo Ngu, 173)
    "\u0e08",  # จ (Cho Chan, 174)
    "\u0e09",  # ฉ (Cho Ching, 175)
    "\u0e0a",  # ช (Cho Chang, 176)
    "\u0e0b",  # ซ (So So, 177)
    "\u0e0c",  # ฌ (Cho Choe, 178)
    "\u0e0d",  # ญ (Yo Ying, 179)
    "\u0e0e",  # ฎ (Do Chada, 180)
    "\u0e0f",  # ฏ (To Patak, 181)
    "\u0e10",  # ฐ (Tho Than, 182)
    "\u0e11",  # ฑ (Tho Nangmontho, 183)
    "\u0e12",  # ฒ (Tho Phuthao, 184)
    "\u0e13",  # ณ (No Nen, 185)
    "\u0e14",  # ด (Do Dek, 186)
    "\u0e15",  # ต (To Tao, 187)
    "\u0e16",  # ถ (Tho Thung, 188)
    "\u0e17",  # ท (Tho Thahan, 189)
    "\u0e18",  # ธ (Tho Thong, 190)
    "\u0e19",  # น (No Nu, 191)
    "\u0e1a",  # บ (Bo Baimai, 192)
    "\u0e1b",  # ป (Po Pla, 193)
    "\u0e1c",  # ผ (Pho Phung, 194)
    "\u0e1d",  # ฝ (Fo Fa, 195)
    "\u0e1e",  # พ (Pho Phan, 196)
    "\u0e1f",  # ฟ (Fo Fan, 197)
    "\u0e20",  # ภ (Pho Samphao, 198)
    "\u0e21",  # ม (Mo Ma, 199)
    "\u0e22",  # ย (Yo Yak, 200)
    "\u0e23",  # ร (Ro Rua, 201)
    "\u0e25",  # ล (Lo Ling, 202)
    "\u0e27",  # ว (Wo Waen, 203)
    "\u0e28",  # ศ (So Sala, 204)
    "\u0e29",  # ษ (So Rusi, 205)
    "\u0e2a",  # ส (So Sua, 206)
    "\u0e2b",  # ห (Ho Hip, 207)
    "\u0e2c",  # ฬ (Lo Chula, 208)
    "\u0e2d",  # อ (O Ang, 209)
    "\u0e2e",  # ฮ (Ho Nokhuk, 210)
    # Hangul Consonants (211-224)
    "\u1100",  # ㄱ (Giyeok, 211)
    "\u1101",  # ㄴ (Nieun, 212)
    "\u1102",  # ㄷ (Digeut, 213)
    "\u1103",  # ㄹ (Rieul, 214)
    "\u1104",  # ㅁ (Mieum, 215)
    "\u1105",  # ㅂ (Bieup, 216)
    "\u1106",  # ㅅ (Siot, 217)
    "\u1107",  # ㅇ (Ieung, 218)
    "\u1108",  # ㅈ (Jieut, 219)
    "\u1109",  # ㅊ (Chieut, 220)
    "\u110a",  # ㅋ (Kieuk, 221)
    "\u110b",  # ㅌ (Tieut, 222)
    "\u110c",  # ㅍ (Pieup, 223)
    "\u110d",  # ㅎ (Hieut, 224)
    # Hangul Vowels (225-245)
    "\u1161",  # ㅏ (A, 225)
    "\u1162",  # ㅐ (Ae, 226)
    "\u1163",  # ㅑ (Ya, 227)
    "\u1164",  # ㅒ (Yae, 228)
    "\u1165",  # ㅓ (Eo, 229)
    "\u1166",  # ㅔ (E, 230)
    "\u1167",  # ㅕ (Yeo, 231)
    "\u1168",  # ㅖ (Ye, 232)
    "\u1169",  # ㅗ (O, 233)
    "\u116a",  # ㅘ (Wa, 234)
    "\u116b",  # ㅙ (Wae, 235)
    "\u116c",  # ㅚ (Oe, 236)
    "\u116d",  # ㅛ (Yo, 237)
    "\u116e",  # ㅜ (U, 238)
    "\u116f",  # ㅝ (Weo, 239)
    "\u1170",  # ㅞ (We, 240)
    "\u1171",  # ㅟ (Wi, 241)
    "\u1172",  # ㅠ (Yu, 242)
    "\u1173",  # ㅡ (Eu, 243)
    "\u1174",  # ㅢ (Ui, 244)
    "\u1175",  # ㅣ (I, 245)
    # Ethiopic Alphabet (246-274)
    "\u12a0",  # አ (Glottal A, 246)
    "\u12a1",  # ኡ (Glottal U, 247)
    "\u12a2",  # ኢ (Glottal I, 248)
    "\u12a3",  # ኣ (Glottal Aa, 249)
    "\u12a4",  # ኤ (Glottal E, 250)
    "\u12a5",  # እ (Glottal Ie, 251)
    "\u12a6",  # ኦ (Glottal O, 252)
    "\u12a7",  # ኧ (Glottal Wa, 253)
    "\u12c8",  # ወ (Wa, 254)
    "\u12c9",  # ዉ (Wu, 255)
    "\u12ca",  # ዊ (Wi, 256)
    "\u12cb",  # ዋ (Waa, 257)
    "\u12cc",  # ዌ (We, 258)
    "\u12cd",  # ው (Wye, 259)
    "\u12ce",  # ዎ (Wo, 260)
    "\u12b0",  # ኰ (Ko, 261)
    "\u12b1",  # ኱ (Ku, 262)
    "\u12b2",  # ኲ (Ki, 263)
    "\u12b3",  # ኳ (Kua, 264)
    "\u12b4",  # ኴ (Ke, 265)
    "\u12b5",  # ኵ (Kwe, 266)
    "\u12b6",  # ኶ (Ko, 267)
    "\u12a0",  # ጐ (Go, 268)
    "\u12a1",  # ጑ (Gu, 269)
    "\u12a2",  # ጒ (Gi, 270)
    "\u12a3",  # መ (Gua, 271)
    "\u12a4",  # ጔ (Ge, 272)
    "\u12a5",  # ጕ (Gwe, 273)
    "\u12a6",  # ጖ (Go, 274)
    # Devanagari Alphabet (275-318)
    "\u0905",  # अ (A, 275)
    "\u0906",  # आ (Aa, 276)
    "\u0907",  # इ (I, 277)
    "\u0908",  # ई (Ii, 278)
    "\u0909",  # उ (U, 279)
    "\u090a",  # ऊ (Uu, 280)
    "\u090b",  # ऋ (R, 281)
    "\u090f",  # ए (E, 282)
    "\u0910",  # ऐ (Ai, 283)
    "\u0913",  # ओ (O, 284)
    "\u0914",  # औ (Au, 285)
    "\u0915",  # क (Ka, 286)
    "\u0916",  # ख (Kha, 287)
    "\u0917",  # ग (Ga, 288)
    "\u0918",  # घ (Gha, 289)
    "\u0919",  # ङ (Nga, 290)
    "\u091a",  # च (Cha, 291)
    "\u091b",  # छ (Chha, 292)
    "\u091c",  # ज (Ja, 293)
    "\u091d",  # झ (Jha, 294)
    "\u091e",  # ञ (Nya, 295)
    "\u091f",  # ट (Ta, 296)
    "\u0920",  # ठ (Tha, 297)
    "\u0921",  # ड (Da, 298)
    "\u0922",  # ढ (Dha, 299)
    "\u0923",  # ण (Na, 300)
    "\u0924",  # त (Ta, 301)
    "\u0925",  # थ (Tha, 302)
    "\u0926",  # द (Da, 303)
    "\u0927",  # ध (Dha, 304)
    "\u0928",  # न (Na, 305)
    "\u092a",  # प (Pa, 306)
    "\u092b",  # फ (Pha, 307)
    "\u092c",  # ब (Ba, 308)
    "\u092d",  # भ (Bha, 309)
    "\u092e",  # म (Ma, 310)
    "\u092f",  # य (Ya, 311)
    "\u0930",  # र (Ra, 312)
    "\u0932",  # ल (La, 313)
    "\u0935",  # व (Va, 314)
    "\u0936",  # श (Sha, 315)
    "\u0937",  # ष (Ssa, 316)
    "\u0938",  # स (Sa, 317)
    "\u0939",  # ह (Ha, 318)
    # Katakana Alphabet (319-364)
    "\u30a2",  # ア (A, 319)
    "\u30a4",  # イ (I, 320)
    "\u30a6",  # ウ (U, 321)
    "\u30a8",  # エ (E, 322)
    "\u30aa",  # オ (O, 323)
    "\u30ab",  # カ (Ka, 324)
    "\u30ad",  # キ (Ki, 325)
    "\u30af",  # ク (Ku, 326)
    "\u30b1",  # ケ (Ke, 327)
    "\u30b3",  # コ (Ko, 328)
    "\u30b5",  # サ (Sa, 329)
    "\u30b7",  # シ (Shi, 330)
    "\u30b9",  # ス (Su, 331)
    "\u30bb",  # セ (Se, 332)
    "\u30bd",  # ソ (So, 333)
    "\u30bf",  # タ (Ta, 334)
    "\u30c1",  # チ (Chi, 335)
    "\u30c4",  # ツ (Tsu, 336)
    "\u30c6",  # テ (Te, 337)
    "\u30c8",  # ト (To, 338)
    "\u30ca",  # ナ (Na, 339)
    "\u30cb",  # ニ (Ni, 340)
    "\u30cc",  # ヌ (Nu, 341)
    "\u30cd",  # ネ (Ne, 342)
    "\u30ce",  # ノ (No, 343)
    "\u30cf",  # ハ (Ha, 344)
    "\u30d2",  # ヒ (Hi, 345)
    "\u30d5",  # フ (Fu, 346)
    "\u30d8",  # ヘ (He, 347)
    "\u30db",  # ホ (Ho, 348)
    "\u30de",  # マ (Ma, 349)
    "\u30df",  # ミ (Mi, 350)
    "\u30e0",  # ム (Mu, 351)
    "\u30e1",  # メ (Me, 352)
    "\u30e2",  # モ (Mo, 353)
    "\u30e4",  # ヤ (Ya, 354)
    "\u30e6",  # ユ (Yu, 355)
    "\u30e8",  # ヨ (Yo, 356)
    "\u30e9",  # ラ (Ra, 357)
    "\u30ea",  # リ (Ri, 358)
    "\u30eb",  # ル (Ru, 359)
    "\u30ec",  # レ (Re, 360)
    "\u30ed",  # ロ (Ro, 361)
    "\u30ef",  # ワ (Wa, 362)
    "\u30f2",  # ヲ (Wo, 363)
    "\u30f3",  # ン (N, 364)
    # Tifinagh Alphabet (365-400)
    "\u2d30",  # ⴰ (Ya, 365)
    "\u2d31",  # ⴱ (Yab, 366)
    "\u2d32",  # ⴲ (Yabh, 367)
    "\u2d33",  # ⴳ (Yag, 368)
    "\u2d34",  # ⴴ (Yagh, 369)
    "\u2d35",  # ⴵ (Yaj, 370)
    "\u2d36",  # ⴶ (Yach, 371)
    "\u2d37",  # ⴷ (Yad, 372)
    "\u2d38",  # ⴸ (Yadh, 373)
    "\u2d39",  # ⴹ (Yadh, emphatic, 374)
    "\u2d3a",  # ⴺ (Yaz, 375)
    "\u2d3b",  # ⴻ (Yazh, 376)
    "\u2d3c",  # ⴼ (Yaf, 377)
    "\u2d3d",  # ⴽ (Yak, 378)
    "\u2d3e",  # ⴾ (Yak, variant, 379)
    "\u2d3f",  # ⴿ (Yaq, 380)
    "\u2d40",  # ⵀ (Yah, 381)
    "\u2d41",  # ⵁ (Yahh, 382)
    "\u2d42",  # ⵂ (Yahl, 383)
    "\u2d43",  # ⵃ (Yahm, 384)
    "\u2d44",  # ⵄ (Yayn, 385)
    "\u2d45",  # ⵅ (Yakh, 386)
    "\u2d46",  # ⵆ (Yakl, 387)
    "\u2d47",  # ⵇ (Yahq, 388)
    "\u2d48",  # ⵈ (Yash, 389)
    "\u2d49",  # ⵉ (Yi, 390)
    "\u2d4a",  # ⵊ (Yij, 391)
    "\u2d4b",  # ⵋ (Yizh, 392)
    "\u2d4c",  # ⵌ (Yink, 393)
    "\u2d4d",  # ⵍ (Yal, 394)
    "\u2d4e",  # ⵎ (Yam, 395)
    "\u2d4f",  # ⵏ (Yan, 396)
    "\u2d50",  # ⵐ (Yang, 397)
    "\u2d51",  # ⵑ (Yany, 398)
    "\u2d52",  # ⵒ (Yap, 399)
    "\u2d53",  # ⵓ (Yu, 400)
    # Sinhala Alphabet (401-444)
    "\u0d85",  # අ (A, 401)
    "\u0d86",  # ආ (Aa, 402)
    "\u0d87",  # ඉ (I, 403)
    "\u0d88",  # ඊ (Ii, 404)
    "\u0d89",  # උ (U, 405)
    "\u0d8a",  # ඌ (Uu, 406)
    "\u0d8b",  # ඍ (R, 407)
    "\u0d8c",  # ඎ (Rr, 408)
    "\u0d8f",  # ඏ (L, 409)
    "\u0d90",  # ඐ (Ll, 410)
    "\u0d91",  # එ (E, 411)
    "\u0d92",  # ඒ (Ee, 412)
    "\u0d93",  # ඓ (Ai, 413)
    "\u0d94",  # ඔ (O, 414)
    "\u0d95",  # ඕ (Oo, 415)
    "\u0d96",  # ඖ (Au, 416)
    "\u0d9a",  # ක (Ka, 417)
    "\u0d9b",  # ඛ (Kha, 418)
    "\u0d9c",  # ග (Ga, 419)
    "\u0d9d",  # ඝ (Gha, 420)
    "\u0d9e",  # ඞ (Nga, 421)
    "\u0d9f",  # ච (Cha, 422)
    "\u0da0",  # ඡ (Chha, 423)
    "\u0da1",  # ජ (Ja, 424)
    "\u0da2",  # ඣ (Jha, 425)
    "\u0da3",  # ඤ (Nya, 426)
    "\u0da4",  # ට (Ta, 427)
    "\u0da5",  # ඥ (Tha, 428)
    "\u0da6",  # ඦ (Da, 429)
    "\u0da7",  # ට (Dha, 430)
    "\u0da8",  # ඨ (Na, 431)
    "\u0daa",  # ඪ (Pa, 432)
    "\u0dab",  # ණ (Pha, 433)
    "\u0dac",  # ඬ (Ba, 434)
    "\u0dad",  # ත (Bha, 435)
    "\u0dae",  # ථ (Ma, 436)
    "\u0daf",  # ද (Ya, 437)
    "\u0db0",  # ධ (Ra, 438)
    "\u0db1",  # ඲ (La, 439)
    "\u0db2",  # ඳ (Va, 440)
    "\u0db3",  # ප (Sha, 441)
    "\u0db4",  # ඵ (Ssa, 442)
    "\u0db5",  # බ (Sa, 443)
    "\u0db6",  # භ (Ha, 444)
]

NETWORK_EXPLORER_MAP = {
    "opentensor": {
        "local": "https://polkadot.js.org/apps/?rpc=wss%3A%2F%2Fentrypoint-finney.opentensor.ai%3A443#/explorer",
        "endpoint": "https://polkadot.js.org/apps/?rpc=wss%3A%2F%2Fentrypoint-finney.opentensor.ai%3A443#/explorer",
        "finney": "https://polkadot.js.org/apps/?rpc=wss%3A%2F%2Fentrypoint-finney.opentensor.ai%3A443#/explorer",
    },
    "taostats": {
        "local": "https://x.taostats.io",
        "endpoint": "https://x.taostats.io",
        "finney": "https://x.taostats.io",
    },
}


HYPERPARAMS = {
<<<<<<< HEAD
    "serving_rate_limit": "sudo_set_serving_rate_limit",
    "min_difficulty": "sudo_set_min_difficulty",
    "max_difficulty": "sudo_set_max_difficulty",
    "weights_version": "sudo_set_weights_version_key",
    "weights_rate_limit": "sudo_set_weights_set_rate_limit",
    "max_weights_limit": "sudo_set_max_weight_limit",
    "immunity_period": "sudo_set_immunity_period",
    "min_allowed_weights": "sudo_set_min_allowed_weights",
    "activity_cutoff": "sudo_set_activity_cutoff",
    "network_registration_allowed": "sudo_set_network_registration_allowed",
    "network_pow_registration_allowed": "sudo_set_network_pow_registration_allowed",
    "min_burn": "sudo_set_min_burn",
    "max_burn": "sudo_set_max_burn",
    "adjustment_alpha": "sudo_set_adjustment_alpha",
    "rho": "sudo_set_rho",
    "kappa": "sudo_set_kappa",
    "difficulty": "sudo_set_difficulty",
    "bonds_moving_avg": "sudo_set_bonds_moving_average",
    "commit_reveal_period": "sudo_set_commit_reveal_weights_interval",
    "commit_reveal_weights_enabled": "sudo_set_commit_reveal_weights_enabled",
    "alpha_values": "sudo_set_alpha_values",
    "liquid_alpha_enabled": "sudo_set_liquid_alpha_enabled",
=======
    # btcli name: (subtensor method, sudo bool)
    "rho": ("sudo_set_rho", False),
    "kappa": ("sudo_set_kappa", False),
    "immunity_period": ("sudo_set_immunity_period", False),
    "min_allowed_weights": ("sudo_set_min_allowed_weights", False),
    "max_weights_limit": ("sudo_set_max_weight_limit", False),
    "tempo": ("sudo_set_tempo", True),
    "min_difficulty": ("sudo_set_min_difficulty", False),
    "max_difficulty": ("sudo_set_max_difficulty", False),
    "weights_version": ("sudo_set_weights_version_key", False),
    "weights_rate_limit": ("sudo_set_weights_set_rate_limit", False),
    "adjustment_interval": ("sudo_set_adjustment_interval", True),
    "activity_cutoff": ("sudo_set_activity_cutoff", False),
    "target_regs_per_interval": ("sudo_set_target_registrations_per_interval", True),
    "min_burn": ("sudo_set_min_burn", False),
    "max_burn": ("sudo_set_max_burn", False),
    "bonds_moving_avg": ("sudo_set_bonds_moving_average", False),
    "max_regs_per_block": ("sudo_set_max_registrations_per_block", True),
    "serving_rate_limit": ("sudo_set_serving_rate_limit", False),
    "max_validators": ("sudo_set_max_allowed_validators", True),
    "adjustment_alpha": ("sudo_set_adjustment_alpha", False),
    "difficulty": ("sudo_set_difficulty", False),
    "commit_reveal_weights_interval": (
        "sudo_set_commit_reveal_weights_interval",
        False,
    ),
    "commit_reveal_weights_enabled": ("sudo_set_commit_reveal_weights_enabled", False),
    "alpha_values": ("sudo_set_alpha_values", False),
    "liquid_alpha_enabled": ("sudo_set_liquid_alpha_enabled", False),
    "registration_allowed": ("sudo_set_network_registration_allowed", False),
>>>>>>> ce6dde50
}

# Help Panels for cli help
HELP_PANELS = {
    "WALLET": {
        "MANAGEMENT": "Wallet Management",
        "TRANSACTIONS": "Wallet Transactions",
        "IDENTITY": "Identity Management",
        "INFORMATION": "Wallet Information",
        "OPERATIONS": "Wallet Operations",
        "SECURITY": "Security & Recovery",
    },
    "ROOT": {
        "NETWORK": "Network Information",
        "WEIGHT_MGMT": "Weights Management",
        "GOVERNANCE": "Governance",
        "REGISTRATION": "Registration",
        "DELEGATION": "Delegation",
    },
    "STAKE": {
        "STAKE_MGMT": "Stake Management",
        "CHILD": "Child Hotkeys",
        "MOVEMENT": "Stake Movement",
    },
    "SUDO": {
        "CONFIG": "Subnet Configuration",
        "GOVERNANCE": "Governance",
        "TAKE": "Delegate take configuration",
    },
    "SUBNETS": {
        "INFO": "Subnet Information",
        "CREATION": "Subnet Creation & Management",
        "REGISTER": "Neuron Registration",
    },
    "WEIGHTS": {"COMMIT_REVEAL": "Commit / Reveal"},
}

COLOR_PALETTE = {
    "GENERAL": {
        "HEADER": "#4196D6",  # Light Blue
        "LINKS": "#8CB9E9",  # Sky Blue
        "HINT": "#A2E5B8",  # Mint Green
        "COLDKEY": "#9EF5E4",  # Aqua
        "HOTKEY": "#ECC39D",  # Light Orange/Peach
        "SUBHEADING_MAIN": "#7ECFEC",  # Light Cyan
        "SUBHEADING": "#AFEFFF",  # Pale Blue
        "SUBHEADING_EXTRA_1": "#96A3C5",  # Grayish Blue
        "SUBHEADING_EXTRA_2": "#6D7BAF",  # Slate Blue
        "CONFIRMATION_Y_N_Q": "#EE8DF8",  # Light Purple/Pink
        "SYMBOL": "#E7CC51",  # Gold
        "BALANCE": "#4F91C6",  # Medium Blue
        "COST": "#53B5A0",  # Teal
        "SUCCESS": "#53B5A0",  # Teal
        "NETUID": "#CBA880",  # Tan
        "NETUID_EXTRA": "#DDD5A9",  # Light Khaki
        "TEMPO": "#67A3A5",  # Grayish Teal
    },
    "STAKE": {
        "STAKE_AMOUNT": "#53B5A0",  # Teal
        "STAKE_ALPHA": "#53B5A0",  # Teal
        "STAKE_SWAP": "#67A3A5",  # Grayish Teal
        "TAO": "#4F91C6",  # Medium Blue
        "SLIPPAGE_TEXT": "#C25E7C",  # Rose
        "SLIPPAGE_PERCENT": "#E7B195",  # Light Coral
        "NOT_REGISTERED": "#EB6A6C",  # Salmon Red
        "EXTRA_1": "#D781BB",  # Pink
    },
    "POOLS": {
        "TAO": "#4F91C6",  # Medium Blue
        "ALPHA_IN": "#D09FE9",  # Light Purple
        "ALPHA_OUT": "#AB7CC8",  # Medium Purple
        "RATE": "#F8D384",  # Light Orange
        "TAO_EQUIV": "#8CB9E9",  # Sky Blue
        "EMISSION": "#F8D384",  # Light Orange
        "EXTRA_1": "#CAA8FB",  # Lavender
        "EXTRA_2": "#806DAF",  # Dark Purple
    },
    "GREY": {
        "GREY_100": "#F8F9FA",  # Almost White
        "GREY_200": "#F1F3F4",  # Very Light Grey
        "GREY_300": "#DBDDE1",  # Light Grey
        "GREY_400": "#BDC1C6",  # Medium Light Grey
        "GREY_500": "#5F6368",  # Medium Grey
        "GREY_600": "#2E3134",  # Medium Dark Grey
        "GREY_700": "#282A2D",  # Dark Grey
        "GREY_800": "#17181B",  # Very Dark Grey
        "GREY_900": "#0E1013",  # Almost Black
        "BLACK": "#000000",  # Pure Black
    },
    "SUDO": {
        "HYPERPARAMETER": "#4F91C6",  # Medium Blue
        "VALUE": "#D09FE9",  # Light Purple
        "NORMALIZED": "#AB7CC8",  # Medium Purple
    },
}


SUBNETS = {
    0: "root",
    1: "apex",
    2: "omron",
    3: "templar",
    4: "targon",
    5: "kaito",
    6: "infinite",
    7: "subvortex",
    8: "ptn",
    9: "pretrain",
    10: "sturday",
    11: "dippy",
    12: "horde",
    13: "dataverse",
    14: "palaidn",
    15: "deval",
    16: "bitads",
    17: "3gen",
    18: "cortex",
    19: "inference",
    20: "bitagent",
    21: "any-any",
    22: "meta",
    23: "social",
    24: "omega",
    25: "protein",
    26: "alchemy",
    27: "compute",
    28: "oracle",
    29: "coldint",
    30: "bet",
    31: "naschain",
    32: "itsai",
    33: "ready",
    34: "mind",
    35: "logic",
    36: "automata",
    37: "tuning",
    38: "distributed",
    39: "edge",
    40: "chunk",
    41: "sportsensor",
    42: "masa",
    43: "graphite",
    44: "score",
    45: "gen42",
    46: "neural",
    47: "condense",
    48: "nextplace",
    49: "automl",
    50: "audio",
    51: "celium",
    52: "dojo",
    53: "frontier",
    54: "docs-insight",
    56: "gradients",
    57: "gaia",
    58: "dippy-speech",
    59: "agent-arena",
    61: "red-team",
}<|MERGE_RESOLUTION|>--- conflicted
+++ resolved
@@ -4,35 +4,25 @@
 
 
 class Constants:
-<<<<<<< HEAD
-    networks = ["local", "finney", "test", "archive", "rao", "dev", "latent-lite"]
-    finney_entrypoint = "wss://entrypoint-finney.opentensor.ai:443"
-    finney_test_entrypoint = "wss://test.finney.opentensor.ai:443"
-    archive_entrypoint = "wss://archive.chain.opentensor.ai:443"
-    rao_entrypoint = "wss://rao.chain.opentensor.ai:443"
-    dev_entrypoint = "wss://dev.chain.opentensor.ai:443 "
-    local_entrypoint = "ws://127.0.0.1:9944"
-    latent_lite_entrypoint = "wss://lite.sub.latent.to:443"
-=======
-    networks = ["local", "finney", "test", "archive", "subvortex"]
+    networks = ["local", "finney", "test", "archive", "subvortex", "rao", "dev", "latent-lite"]
     finney_entrypoint = "wss://entrypoint-finney.opentensor.ai:443"
     finney_test_entrypoint = "wss://test.finney.opentensor.ai:443"
     archive_entrypoint = "wss://archive.chain.opentensor.ai:443"
     subvortex_entrypoint = "ws://subvortex.info:9944"
     local_entrypoint = "ws://127.0.0.1:9944"
->>>>>>> ce6dde50
+    rao_entrypoint = "wss://rao.chain.opentensor.ai:443"
+    dev_entrypoint = "wss://dev.chain.opentensor.ai:443 "
+    local_entrypoint = "ws://127.0.0.1:9944"
+    latent_lite_entrypoint = "wss://lite.sub.latent.to:443"
     network_map = {
         "finney": finney_entrypoint,
         "test": finney_test_entrypoint,
         "archive": archive_entrypoint,
         "local": local_entrypoint,
-<<<<<<< HEAD
         "dev": dev_entrypoint,
         "rao": rao_entrypoint,
         "latent-lite": latent_lite_entrypoint,
-=======
         "subvortex": subvortex_entrypoint,
->>>>>>> ce6dde50
     }
     delegates_detail_url = "https://raw.githubusercontent.com/opentensor/bittensor-delegates/main/public/delegates.json"
 
@@ -113,7 +103,7 @@
         }
 
     class subtensor:
-        network = "test"
+        network = "finney"
         chain_endpoint = None
         _mock = False
 
@@ -644,31 +634,7 @@
 
 
 HYPERPARAMS = {
-<<<<<<< HEAD
-    "serving_rate_limit": "sudo_set_serving_rate_limit",
-    "min_difficulty": "sudo_set_min_difficulty",
-    "max_difficulty": "sudo_set_max_difficulty",
-    "weights_version": "sudo_set_weights_version_key",
-    "weights_rate_limit": "sudo_set_weights_set_rate_limit",
-    "max_weights_limit": "sudo_set_max_weight_limit",
-    "immunity_period": "sudo_set_immunity_period",
-    "min_allowed_weights": "sudo_set_min_allowed_weights",
-    "activity_cutoff": "sudo_set_activity_cutoff",
-    "network_registration_allowed": "sudo_set_network_registration_allowed",
-    "network_pow_registration_allowed": "sudo_set_network_pow_registration_allowed",
-    "min_burn": "sudo_set_min_burn",
-    "max_burn": "sudo_set_max_burn",
-    "adjustment_alpha": "sudo_set_adjustment_alpha",
-    "rho": "sudo_set_rho",
-    "kappa": "sudo_set_kappa",
-    "difficulty": "sudo_set_difficulty",
-    "bonds_moving_avg": "sudo_set_bonds_moving_average",
-    "commit_reveal_period": "sudo_set_commit_reveal_weights_interval",
-    "commit_reveal_weights_enabled": "sudo_set_commit_reveal_weights_enabled",
-    "alpha_values": "sudo_set_alpha_values",
-    "liquid_alpha_enabled": "sudo_set_liquid_alpha_enabled",
-=======
-    # btcli name: (subtensor method, sudo bool)
+    # btcli name: (subtensor method, root-only bool)
     "rho": ("sudo_set_rho", False),
     "kappa": ("sudo_set_kappa", False),
     "immunity_period": ("sudo_set_immunity_period", False),
@@ -682,7 +648,7 @@
     "adjustment_interval": ("sudo_set_adjustment_interval", True),
     "activity_cutoff": ("sudo_set_activity_cutoff", False),
     "target_regs_per_interval": ("sudo_set_target_registrations_per_interval", True),
-    "min_burn": ("sudo_set_min_burn", False),
+    "min_burn": ("sudo_set_min_burn", True),
     "max_burn": ("sudo_set_max_burn", False),
     "bonds_moving_avg": ("sudo_set_bonds_moving_average", False),
     "max_regs_per_block": ("sudo_set_max_registrations_per_block", True),
@@ -690,15 +656,15 @@
     "max_validators": ("sudo_set_max_allowed_validators", True),
     "adjustment_alpha": ("sudo_set_adjustment_alpha", False),
     "difficulty": ("sudo_set_difficulty", False),
-    "commit_reveal_weights_interval": (
+    "commit_reveal_period": (
         "sudo_set_commit_reveal_weights_interval",
         False,
     ),
     "commit_reveal_weights_enabled": ("sudo_set_commit_reveal_weights_enabled", False),
     "alpha_values": ("sudo_set_alpha_values", False),
     "liquid_alpha_enabled": ("sudo_set_liquid_alpha_enabled", False),
-    "registration_allowed": ("sudo_set_network_registration_allowed", False),
->>>>>>> ce6dde50
+    "network_registration_allowed": ("sudo_set_network_registration_allowed", False),
+    "network_pow_registration_allowed": ("sudo_set_network_pow_registration_allowed", False)
 }
 
 # Help Panels for cli help

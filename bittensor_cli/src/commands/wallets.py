--- conflicted
+++ resolved
@@ -12,10 +12,11 @@
 from bittensor_wallet import Wallet
 from bittensor_wallet.errors import KeyFileError
 from bittensor_wallet.keyfile import Keyfile
+from bt_decode import PortableRegistry
 from fuzzywuzzy import fuzz
 from rich import box
 from rich.align import Align
-from rich.prompt import Confirm, Prompt
+from rich.prompt import Confirm
 from rich.table import Column, Table
 from rich.tree import Tree
 from rich.padding import Padding
@@ -42,6 +43,7 @@
     RAO_PER_TAO,
     console,
     convert_blocks_to_time,
+    decode_scale_bytes,
     err_console,
     print_error,
     print_verbose,
@@ -1122,117 +1124,72 @@
     return netuid, result, None
 
 
-async def _fetch_neurons_for_netuid(
+async def _fetch_neuron_for_netuid(
     netuid: int, subtensor: SubtensorInterface
-<<<<<<< HEAD
-) -> tuple[int, tuple[str, bytes]]:
-=======
-) -> tuple[int, Optional[str]]:
->>>>>>> 66d14adc
+) -> tuple[int, Optional[tuple[str, bytes]]]:
     """
     Retrieves all neurons for a specified netuid
 
     :param netuid: the netuid to query
     :param subtensor: the SubtensorInterface to make the query
 
-    :return: the original netuid, and a tuple of the runtime call type and the result bytes
+    :return: the original netuid and a tuple of the neurons type and the encoded hex-bytes
     """
 
-<<<<<<< HEAD
-    async def neurons_lite_for_netuid(netuid: int) -> dict[Any, Any]:
-        result = await subtensor.query_runtime_api_wait_to_decode(
-            runtime_api="NeuronInfoRuntimeApi",
-            method="get_neurons_lite",
-            params=[netuid],
-            block_hash=subtensor.substrate.last_block_hash,
-            reuse_block=True,
-=======
     async def neurons_lite_for_uid(uid: int) -> Optional[str]:
         block_hash = subtensor.substrate.last_block_hash
-        hex_bytes_result = await subtensor.query_runtime_api(
+        type_string, bytes_result = await subtensor.query_runtime_api_wait_to_decode(
             runtime_api="NeuronInfoRuntimeApi",
             method="get_neurons_lite",
             params=[uid],
             block_hash=block_hash,
->>>>>>> 66d14adc
-        )
-
-        return result
-
-    neurons = await neurons_lite_for_netuid(netuid=netuid)
-    return netuid, neurons
-
-
-<<<<<<< HEAD
-def _decode_neurons(
-    args: tuple[str, bytes], type_registry: dict[str, Any]
-) -> list[NeuronInfoLite]:
-    runtime_call_type, result_bytes = args
-    result_obj = utils.decode_scale_bytes(
-        runtime_call_type, result_bytes, type_registry
-=======
+        )
+
+        return type_string, bytes_result
+
+    result = await neurons_lite_for_uid(uid=netuid)
+    return netuid, result
+
+
 async def _fetch_all_neurons(
     netuids: list[int], subtensor
-) -> list[tuple[int, Optional[str]]]:
+) -> list[tuple[int, Optional[tuple[str, bytes]]]]:
     """Retrieves all neurons for each of the specified netuids"""
     return list(
         await asyncio.gather(
             *[_fetch_neuron_for_netuid(netuid, subtensor) for netuid in netuids]
         )
->>>>>>> 66d14adc
-    )
-    return NeuronInfoLite.list_from_any(result_obj)
-
-
-<<<<<<< HEAD
-async def _fetch_all_neurons(
-    netuids: list[int], subtensor: SubtensorInterface
-) -> list[tuple[int, list[NeuronInfoLite]]]:
-    """Retrieves all neurons for each of the specified netuids"""
-
-    all_futures = []
-    with ProcessPoolExecutor() as executor:
-        for corout in asyncio.as_completed(
-            [_fetch_neurons_for_netuid(netuid, subtensor) for netuid in netuids]
-        ):
-            netuid, result = await corout
-            future = executor.submit(
-                partial(
-                    _decode_neurons, type_registry=subtensor.substrate.registry.registry
-                ),
-                result,
-            )
-            all_futures.append((netuid, future))
-
-    all_results = [  # Wait for all futures to complete
-        (netuid, future.result()) for netuid, future in all_futures
-    ]
-
-=======
+    )
+
+
 def _process_neurons_for_netuids(
-    netuids_with_all_neurons_hex_bytes: list[tuple[int, Optional[str]]],
+    netuids_with_all_neurons_bytes: list[tuple[int, Optional[tuple[str, bytes]]]], custom_rpc_type_registry: PortableRegistry
 ) -> list[tuple[int, list[NeuronInfoLite]]]:
     """
-    Decode a list of hex-bytes neurons with their respective netuid
+    Decode a list of hex-bytes neurons (and typestring) with their respective netuid
 
     :param netuids_with_all_neurons_hex_bytes: netuids with hex-bytes neurons
     :return: netuids mapped to decoded neurons
     """
     all_results = [
-        (netuid, NeuronInfoLite.list_from_vec_u8(bytes.fromhex(result[2:])))
+        (netuid, NeuronInfoLite.list_from_any(decode_scale_bytes(result[0], result[1], custom_rpc_type_registry)))
         if result
         else (netuid, [])
-        for netuid, result in netuids_with_all_neurons_hex_bytes
+        for netuid, result in netuids_with_all_neurons_bytes
     ]
->>>>>>> 66d14adc
     return all_results
 
 
 async def _get_neurons_for_netuids(
     subtensor: SubtensorInterface, netuids: list[int], hot_wallets: list[str]
 ) -> list[tuple[int, list["NeuronInfoLite"], Optional[str]]]:
-    all_processed_neurons = await _fetch_all_neurons(netuids, subtensor)
-
+    all_neurons_bytes = await _fetch_all_neurons(netuids, subtensor)
+
+    if not subtensor.substrate.registry:
+        subtensor.substrate.initialize()
+    
+    custom_rpc_type_registry: PortableRegistry = subtensor.substrate.registry
+    all_processed_neurons = _process_neurons_for_netuids(all_neurons_bytes, custom_rpc_type_registry)
     return [
         _map_hotkey_to_neurons(neurons, hot_wallets, netuid)
         for netuid, neurons in all_processed_neurons

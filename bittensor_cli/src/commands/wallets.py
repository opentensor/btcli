import asyncio
import itertools
import os
from collections import defaultdict
<<<<<<< HEAD
from typing import Generator, Optional
=======
from functools import partial
from sys import getsizeof
from typing import Collection, Generator, Optional
>>>>>>> ce6dde50

import aiohttp
from bittensor_wallet import Wallet, Keypair
from bittensor_wallet.errors import KeyFileError, PasswordError
from bittensor_wallet.keyfile import Keyfile
from fuzzywuzzy import fuzz
from rich import box
from rich.align import Align
<<<<<<< HEAD
from rich.table import Column, Table
from rich.tree import Tree
from rich.padding import Padding
import typer

from bittensor_cli.src import COLOR_PALETTE
=======
from rich.prompt import Confirm
from rich.table import Column, Table
from rich.tree import Tree
from rich.padding import Padding
from rich.prompt import IntPrompt
import typer

>>>>>>> ce6dde50
from bittensor_cli.src.bittensor import utils
from bittensor_cli.src.bittensor.balances import Balance
from bittensor_cli.src.bittensor.chain_data import (
    DelegateInfo,
    NeuronInfoLite,
<<<<<<< HEAD
=======
    StakeInfo,
    decode_account_id,
>>>>>>> ce6dde50
)
from bittensor_cli.src.bittensor.extrinsics.registration import (
    run_faucet_extrinsic,
    swap_hotkey_extrinsic,
)
from bittensor_cli.src.bittensor.extrinsics.transfer import transfer_extrinsic
from bittensor_cli.src.bittensor.networking import int_to_ip
from bittensor_cli.src.bittensor.subtensor_interface import SubtensorInterface
from bittensor_cli.src.bittensor.utils import (
    RAO_PER_TAO,
    console,
    convert_blocks_to_time,
    err_console,
    print_error,
    print_verbose,
    get_all_wallets_for_path,
    get_hotkey_wallets_for_wallet,
    is_valid_ss58_address,
    validate_coldkey_presence,
<<<<<<< HEAD
    get_subnet_name,
    millify_tao,
=======
    retry_prompt,
    unlock_key,
    hex_to_bytes,
    WalletLike,
>>>>>>> ce6dde50
)


class WalletLike:
    def __init__(self, name=None, hotkey_ss58=None, hotkey_str=None):
        self.name = name
        self.hotkey_ss58 = hotkey_ss58
        self.hotkey_str = hotkey_str


async def regen_coldkey(
    wallet: Wallet,
    mnemonic: Optional[str],
    seed: Optional[str] = None,
    json_path: Optional[str] = None,
    json_password: Optional[str] = "",
    use_password: Optional[bool] = True,
    overwrite: Optional[bool] = False,
):
    """Creates a new coldkey under this wallet"""
    json_str: Optional[str] = None
    if json_path:
        if not os.path.exists(json_path) or not os.path.isfile(json_path):
            raise ValueError("File {} does not exist".format(json_path))
        with open(json_path, "r") as f:
            json_str = f.read()
    try:
        new_wallet = wallet.regenerate_coldkey(
            mnemonic=mnemonic,
            seed=seed,
            json=(json_str, json_password) if all([json_str, json_password]) else None,
            use_password=use_password,
            overwrite=overwrite,
        )

        if isinstance(new_wallet, Wallet):
            console.print(
                "\n✅ [dark_sea_green]Regenerated coldkey successfully!\n",
                f"[dark_sea_green]Wallet name: ({new_wallet.name}), path: ({new_wallet.path}), coldkey ss58: ({new_wallet.coldkeypub.ss58_address})",
            )
    except ValueError:
        print_error("Mnemonic phrase is invalid")
    except KeyFileError:
        print_error("KeyFileError: File is not writable")


async def regen_coldkey_pub(
    wallet: Wallet,
    ss58_address: str,
    public_key_hex: str,
    overwrite: Optional[bool] = False,
):
    """Creates a new coldkeypub under this wallet."""
    try:
        new_coldkeypub = wallet.regenerate_coldkeypub(
            ss58_address=ss58_address,
            public_key=public_key_hex,
            overwrite=overwrite,
        )
        if isinstance(new_coldkeypub, Wallet):
            console.print(
                "\n✅ [dark_sea_green]Regenerated coldkeypub successfully!\n",
                f"[dark_sea_green]Wallet name: ({new_coldkeypub.name}), path: ({new_coldkeypub.path}), coldkey ss58: ({new_coldkeypub.coldkeypub.ss58_address})",
            )
    except KeyFileError:
        print_error("KeyFileError: File is not writable")


async def regen_hotkey(
    wallet: Wallet,
    mnemonic: Optional[str],
    seed: Optional[str],
    json_path: Optional[str],
    json_password: Optional[str] = "",
    use_password: Optional[bool] = False,
    overwrite: Optional[bool] = False,
):
    """Creates a new hotkey under this wallet."""
    json_str: Optional[str] = None
    if json_path:
        if not os.path.exists(json_path) or not os.path.isfile(json_path):
            err_console.print(f"File {json_path} does not exist")
            raise typer.Exit()
        with open(json_path, "r") as f:
            json_str = f.read()

    try:
        new_hotkey = wallet.regenerate_hotkey(
            mnemonic=mnemonic,
            seed=seed,
            json=(json_str, json_password) if all([json_str, json_password]) else None,
            use_password=use_password,
            overwrite=overwrite,
        )
        if isinstance(new_hotkey, Wallet):
            console.print(
                "\n✅ [dark_sea_green]Regenerated hotkey successfully!\n",
                f"[dark_sea_green]Wallet name: ({new_hotkey.name}), path: ({new_hotkey.path}), hotkey ss58: ({new_hotkey.hotkey.ss58_address})",
            )
    except ValueError:
        print_error("Mnemonic phrase is invalid")
    except KeyFileError:
        print_error("KeyFileError: File is not writable")


async def new_hotkey(
    wallet: Wallet,
    n_words: int,
    use_password: bool,
<<<<<<< HEAD
    uri: Optional[str] = None,
):
    """Creates a new hotkey under this wallet."""
    try:
        if uri:
            try:
                keypair = Keypair.create_from_uri(uri)
            except Exception as e:
                print_error(f"Failed to create keypair from URI {uri}: {str(e)}")
            wallet.set_hotkey(keypair=keypair, encrypt=use_password)
            console.print(
                f"[dark_sea_green]Hotkey created from URI: {uri}[/dark_sea_green]"
            )
        else:
            wallet.create_new_hotkey(
                n_words=n_words,
                use_password=use_password,
                overwrite=False,
            )
            console.print("[dark_sea_green]Hotkey created[/dark_sea_green]")
=======
    overwrite: Optional[bool] = False,
):
    """Creates a new hotkey under this wallet."""
    try:
        wallet.create_new_hotkey(
            n_words=n_words,
            use_password=use_password,
            overwrite=overwrite,
        )
>>>>>>> ce6dde50
    except KeyFileError:
        print_error("KeyFileError: File is not writable")


async def new_coldkey(
    wallet: Wallet,
    n_words: int,
    use_password: bool,
<<<<<<< HEAD
    uri: Optional[str] = None,
):
    """Creates a new coldkey under this wallet."""
    try:
        if uri:
            try:
                keypair = Keypair.create_from_uri(uri)
            except Exception as e:
                print_error(f"Failed to create keypair from URI {uri}: {str(e)}")
            wallet.set_coldkey(keypair=keypair, encrypt=False, overwrite=False)
            wallet.set_coldkeypub(keypair=keypair, encrypt=False, overwrite=False)
            console.print(
                f"[dark_sea_green]Coldkey created from URI: {uri}[/dark_sea_green]"
            )
        else:
            wallet.create_new_coldkey(
                n_words=n_words,
                use_password=use_password,
                overwrite=False,
            )
            console.print("[dark_sea_green]Coldkey created[/dark_sea_green]")
=======
    overwrite: Optional[bool] = False,
):
    """Creates a new coldkey under this wallet."""
    try:
        wallet.create_new_coldkey(
            n_words=n_words,
            use_password=use_password,
            overwrite=overwrite,
        )
>>>>>>> ce6dde50
    except KeyFileError:
        print_error("KeyFileError: File is not writable")


async def wallet_create(
    wallet: Wallet,
    n_words: int = 12,
    use_password: bool = True,
<<<<<<< HEAD
    uri: Optional[str] = None,
):
    """Creates a new wallet."""
    if uri:
        try:
            keypair = Keypair.create_from_uri(uri)
            wallet.set_coldkey(keypair=keypair, encrypt=False, overwrite=False)
            wallet.set_coldkeypub(keypair=keypair, encrypt=False, overwrite=False)
            wallet.set_hotkey(keypair=keypair, encrypt=False, overwrite=False)
        except Exception as e:
            print_error(f"Failed to create keypair from URI: {str(e)}")
        console.print(
            f"[dark_sea_green]Wallet created from URI: {uri}[/dark_sea_green]"
=======
    overwrite: Optional[bool] = False,
):
    """Creates a new wallet."""
    try:
        wallet.create_new_coldkey(
            n_words=n_words,
            use_password=use_password,
            overwrite=overwrite,
>>>>>>> ce6dde50
        )
    else:
        try:
            wallet.create_new_coldkey(
                n_words=n_words,
                use_password=use_password,
                overwrite=False,
            )
            console.print("[dark_sea_green]Coldkey created[/dark_sea_green]")
        except KeyFileError:
            print_error("KeyFileError: File is not writable")

<<<<<<< HEAD
        try:
            wallet.create_new_hotkey(
                n_words=n_words,
                use_password=False,
                overwrite=False,
            )
            console.print("[dark_sea_green]Hotkey created[/dark_sea_green]")
        except KeyFileError:
            print_error("KeyFileError: File is not writable")
=======
    try:
        wallet.create_new_hotkey(
            n_words=n_words,
            use_password=False,
            overwrite=overwrite,
        )
    except KeyFileError:
        print_error("KeyFileError: File is not writable")
>>>>>>> ce6dde50


def get_coldkey_wallets_for_path(path: str) -> list[Wallet]:
    """Get all coldkey wallet names from path."""
    try:
        wallet_names = next(os.walk(os.path.expanduser(path)))[1]
        return [Wallet(path=path, name=name) for name in wallet_names]
    except StopIteration:
        # No wallet files found.
        wallets = []
    return wallets


def _get_coldkey_ss58_addresses_for_path(path: str) -> tuple[list[str], list[str]]:
    """Get all coldkey ss58 addresses from path."""

    abs_path = os.path.abspath(os.path.expanduser(path))
    wallets = [
        name
        for name in os.listdir(abs_path)
        if os.path.isdir(os.path.join(abs_path, name))
    ]
    coldkey_paths = [
        os.path.join(abs_path, wallet, "coldkeypub.txt")
        for wallet in wallets
        if os.path.exists(os.path.join(abs_path, wallet, "coldkeypub.txt"))
    ]
    ss58_addresses = [Keyfile(path).keypair.ss58_address for path in coldkey_paths]

    return ss58_addresses, [
        os.path.basename(os.path.dirname(path)) for path in coldkey_paths
    ]


async def wallet_balance(
    wallet: Optional[Wallet],
    subtensor: SubtensorInterface,
    all_balances: bool,
    ss58_addresses: Optional[str] = None,
):
    """Retrieves the current balance of the specified wallet"""
    if ss58_addresses:
        coldkeys = ss58_addresses
        identities = await subtensor.query_all_identities()
        wallet_names = [
            f"{identities.get(coldkey, {'name': f'Provided address {i}'})['name']}"
            for i, coldkey in enumerate(coldkeys)
        ]

    elif not all_balances:
        if not wallet.coldkeypub_file.exists_on_device():
            err_console.print("[bold red]No wallets found.[/bold red]")
            return

    with console.status("Retrieving balances", spinner="aesthetic") as status:
        if ss58_addresses:
            print_verbose(f"Fetching data for ss58 address: {ss58_addresses}", status)
        elif all_balances:
            print_verbose("Fetching data for all wallets", status)
            coldkeys, wallet_names = _get_coldkey_ss58_addresses_for_path(wallet.path)
        else:
            print_verbose(f"Fetching data for wallet: {wallet.name}", status)
            coldkeys = [wallet.coldkeypub.ss58_address]
            wallet_names = [wallet.name]

        block_hash = await subtensor.substrate.get_chain_head()
        free_balances = await subtensor.get_balances(*coldkeys, block_hash=block_hash)

    total_free_balance = sum(free_balances.values())

    balances = {
        name: (coldkey, free_balances[coldkey])
        for (name, coldkey) in zip(wallet_names, coldkeys)
    }

    table = Table(
        Column(
            "[white]Wallet Name",
            style="bold bright_cyan",
            no_wrap=True,
        ),
        Column(
            "[white]Coldkey Address",
            style=COLOR_PALETTE["GENERAL"]["COLDKEY"],
            no_wrap=True,
        ),
        Column(
            "[white]Free Balance",
            justify="right",
            style=COLOR_PALETTE["GENERAL"]["BALANCE"],
            no_wrap=True,
        ),
        title=f"\n [{COLOR_PALETTE['GENERAL']['HEADER']}]Wallet Coldkey Balance\nNetwork: {subtensor.network}",
        show_footer=True,
        show_edge=False,
        border_style="bright_black",
        box=box.SIMPLE_HEAVY,
        pad_edge=False,
        width=None,
        leading=True,
    )

    for name, (coldkey, free) in balances.items():
        table.add_row(
            name,
            coldkey,
            str(free),
        )
    table.add_row()
    table.add_row(
        "Total Balance",
        "",
        str(total_free_balance),
    )
    console.print(Padding(table, (0, 0, 0, 4)))
    await subtensor.substrate.close()
    return total_free_balance


async def get_wallet_transfers(wallet_address: str) -> list[dict]:
    """Get all transfers associated with the provided wallet address."""

    api_url = "https://api.subquery.network/sq/TaoStats/bittensor-indexer"
    max_txn = 1000
    graphql_query = """
    query ($first: Int!, $after: Cursor, $filter: TransferFilter, $order: [TransfersOrderBy!]!) {
        transfers(first: $first, after: $after, filter: $filter, orderBy: $order) {
            nodes {
                id
                from
                to
                amount
                extrinsicId
                blockNumber
            }
            pageInfo {
                endCursor
                hasNextPage
                hasPreviousPage
            }
            totalCount
        }
    }
    """
    variables = {
        "first": max_txn,
        "filter": {
            "or": [
                {"from": {"equalTo": wallet_address}},
                {"to": {"equalTo": wallet_address}},
            ]
        },
        "order": "BLOCK_NUMBER_DESC",
    }
    async with aiohttp.ClientSession() as session:
        response = await session.post(
            api_url, json={"query": graphql_query, "variables": variables}
        )
        data = await response.json()

    # Extract nodes and pageInfo from the response
    transfer_data = data.get("data", {}).get("transfers", {})
    transfers = transfer_data.get("nodes", [])

    return transfers


def create_transfer_history_table(transfers: list[dict]) -> Table:
    """Get output transfer table"""

    taostats_url_base = "https://taostats.io/extrinsic"

    # Create a table
    table = Table(
        show_footer=True,
        box=box.SIMPLE,
        pad_edge=False,
        leading=True,
        expand=False,
        title="[underline dark_orange]Wallet Transfers[/underline dark_orange]\n\n[dark_orange]Network: finney",
    )

    table.add_column(
        "[white]ID", style="dark_orange", no_wrap=True, justify="left", ratio=1.4
    )
    table.add_column(
        "[white]From", style="bright_magenta", overflow="fold", justify="right", ratio=2
    )
    table.add_column(
        "[white]To", style="bright_magenta", overflow="fold", justify="right", ratio=2
    )
    table.add_column(
        "[white]Amount (Tao)",
        style="light_goldenrod2",
        no_wrap=True,
        justify="right",
        ratio=1,
    )
    table.add_column(
        "[white]Extrinsic Id",
        style="rgb(42,161,152)",
        no_wrap=True,
        justify="right",
        ratio=0.75,
    )
    table.add_column(
        "[white]Block Number",
        style="dark_sea_green",
        no_wrap=True,
        justify="right",
        ratio=1,
    )
    table.add_column(
        "[white]URL (taostats)",
        style="bright_cyan",
        overflow="fold",
        justify="right",
        ratio=2,
    )

    for item in transfers:
        try:
            tao_amount = int(item["amount"]) / RAO_PER_TAO
        except ValueError:
            tao_amount = item["amount"]
        table.add_row(
            item["id"],
            item["from"],
            item["to"],
            f"{tao_amount:.3f}",
            str(item["extrinsicId"]),
            item["blockNumber"],
            f"{taostats_url_base}/{item['blockNumber']}-{item['extrinsicId']:04}",
        )
    table.add_row()
    return table


async def wallet_history(wallet: Wallet):
    """Check the transfer history of the provided wallet."""
    print_verbose(f"Fetching history for wallet: {wallet.name}")
    wallet_address = wallet.get_coldkeypub().ss58_address
    transfers = await get_wallet_transfers(wallet_address)
    table = create_transfer_history_table(transfers)
    console.print(table)


async def wallet_list(wallet_path: str):
    """Lists wallets."""
    wallets = utils.get_coldkey_wallets_for_path(wallet_path)
    print_verbose(f"Using wallets path: {wallet_path}")
    if not wallets:
        err_console.print(f"[red]No wallets found in dir: {wallet_path}[/red]")

    root = Tree("Wallets")
    for wallet in wallets:
        if (
            wallet.coldkeypub_file.exists_on_device()
            and not wallet.coldkeypub_file.is_encrypted()
        ):
            coldkeypub_str = wallet.coldkeypub.ss58_address
        else:
            coldkeypub_str = "?"

        wallet_tree = root.add(
            f"[bold blue]Coldkey[/bold blue] [green]{wallet.name}[/green]  ss58_address [green]{coldkeypub_str}[/green]"
        )
        hotkeys = utils.get_hotkey_wallets_for_wallet(
            wallet, show_nulls=True, show_encrypted=True
        )
        for hkey in hotkeys:
            data = f"[bold red]Hotkey[/bold red][green] {hkey}[/green] (?)"
            if hkey:
                try:
                    data = f"[bold red]Hotkey[/bold red] [green]{hkey.hotkey_str}[/green]  ss58_address [green]{hkey.hotkey.ss58_address}[/green]\n"
                except UnicodeDecodeError:
                    pass
            wallet_tree.add(data)

    if not wallets:
        print_verbose(f"No wallets found in path: {wallet_path}")
        root.add("[bold red]No wallets found.")

    console.print(root)


async def _get_total_balance(
    total_balance: Balance,
    subtensor: SubtensorInterface,
    wallet: Wallet,
    all_wallets: bool = False,
    block_hash: Optional[str] = None,
) -> tuple[list[Wallet], Balance]:
    """
    Retrieves total balance of all or specified wallets
    :param total_balance: Balance object for which to add the retrieved balance(s)
    :param subtensor: SubtensorInterface object used to make the queries
    :param wallet: Wallet object from which to derive the queries (or path if all_wallets is set)
    :param all_wallets: Flag on whether to use all wallets in the wallet.path or just the specified wallet
    :return: (all hotkeys used to derive the balance, total balance of these)
    """
    if all_wallets:
        cold_wallets = utils.get_coldkey_wallets_for_path(wallet.path)
        _balance_cold_wallets = [
            cold_wallet
            for cold_wallet in cold_wallets
            if (
                cold_wallet.coldkeypub_file.exists_on_device()
                and not cold_wallet.coldkeypub_file.is_encrypted()
            )
        ]
        total_balance += sum(
            (
                await subtensor.get_balances(
                    *(x.coldkeypub.ss58_address for x in _balance_cold_wallets),
                    block_hash=block_hash,
                )
            ).values()
        )
        all_hotkeys = []
        for w in cold_wallets:
            hotkeys_for_wallet = utils.get_hotkey_wallets_for_wallet(w)
            if hotkeys_for_wallet:
                all_hotkeys.extend(hotkeys_for_wallet)
            else:
                print_error(f"[red]No hotkeys found for wallet: ({w.name})")
    else:
        # We are only printing keys for a single coldkey
        coldkey_wallet = wallet
        if (
            coldkey_wallet.coldkeypub_file.exists_on_device()
            and not coldkey_wallet.coldkeypub_file.is_encrypted()
        ):
            total_balance = sum(
                (
                    await subtensor.get_balances(
                        coldkey_wallet.coldkeypub.ss58_address, block_hash=block_hash
                    )
                ).values()
            )
        if not coldkey_wallet.coldkeypub_file.exists_on_device():
            return [], None
        all_hotkeys = utils.get_hotkey_wallets_for_wallet(coldkey_wallet)

        if not all_hotkeys:
            print_error(f"No hotkeys found for wallet ({coldkey_wallet.name})")

    return all_hotkeys, total_balance


async def overview(
    wallet: Wallet,
    subtensor: SubtensorInterface,
    all_wallets: bool = False,
    sort_by: Optional[str] = None,
    sort_order: Optional[str] = None,
    include_hotkeys: Optional[list[str]] = None,
    exclude_hotkeys: Optional[list[str]] = None,
    netuids_filter: Optional[list[int]] = None,
    verbose: bool = False,
):
    """Prints an overview for the wallet's coldkey."""

    total_balance = Balance(0)

    # We are printing for every coldkey.
    block_hash = await subtensor.substrate.get_chain_head()
    all_hotkeys, total_balance = await _get_total_balance(
        total_balance, subtensor, wallet, all_wallets, block_hash=block_hash
    )
    _dynamic_info = await subtensor.all_subnets()
    dynamic_info = {info.netuid: info for info in _dynamic_info}

    with console.status(
        f":satellite: Synchronizing with chain [white]{subtensor.network}[/white]",
        spinner="aesthetic",
    ) as status:
        # We are printing for a select number of hotkeys from all_hotkeys.
        if include_hotkeys or exclude_hotkeys:
            all_hotkeys = _get_hotkeys(include_hotkeys, exclude_hotkeys, all_hotkeys)

        # Check we have keys to display.
        if not all_hotkeys:
            print_error("Aborting as no hotkeys found to process", status)
            return

        # Pull neuron info for all keys.
        neurons: dict[str, list[NeuronInfoLite]] = {}
        block, all_netuids = await asyncio.gather(
            subtensor.substrate.get_block_number(None),
            subtensor.get_all_subnet_netuids(),
        )

        netuids = await subtensor.filter_netuids_by_registered_hotkeys(
            all_netuids, netuids_filter, all_hotkeys, reuse_block=True
        )

        for netuid in netuids:
            neurons[str(netuid)] = []

        all_wallet_data = {(wallet.name, wallet.path) for wallet in all_hotkeys}

        all_coldkey_wallets = [
            Wallet(name=wallet_name, path=wallet_path)
            for wallet_name, wallet_path in all_wallet_data
        ]

        all_coldkey_wallets, invalid_wallets = validate_coldkey_presence(
            all_coldkey_wallets
        )
        for invalid_wallet in invalid_wallets:
            print_error(
                f"No coldkeypub found for wallet: ({invalid_wallet.name})", status
            )
        all_hotkeys, _ = validate_coldkey_presence(all_hotkeys)

        all_hotkey_addresses, hotkey_coldkey_to_hotkey_wallet = _get_key_address(
            all_hotkeys
        )

        results = await _get_neurons_for_netuids(
            subtensor, netuids, all_hotkey_addresses
        )
        neurons = _process_neuron_results(results, neurons, netuids)
<<<<<<< HEAD
        # Setup outer table.
        grid = Table.grid(pad_edge=True)

=======
        total_coldkey_stake_from_metagraph = await _calculate_total_coldkey_stake(
            neurons
        )

        has_alerts = False
        alerts_table = Table(show_header=True, header_style="bold magenta")
        alerts_table.add_column("🥩 alert!")
        alerts_table.add_row(
            "[bold]Detected the following stake(s) associated with coldkey(s) that are not linked to any local hotkeys:[/bold]"
        )
        alerts_table.add_row("")

        coldkeys_to_check = []
        ck_stakes = await subtensor.get_total_stake_for_coldkey(
            *(
                coldkey_wallet.coldkeypub.ss58_address
                for coldkey_wallet in all_coldkey_wallets
                if coldkey_wallet.coldkeypub
            ),
            block_hash=block_hash,
        )
        for coldkey_wallet in all_coldkey_wallets:
            if coldkey_wallet.coldkeypub:
                # Check if we have any stake with hotkeys that are not registered.
                difference = (
                    ck_stakes[coldkey_wallet.coldkeypub.ss58_address]
                    - total_coldkey_stake_from_metagraph[
                        coldkey_wallet.coldkeypub.ss58_address
                    ]
                )
                if difference == 0:
                    continue  # We have all our stake registered.

                has_alerts = True
                coldkeys_to_check.append(coldkey_wallet)
                alerts_table.add_row(
                    "[light_goldenrod2]{}[/light_goldenrod2] stake associated with coldkey [bright_magenta]{}[/bright_magenta] (ss58: [bright_magenta]{}[/bright_magenta])".format(
                        abs(difference),
                        coldkey_wallet.name,
                        coldkey_wallet.coldkeypub.ss58_address,
                    )
                )
        if has_alerts:
            alerts_table.add_row("")
            alerts_table.add_row(
                "[bold yellow]Note:[/bold yellow] This stake might be delegated, staked to another user's hotkey, or associated with a hotkey not present in your wallet."
            )
            alerts_table.add_row(
                "You can find out more by executing `[bold]btcli wallet inspect[/bold]` command."
            )

        if coldkeys_to_check:
            # We have some stake that is not with a registered hotkey.
            if "-1" not in neurons:
                neurons["-1"] = []

        print_verbose("Checking coldkeys for de-registered stake", status)
        results = await asyncio.gather(
            *[
                _get_de_registered_stake_for_coldkey_wallet(
                    subtensor, all_hotkey_addresses, coldkey_wallet
                )
                for coldkey_wallet in coldkeys_to_check
            ]
        )

        for result in results:
            coldkey_wallet, de_registered_stake, err_msg = result
            if err_msg is not None:
                err_console.print(err_msg)

            if len(de_registered_stake) == 0:
                continue  # We have no de-registered stake with this coldkey.

            de_registered_neurons = []
            for hotkey_addr, our_stake in de_registered_stake:
                # Make a neuron info lite for this hotkey and coldkey.
                de_registered_neuron = NeuronInfoLite.get_null_neuron()
                de_registered_neuron.hotkey = hotkey_addr
                de_registered_neuron.coldkey = coldkey_wallet.coldkeypub.ss58_address
                de_registered_neuron.total_stake = Balance(our_stake)
                de_registered_neurons.append(de_registered_neuron)

                # Add this hotkey to the wallets dict
                wallet_ = WalletLike(
                    name=wallet.name,
                    hotkey_ss58=hotkey_addr,
                    hotkey_str=hotkey_addr[:5],
                )
                # Indicates a hotkey not on local machine but exists in stake_info obj on-chain
                if hotkey_coldkey_to_hotkey_wallet.get(hotkey_addr) is None:
                    hotkey_coldkey_to_hotkey_wallet[hotkey_addr] = {}
                hotkey_coldkey_to_hotkey_wallet[hotkey_addr][
                    coldkey_wallet.coldkeypub.ss58_address
                ] = wallet_

            # Add neurons to overview.
            neurons["-1"].extend(de_registered_neurons)

        # Setup outer table.
        grid = Table.grid(pad_edge=True)

        # If there are any alerts, add them to the grid
        if has_alerts:
            grid.add_row(alerts_table)

>>>>>>> ce6dde50
        # Add title
        if not all_wallets:
            title = "[underline dark_orange]Wallet[/underline dark_orange]\n"
            details = f"[bright_cyan]{wallet.name}[/bright_cyan] : [bright_magenta]{wallet.coldkeypub.ss58_address}[/bright_magenta]"
            grid.add_row(Align(title, vertical="middle", align="center"))
            grid.add_row(Align(details, vertical="middle", align="center"))
        else:
            title = "[underline dark_orange]All Wallets:[/underline dark_orange]"
            grid.add_row(Align(title, vertical="middle", align="center"))

        grid.add_row(
            Align(
                f"[dark_orange]Network: {subtensor.network}",
                vertical="middle",
                align="center",
            )
        )
        # Generate rows per netuid
        tempos = await asyncio.gather(
            *[
                subtensor.get_hyperparameter("Tempo", netuid, block_hash)
                for netuid in netuids
            ]
        )
    for netuid, subnet_tempo in zip(netuids, tempos):
        table_data = []
        total_rank = 0.0
        total_trust = 0.0
        total_consensus = 0.0
        total_validator_trust = 0.0
        total_incentive = 0.0
        total_dividends = 0.0
        total_emission = 0
        total_stake = 0
        total_neurons = 0

        for nn in neurons[str(netuid)]:
            hotwallet = hotkey_coldkey_to_hotkey_wallet.get(nn.hotkey, {}).get(
                nn.coldkey, None
            )
            if not hotwallet:
                # Indicates a mismatch between what the chain says the coldkey
                # is for this hotkey and the local wallet coldkey-hotkey pair
                hotwallet = WalletLike(name=nn.coldkey[:7], hotkey_str=nn.hotkey[:7])

            nn: NeuronInfoLite
            uid = nn.uid
            active = nn.active
            stake = nn.total_stake.tao
            rank = nn.rank
            trust = nn.trust
            consensus = nn.consensus
            validator_trust = nn.validator_trust
            incentive = nn.incentive
            dividends = nn.dividends
            emission = int(nn.emission / (subnet_tempo + 1) * 1e9)  # Per block
            last_update = int(block - nn.last_update)
            validator_permit = nn.validator_permit
            row = [
                hotwallet.name,
                hotwallet.hotkey_str,
                str(uid),
                str(active),
                f"{stake:.4f}" if verbose else millify_tao(stake),
                f"{rank:.4f}" if verbose else millify_tao(rank),
                f"{trust:.4f}" if verbose else millify_tao(trust),
                f"{consensus:.4f}" if verbose else millify_tao(consensus),
                f"{incentive:.4f}" if verbose else millify_tao(incentive),
                f"{dividends:.4f}" if verbose else millify_tao(dividends),
                f"{emission:.4f}",
                f"{validator_trust:.4f}" if verbose else millify_tao(validator_trust),
                "*" if validator_permit else "",
                str(last_update),
                (
                    int_to_ip(nn.axon_info.ip) + ":" + str(nn.axon_info.port)
                    if nn.axon_info.port != 0
                    else "[yellow]none[/yellow]"
                ),
                nn.hotkey[:10],
            ]

            total_rank += rank
            total_trust += trust
            total_consensus += consensus
            total_incentive += incentive
            total_dividends += dividends
            total_emission += emission
            total_validator_trust += validator_trust
            total_stake += stake
            total_neurons += 1

            table_data.append(row)

        # Add subnet header
        grid.add_row(
            f"Subnet: [dark_orange]{netuid}: {get_subnet_name(dynamic_info[netuid])} {dynamic_info[netuid].symbol}[/dark_orange]"
        )
        width = console.width
        table = Table(
            show_footer=False,
            pad_edge=True,
            box=box.SIMPLE,
            expand=True,
            width=width - 5,
        )

        table.add_column("[white]COLDKEY", style="bold bright_cyan", ratio=2)
        table.add_column("[white]HOTKEY", style="bright_cyan", ratio=2)
        table.add_column(
            "[white]UID", str(total_neurons), style="rgb(42,161,152)", ratio=1
        )
        table.add_column(
            "[white]ACTIVE", justify="right", style="#8787ff", no_wrap=True, ratio=1
        )

        _total_stake_formatted = (
            f"{total_stake:.4f}" if verbose else millify_tao(total_stake)
        )
        table.add_column(
            "[white]STAKE(\u03c4)"
            if netuid == 0
            else f"[white]STAKE({Balance.get_unit(netuid)})",
            f"{_total_stake_formatted} {Balance.get_unit(netuid)}"
            if netuid != 0
            else f"{Balance.get_unit(netuid)} {_total_stake_formatted}",
            justify="right",
            style="dark_orange",
            no_wrap=True,
            ratio=1.5,
        )
        table.add_column(
            "[white]RANK",
            f"{total_rank:.4f}",
            justify="right",
            style="medium_purple",
            no_wrap=True,
            ratio=1.5,
        )
        table.add_column(
            "[white]TRUST",
            f"{total_trust:.4f}",
            justify="right",
            style="green",
            no_wrap=True,
            ratio=1.5,
        )
        table.add_column(
            "[white]CONSENSUS",
            f"{total_consensus:.4f}",
            justify="right",
            style="rgb(42,161,152)",
            no_wrap=True,
            ratio=1.5,
        )
        table.add_column(
            "[white]INCENTIVE",
            f"{total_incentive:.4f}",
            justify="right",
            style="#5fd7ff",
            no_wrap=True,
            ratio=1.5,
        )
        table.add_column(
            "[white]DIVIDENDS",
            f"{total_dividends:.4f}",
            justify="right",
            style="#8787d7",
            no_wrap=True,
            ratio=1.5,
        )
        table.add_column(
            "[white]EMISSION(\u03c1)",
            f"\u03c1{total_emission}",
            justify="right",
            style="#d7d7ff",
            no_wrap=True,
            ratio=1.5,
        )
        table.add_column(
            "[white]VTRUST",
            f"{total_validator_trust:.4f}",
            justify="right",
            style="magenta",
            no_wrap=True,
            ratio=1.5,
        )
        table.add_column("[white]VPERMIT", justify="center", no_wrap=True, ratio=0.75)
        table.add_column("[white]UPDATED", justify="right", no_wrap=True, ratio=1)
        table.add_column(
            "[white]AXON", justify="left", style="light_goldenrod2", ratio=2.5
        )
        table.add_column("[white]HOTKEY_SS58", style="bright_magenta", ratio=2)
        table.show_footer = True

        if sort_by:
            column_to_sort_by: int = 0
            highest_matching_ratio: int = 0
            sort_descending: bool = False  # Default sort_order to ascending

            for index, column in zip(range(len(table.columns)), table.columns):
                # Fuzzy match the column name. Default to the first column.
                column_name = column.header.lower().replace("[white]", "")
                match_ratio = fuzz.ratio(sort_by.lower(), column_name)
                # Finds the best matching column
                if match_ratio > highest_matching_ratio:
                    highest_matching_ratio = match_ratio
                    column_to_sort_by = index

            if sort_order.lower() in {"desc", "descending", "reverse"}:
                # Sort descending if the sort_order matches desc, descending, or reverse
                sort_descending = True

            def overview_sort_function(row_):
                data = row_[column_to_sort_by]
                # Try to convert to number if possible
                try:
                    data = float(data)
                except ValueError:
                    pass
                return data

            table_data.sort(key=overview_sort_function, reverse=sort_descending)

        for row in table_data:
            table.add_row(*row)

        grid.add_row(table)

    caption = "\n[italic][dim][bright_cyan]Wallet balance: [dark_orange]\u03c4" + str(
        total_balance.tao
    )
    grid.add_row(Align(caption, vertical="middle", align="center"))

    if console.width < 150:
        console.print(
            "[yellow]Warning: Your terminal width might be too small to view all information clearly"
        )
    # Print the entire table/grid
    console.print(grid, width=None)


def _get_hotkeys(
    include_hotkeys: list[str], exclude_hotkeys: list[str], all_hotkeys: list[Wallet]
) -> list[Wallet]:
    """Filters a set of hotkeys (all_hotkeys) based on whether they are included or excluded."""

    def is_hotkey_matched(wallet: Wallet, item: str) -> bool:
        if is_valid_ss58_address(item):
            return wallet.hotkey.ss58_address == item
        else:
            return wallet.hotkey_str == item

    if include_hotkeys:
        # We are only showing hotkeys that are specified.
        all_hotkeys = [
            hotkey
            for hotkey in all_hotkeys
            if any(is_hotkey_matched(hotkey, item) for item in include_hotkeys)
        ]
    else:
        # We are excluding the specified hotkeys from all_hotkeys.
        all_hotkeys = [
            hotkey
            for hotkey in all_hotkeys
            if not any(is_hotkey_matched(hotkey, item) for item in exclude_hotkeys)
        ]
    return all_hotkeys


def _get_key_address(all_hotkeys: list[Wallet]) -> tuple[list[str], dict[str, Wallet]]:
    """
    Maps the hotkeys specified to their respective addresses

    :param all_hotkeys: list of hotkeys from which to derive the addresses

    :return: (list of all hotkey addresses, mapping of them vs their coldkeys to respective wallets)
    """
    hotkey_coldkey_to_hotkey_wallet = {}
    for hotkey_wallet in all_hotkeys:
        if hotkey_wallet.coldkeypub:
            if hotkey_wallet.hotkey.ss58_address not in hotkey_coldkey_to_hotkey_wallet:
                hotkey_coldkey_to_hotkey_wallet[hotkey_wallet.hotkey.ss58_address] = {}
            hotkey_coldkey_to_hotkey_wallet[hotkey_wallet.hotkey.ss58_address][
                hotkey_wallet.coldkeypub.ss58_address
            ] = hotkey_wallet
        else:
            # occurs when there is a hotkey without an associated coldkeypub
            # TODO log this, maybe display
            pass

    all_hotkey_addresses = list(hotkey_coldkey_to_hotkey_wallet.keys())

    return all_hotkey_addresses, hotkey_coldkey_to_hotkey_wallet


async def _calculate_total_coldkey_stake(
    neurons: dict[str, list["NeuronInfoLite"]],
) -> dict[str, Balance]:
    """Maps coldkeys to their stakes (Balance) in the specified neurons"""
    total_coldkey_stake_from_metagraph = defaultdict(lambda: Balance(0.0))
    checked_hotkeys = set()
    for neuron_list in neurons.values():
        for neuron in neuron_list:
            if neuron.hotkey in checked_hotkeys:
                continue
            total_coldkey_stake_from_metagraph[neuron.coldkey] += neuron.stake_dict[
                neuron.coldkey
            ]
            checked_hotkeys.add(neuron.hotkey)
    return total_coldkey_stake_from_metagraph


def _process_neuron_results(
    results: list[tuple[int, list["NeuronInfoLite"], Optional[str]]],
    neurons: dict[str, list["NeuronInfoLite"]],
    netuids: list[int],
) -> dict[str, list["NeuronInfoLite"]]:
    """
    Filters a list of Neurons for their netuid, neuron info, and errors

    :param results: [(netuid, neurons result, error message), ...]
    :param neurons: {netuid: [], ...}
    :param netuids: list of netuids to filter the neurons

    :return: the filtered neurons dict
    """
    for result in results:
        netuid, neurons_result, err_msg = result
        if err_msg is not None:
            console.print(f"netuid '{netuid}': {err_msg}")

        if len(neurons_result) == 0:
            # Remove netuid from overview if no neurons are found.
            netuids.remove(netuid)
            del neurons[str(netuid)]
        else:
            # Add neurons to overview.
            neurons[str(netuid)] = neurons_result
    return neurons


def _map_hotkey_to_neurons(
    all_neurons: list["NeuronInfoLite"],
    hot_wallets: list[str],
    netuid: int,
) -> tuple[int, list["NeuronInfoLite"], Optional[str]]:
    """Maps the hotkeys to their respective neurons"""
    result: list["NeuronInfoLite"] = []
    hotkey_to_neurons = {n.hotkey: n.uid for n in all_neurons}
    try:
        for hot_wallet_addr in hot_wallets:
            uid = hotkey_to_neurons.get(hot_wallet_addr)
            if uid is not None:
                nn = all_neurons[uid]
                result.append(nn)
    except Exception as e:
        return netuid, [], f"Error: {e}"

    return netuid, result, None


async def _fetch_neuron_for_netuid(
    netuid: int, subtensor: SubtensorInterface
<<<<<<< HEAD
) -> tuple[int, list[NeuronInfoLite]]:
=======
) -> tuple[int, Optional[str]]:
>>>>>>> ce6dde50
    """
    Retrieves all neurons for a specified netuid

    :param netuid: the netuid to query
    :param subtensor: the SubtensorInterface to make the query

    :return: the original netuid, and a mapping of the neurons to their NeuronInfoLite objects
    """
<<<<<<< HEAD
    neurons = await subtensor.neurons_lite(netuid=netuid)
=======

    async def neurons_lite_for_uid(uid: int) -> Optional[str]:
        block_hash = subtensor.substrate.last_block_hash
        hex_bytes_result = await subtensor.query_runtime_api(
            runtime_api="NeuronInfoRuntimeApi",
            method="get_neurons_lite",
            params=[uid],
            block_hash=block_hash,
        )

        return hex_bytes_result

    neurons = await neurons_lite_for_uid(uid=netuid)
>>>>>>> ce6dde50
    return netuid, neurons


async def _fetch_all_neurons(
    netuids: list[int], subtensor
<<<<<<< HEAD
) -> list[tuple[int, list[NeuronInfoLite]]]:
=======
) -> list[tuple[int, Optional[str]]]:
>>>>>>> ce6dde50
    """Retrieves all neurons for each of the specified netuids"""
    return list(
        await asyncio.gather(
            *[_fetch_neuron_for_netuid(netuid, subtensor) for netuid in netuids]
        )
    )


<<<<<<< HEAD
=======
def _process_neurons_for_netuids(
    netuids_with_all_neurons_hex_bytes: list[tuple[int, Optional[str]]],
) -> list[tuple[int, list[NeuronInfoLite]]]:
    """
    Decode a list of hex-bytes neurons with their respective netuid

    :param netuids_with_all_neurons_hex_bytes: netuids with hex-bytes neurons
    :return: netuids mapped to decoded neurons
    """
    all_results = [
        (netuid, NeuronInfoLite.list_from_vec_u8(hex_to_bytes(result)))
        if result
        else (netuid, [])
        for netuid, result in netuids_with_all_neurons_hex_bytes
    ]
    return all_results


>>>>>>> ce6dde50
async def _get_neurons_for_netuids(
    subtensor: SubtensorInterface, netuids: list[int], hot_wallets: list[str]
) -> list[tuple[int, list["NeuronInfoLite"], Optional[str]]]:
    all_neurons = await _fetch_all_neurons(netuids, subtensor)
    return [
        _map_hotkey_to_neurons(neurons, hot_wallets, netuid)
        for netuid, neurons in all_neurons
    ]


async def transfer(
    wallet: Wallet,
    subtensor: SubtensorInterface,
    destination: str,
    amount: float,
    transfer_all: bool,
    prompt: bool,
):
    """Transfer token of amount to destination."""
    await transfer_extrinsic(
        subtensor,
        wallet,
        destination,
        Balance.from_tao(amount),
        transfer_all,
        prompt=prompt,
    )


async def inspect(
    wallet: Wallet,
    subtensor: SubtensorInterface,
    netuids_filter: list[int],
    all_wallets: bool = False,
):
    def delegate_row_maker(
        delegates_: list[tuple[DelegateInfo, Balance]],
    ) -> Generator[list[str], None, None]:
        for d_, staked in delegates_:
            if not staked.tao > 0:
                continue
            if d_.hotkey_ss58 in registered_delegate_info:
                delegate_name = registered_delegate_info[d_.hotkey_ss58].display
            else:
                delegate_name = d_.hotkey_ss58
            yield (
                [""] * 2
                + [
                    str(delegate_name),
                    str(staked),
                    str(
                        d_.total_daily_return.tao * (staked.tao / d_.total_stake.tao)
                        if d_.total_stake.tao != 0
                        else 0
                    ),
                ]
                + [""] * 4
            )

    def neuron_row_maker(
        wallet_, all_netuids_, nsd
    ) -> Generator[list[str], None, None]:
        hotkeys = get_hotkey_wallets_for_wallet(wallet_)
        for netuid in all_netuids_:
            for n in nsd[netuid]:
                if n.coldkey == wallet_.coldkeypub.ss58_address:
                    hotkey_name: str = ""
                    if hotkey_names := [
                        w.hotkey_str
                        for w in hotkeys
                        if w.hotkey.ss58_address == n.hotkey
                    ]:
                        hotkey_name = f"{hotkey_names[0]}-"
                    yield [""] * 5 + [
                        str(netuid),
                        f"{hotkey_name}{n.hotkey}",
                        str(n.stake),
                        str(Balance.from_tao(n.emission)),
                    ]

    if all_wallets:
        print_verbose("Fetching data for all wallets")
        wallets = get_coldkey_wallets_for_path(wallet.path)
        all_hotkeys = get_all_wallets_for_path(
            wallet.path
        )  # TODO verify this is correct

    else:
        print_verbose(f"Fetching data for wallet: {wallet.name}")
        wallets = [wallet]
        all_hotkeys = get_hotkey_wallets_for_wallet(wallet)

    with console.status("Synchronising with chain...", spinner="aesthetic") as status:
        block_hash = await subtensor.substrate.get_chain_head()
        await subtensor.substrate.init_runtime(block_hash=block_hash)

        print_verbose("Fetching netuids of registered hotkeys", status)
        all_netuids = await subtensor.filter_netuids_by_registered_hotkeys(
            (await subtensor.get_all_subnet_netuids(block_hash)),
            netuids_filter,
            all_hotkeys,
            block_hash=block_hash,
        )
    # bittensor.logging.debug(f"Netuids to check: {all_netuids}")
    with console.status("Pulling delegates info...", spinner="aesthetic"):
        registered_delegate_info = await subtensor.get_delegate_identities()
        if not registered_delegate_info:
            console.print(
                ":warning:[yellow]Could not get delegate info from chain.[/yellow]"
            )

    table = Table(
        Column("[bold white]Coldkey", style="dark_orange"),
        Column("[bold white]Balance", style="dark_sea_green"),
        Column("[bold white]Delegate", style="bright_cyan", overflow="fold"),
        Column("[bold white]Stake", style="light_goldenrod2"),
        Column("[bold white]Emission", style="rgb(42,161,152)"),
        Column("[bold white]Netuid", style="dark_orange"),
        Column("[bold white]Hotkey", style="bright_magenta", overflow="fold"),
        Column("[bold white]Stake", style="light_goldenrod2"),
        Column("[bold white]Emission", style="rgb(42,161,152)"),
        title=f"[underline dark_orange]Wallets[/underline dark_orange]\n[dark_orange]Network: {subtensor.network}\n",
        show_edge=False,
        expand=True,
        box=box.MINIMAL,
        border_style="bright_black",
    )
    rows = []
    wallets_with_ckp_file = [
        wallet for wallet in wallets if wallet.coldkeypub_file.exists_on_device()
    ]
    all_delegates: list[list[tuple[DelegateInfo, Balance]]]
    with console.status("Pulling balance data...", spinner="aesthetic"):
        balances, all_neurons, all_delegates = await asyncio.gather(
            subtensor.get_balances(
                *[w.coldkeypub.ss58_address for w in wallets_with_ckp_file],
                block_hash=block_hash,
            ),
            asyncio.gather(
                *[
                    subtensor.neurons_lite(netuid=netuid, block_hash=block_hash)
                    for netuid in all_netuids
                ]
            ),
            asyncio.gather(
                *[
                    subtensor.get_delegated(w.coldkeypub.ss58_address)
                    for w in wallets_with_ckp_file
                ]
            ),
        )
    neuron_state_dict = {}
    for netuid, neuron in zip(all_netuids, all_neurons):
        neuron_state_dict[netuid] = neuron if neuron else []

    for wall, d in zip(wallets_with_ckp_file, all_delegates):
        rows.append([wall.name, str(balances[wall.coldkeypub.ss58_address])] + [""] * 7)
        for row in itertools.chain(
            delegate_row_maker(d),
            neuron_row_maker(wall, all_netuids, neuron_state_dict),
        ):
            rows.append(row)

    for i, row in enumerate(rows):
        is_last_row = i + 1 == len(rows)
        table.add_row(*row)

        # If last row or new coldkey starting next
        if is_last_row or (rows[i + 1][0] != ""):
            table.add_row(end_section=True)

    return console.print(table)


async def faucet(
    wallet: Wallet,
    subtensor: SubtensorInterface,
    threads_per_block: int,
    update_interval: int,
    processes: int,
    use_cuda: bool,
    dev_id: int,
    output_in_place: bool,
    log_verbose: bool,
    max_successes: int = 3,
    prompt: bool = True,
):
    # TODO: - work out prompts to be passed through the cli
    success = await run_faucet_extrinsic(
        subtensor,
        wallet,
        tpb=threads_per_block,
        prompt=prompt,
        update_interval=update_interval,
        num_processes=processes,
        cuda=use_cuda,
        dev_id=dev_id,
        output_in_place=output_in_place,
        log_verbose=log_verbose,
        max_successes=max_successes,
    )
    if not success:
        err_console.print("Faucet run failed.")


async def swap_hotkey(
    original_wallet: Wallet,
    new_wallet: Wallet,
    subtensor: SubtensorInterface,
    prompt: bool,
):
    """Swap your hotkey for all registered axons on the network."""
    return await swap_hotkey_extrinsic(
        subtensor,
        original_wallet,
        new_wallet,
        prompt=prompt,
    )


def create_identity_table(title: str = None):
    if not title:
        title = "On-Chain Identity"

    table = Table(
        Column(
            "Item",
            justify="right",
            style=COLOR_PALETTE["GENERAL"]["SUBHEADING_MAIN"],
            no_wrap=True,
        ),
        Column("Value", style=COLOR_PALETTE["GENERAL"]["SUBHEADING"]),
        title=f"\n[{COLOR_PALETTE['GENERAL']['HEADER']}]{title}",
        show_footer=True,
        show_edge=False,
        header_style="bold white",
        border_style="bright_black",
        style="bold",
        title_justify="center",
        show_lines=False,
        pad_edge=True,
    )
    return table


async def set_id(
    wallet: Wallet,
    subtensor: SubtensorInterface,
    name: str,
    web_url: str,
    image_url: str,
    discord: str,
    description: str,
    additional: str,
    github_repo: str,
    prompt: bool,
):
    """Create a new or update existing identity on-chain."""

    identity_data = {
        "name": name.encode(),
        "url": web_url.encode(),
        "image": image_url.encode(),
        "discord": discord.encode(),
        "description": description.encode(),
        "additional": additional.encode(),
        "github_repo": github_repo.encode(),
    }

    for field, value in identity_data.items():
        max_size = 64  # bytes
        if len(value) > max_size:
            err_console.print(
                f"[red]Error:[/red] Identity field [white]{field}[/white] must be <= {max_size} bytes.\n"
                f"Value '{value.decode()}' is {len(value)} bytes."
            )
            return False

<<<<<<< HEAD
    try:
        wallet.unlock_coldkey()
    except KeyFileError:
        err_console.print("Error decrypting coldkey (possibly incorrect password)")
=======
    identified = (
        wallet.hotkey.ss58_address if validator_id else wallet.coldkey.ss58_address
    )
    encoded_id_dict = {
        "info": {
            "additional": [[]],
            "display": {f"Raw{len(display_name.encode())}": display_name.encode()},
            "legal": {f"Raw{len(legal_name.encode())}": legal_name.encode()},
            "web": {f"Raw{len(web_url.encode())}": web_url.encode()},
            "riot": {f"Raw{len(riot_handle.encode())}": riot_handle.encode()},
            "email": {f"Raw{len(email.encode())}": email.encode()},
            "pgp_fingerprint": pgp_fingerprint_encoded if pgp_fingerprint else None,
            "image": {f"Raw{len(image.encode())}": image.encode()},
            "info": {f"Raw{len(info_.encode())}": info_.encode()},
            "twitter": {f"Raw{len(twitter.encode())}": twitter.encode()},
        },
        "identified": identified,
    }

    if prompt:
        if not Confirm.ask(
            "Cost to register an Identity is [bold white italic]0.1 Tao[/bold white italic],"
            " are you sure you wish to continue?"
        ):
            console.print(":cross_mark: Aborted!")
            raise typer.Exit()

    if validator_id:
        block_hash = await subtensor.substrate.get_chain_head()

        is_registered_on_root, hotkey_owner = await asyncio.gather(
            is_hotkey_registered(
                subtensor, netuid=0, hotkey_ss58=wallet.hotkey.ss58_address
            ),
            subtensor.get_hotkey_owner(
                hotkey_ss58=wallet.hotkey.ss58_address, block_hash=block_hash
            ),
        )

        if not is_registered_on_root:
            print_error("The hotkey is not registered on root. Aborting.")
            return False

        own_hotkey = wallet.coldkeypub.ss58_address == hotkey_owner
        if not own_hotkey:
            print_error("The hotkey doesn't belong to the coldkey wallet. Aborting.")
            return False
    else:
        subnet_owner_ = await subtensor.substrate.query(
            module="SubtensorModule",
            storage_function="SubnetOwner",
            params=[subnet_netuid],
        )
        subnet_owner = decode_account_id(subnet_owner_[0])
        if subnet_owner != wallet.coldkeypub.ss58_address:
            print_error(f":cross_mark: This wallet doesn't own subnet {subnet_netuid}.")
            return False

    if not unlock_key(wallet).success:
>>>>>>> ce6dde50
        return False

    call = await subtensor.substrate.compose_call(
        call_module="SubtensorModule",
        call_function="set_identity",
        call_params=identity_data,
    )

    with console.status(
        " :satellite: [dark_sea_green3]Updating identity on-chain...", spinner="earth"
    ):
        success, err_msg = await subtensor.sign_and_send_extrinsic(call, wallet)

        if not success:
            err_console.print(f"[red]:cross_mark: Failed![/red] {err_msg}")
            return

        console.print(":white_heavy_check_mark: [dark_sea_green3]Success!")
        identity = await subtensor.query_identity(wallet.coldkeypub.ss58_address)

    table = create_identity_table(title="New on-chain Identity")
    table.add_row("Address", wallet.coldkeypub.ss58_address)
    for key, value in identity.items():
        table.add_row(key, str(value) if value else "~")

    return console.print(table)


async def get_id(subtensor: SubtensorInterface, ss58_address: str, title: str = None):
    with console.status(
        ":satellite: [bold green]Querying chain identity...", spinner="earth"
    ):
        identity = await subtensor.query_identity(ss58_address)

    if not identity:
        err_console.print(
            f"[blue]Existing identity not found[/blue]"
            f" for [{COLOR_PALETTE['GENERAL']['COLDKEY']}]{ss58_address}[/{COLOR_PALETTE['GENERAL']['COLDKEY']}]"
            f" on {subtensor}"
        )
        return {}

    table = create_identity_table(title)
    table.add_row("Address", ss58_address)
    for key, value in identity.items():
        table.add_row(key, str(value) if value else "~")

    console.print(table)
    return identity


async def check_coldkey_swap(wallet: Wallet, subtensor: SubtensorInterface):
    arbitration_check = len(  # TODO verify this works
        (
            await subtensor.query(
                module="SubtensorModule",
                storage_function="ColdkeySwapDestinations",
                params=[wallet.coldkeypub.ss58_address],
            )
        )
    )
    if arbitration_check == 0:
        console.print(
            "[green]There has been no previous key swap initiated for your coldkey.[/green]"
        )
    elif arbitration_check == 1:
        arbitration_block = await subtensor.query(
            module="SubtensorModule",
            storage_function="ColdkeyArbitrationBlock",
            params=[wallet.coldkeypub.ss58_address],
        )
        arbitration_remaining = (
            arbitration_block.value - await subtensor.substrate.get_block_number(None)
        )

        hours, minutes, seconds = convert_blocks_to_time(arbitration_remaining)
        console.print(
            "[yellow]There has been 1 swap request made for this coldkey already."
            " By adding another swap request, the key will enter arbitration."
            f" Your key swap is scheduled for {hours} hours, {minutes} minutes, {seconds} seconds"
            " from now.[/yellow]"
        )
    elif arbitration_check > 1:
        console.print(
            f"[red]This coldkey is currently in arbitration with a total swaps of {arbitration_check}.[/red]"
        )


async def sign(wallet: Wallet, message: str, use_hotkey: str):
    """Sign a message using the provided wallet or hotkey."""
<<<<<<< HEAD

    def _unlock(key: str):
        try:
            getattr(wallet, f"unlock_{key}")()
            return True
        except PasswordError:
            err_console.print(
                ":cross_mark: [red]The password used to decrypt your keyfile is invalid[/red]"
            )
            return False
        except KeyFileError:
            err_console.print(
                ":cross_mark: [red]Keyfile is corrupt, non-writable, or non-readable[/red]:"
            )
            return False

    if not use_hotkey:
        if not _unlock("coldkey"):
=======
    if not use_hotkey:
        if not unlock_key(wallet).success:
>>>>>>> ce6dde50
            return False
        keypair = wallet.coldkey
        print_verbose(
            f"Signing using [{COLOR_PALETTE['GENERAL']['COLDKEY']}]coldkey: {wallet.name}"
        )
    else:
<<<<<<< HEAD
        if not _unlock("hotkey"):
=======
        if not unlock_key(wallet, "hot").success:
>>>>>>> ce6dde50
            return False
        keypair = wallet.hotkey
        print_verbose(
            f"Signing using [{COLOR_PALETTE['GENERAL']['HOTKEY']}]hotkey: {wallet.hotkey_str}"
        )

    signed_message = keypair.sign(message.encode("utf-8")).hex()
    console.print("[dark_sea_green3]Message signed successfully:")
    console.print(signed_message)<|MERGE_RESOLUTION|>--- conflicted
+++ resolved
@@ -2,13 +2,7 @@
 import itertools
 import os
 from collections import defaultdict
-<<<<<<< HEAD
 from typing import Generator, Optional
-=======
-from functools import partial
-from sys import getsizeof
-from typing import Collection, Generator, Optional
->>>>>>> ce6dde50
 
 import aiohttp
 from bittensor_wallet import Wallet, Keypair
@@ -17,32 +11,17 @@
 from fuzzywuzzy import fuzz
 from rich import box
 from rich.align import Align
-<<<<<<< HEAD
 from rich.table import Column, Table
 from rich.tree import Tree
 from rich.padding import Padding
 import typer
 
 from bittensor_cli.src import COLOR_PALETTE
-=======
-from rich.prompt import Confirm
-from rich.table import Column, Table
-from rich.tree import Tree
-from rich.padding import Padding
-from rich.prompt import IntPrompt
-import typer
-
->>>>>>> ce6dde50
 from bittensor_cli.src.bittensor import utils
 from bittensor_cli.src.bittensor.balances import Balance
 from bittensor_cli.src.bittensor.chain_data import (
     DelegateInfo,
     NeuronInfoLite,
-<<<<<<< HEAD
-=======
-    StakeInfo,
-    decode_account_id,
->>>>>>> ce6dde50
 )
 from bittensor_cli.src.bittensor.extrinsics.registration import (
     run_faucet_extrinsic,
@@ -62,23 +41,12 @@
     get_hotkey_wallets_for_wallet,
     is_valid_ss58_address,
     validate_coldkey_presence,
-<<<<<<< HEAD
     get_subnet_name,
     millify_tao,
-=======
-    retry_prompt,
     unlock_key,
     hex_to_bytes,
     WalletLike,
->>>>>>> ce6dde50
 )
-
-
-class WalletLike:
-    def __init__(self, name=None, hotkey_ss58=None, hotkey_str=None):
-        self.name = name
-        self.hotkey_ss58 = hotkey_ss58
-        self.hotkey_str = hotkey_str
 
 
 async def regen_coldkey(
@@ -180,8 +148,8 @@
     wallet: Wallet,
     n_words: int,
     use_password: bool,
-<<<<<<< HEAD
     uri: Optional[str] = None,
+    overwrite: Optional[bool] = False,
 ):
     """Creates a new hotkey under this wallet."""
     try:
@@ -198,20 +166,9 @@
             wallet.create_new_hotkey(
                 n_words=n_words,
                 use_password=use_password,
-                overwrite=False,
+                overwrite=overwrite,
             )
             console.print("[dark_sea_green]Hotkey created[/dark_sea_green]")
-=======
-    overwrite: Optional[bool] = False,
-):
-    """Creates a new hotkey under this wallet."""
-    try:
-        wallet.create_new_hotkey(
-            n_words=n_words,
-            use_password=use_password,
-            overwrite=overwrite,
-        )
->>>>>>> ce6dde50
     except KeyFileError:
         print_error("KeyFileError: File is not writable")
 
@@ -220,8 +177,8 @@
     wallet: Wallet,
     n_words: int,
     use_password: bool,
-<<<<<<< HEAD
     uri: Optional[str] = None,
+    overwrite: Optional[bool] = False,
 ):
     """Creates a new coldkey under this wallet."""
     try:
@@ -239,20 +196,9 @@
             wallet.create_new_coldkey(
                 n_words=n_words,
                 use_password=use_password,
-                overwrite=False,
+                overwrite=overwrite,
             )
             console.print("[dark_sea_green]Coldkey created[/dark_sea_green]")
-=======
-    overwrite: Optional[bool] = False,
-):
-    """Creates a new coldkey under this wallet."""
-    try:
-        wallet.create_new_coldkey(
-            n_words=n_words,
-            use_password=use_password,
-            overwrite=overwrite,
-        )
->>>>>>> ce6dde50
     except KeyFileError:
         print_error("KeyFileError: File is not writable")
 
@@ -261,8 +207,8 @@
     wallet: Wallet,
     n_words: int = 12,
     use_password: bool = True,
-<<<<<<< HEAD
     uri: Optional[str] = None,
+    overwrite: Optional[bool] = False,
 ):
     """Creates a new wallet."""
     if uri:
@@ -275,48 +221,27 @@
             print_error(f"Failed to create keypair from URI: {str(e)}")
         console.print(
             f"[dark_sea_green]Wallet created from URI: {uri}[/dark_sea_green]"
-=======
-    overwrite: Optional[bool] = False,
-):
-    """Creates a new wallet."""
-    try:
-        wallet.create_new_coldkey(
-            n_words=n_words,
-            use_password=use_password,
-            overwrite=overwrite,
->>>>>>> ce6dde50
         )
     else:
         try:
             wallet.create_new_coldkey(
                 n_words=n_words,
                 use_password=use_password,
-                overwrite=False,
+                overwrite=overwrite,
             )
             console.print("[dark_sea_green]Coldkey created[/dark_sea_green]")
         except KeyFileError:
             print_error("KeyFileError: File is not writable")
 
-<<<<<<< HEAD
         try:
             wallet.create_new_hotkey(
                 n_words=n_words,
                 use_password=False,
-                overwrite=False,
+                overwrite=overwrite,
             )
             console.print("[dark_sea_green]Hotkey created[/dark_sea_green]")
         except KeyFileError:
             print_error("KeyFileError: File is not writable")
-=======
-    try:
-        wallet.create_new_hotkey(
-            n_words=n_words,
-            use_password=False,
-            overwrite=overwrite,
-        )
-    except KeyFileError:
-        print_error("KeyFileError: File is not writable")
->>>>>>> ce6dde50
 
 
 def get_coldkey_wallets_for_path(path: str) -> list[Wallet]:
@@ -741,118 +666,9 @@
             subtensor, netuids, all_hotkey_addresses
         )
         neurons = _process_neuron_results(results, neurons, netuids)
-<<<<<<< HEAD
         # Setup outer table.
         grid = Table.grid(pad_edge=True)
 
-=======
-        total_coldkey_stake_from_metagraph = await _calculate_total_coldkey_stake(
-            neurons
-        )
-
-        has_alerts = False
-        alerts_table = Table(show_header=True, header_style="bold magenta")
-        alerts_table.add_column("🥩 alert!")
-        alerts_table.add_row(
-            "[bold]Detected the following stake(s) associated with coldkey(s) that are not linked to any local hotkeys:[/bold]"
-        )
-        alerts_table.add_row("")
-
-        coldkeys_to_check = []
-        ck_stakes = await subtensor.get_total_stake_for_coldkey(
-            *(
-                coldkey_wallet.coldkeypub.ss58_address
-                for coldkey_wallet in all_coldkey_wallets
-                if coldkey_wallet.coldkeypub
-            ),
-            block_hash=block_hash,
-        )
-        for coldkey_wallet in all_coldkey_wallets:
-            if coldkey_wallet.coldkeypub:
-                # Check if we have any stake with hotkeys that are not registered.
-                difference = (
-                    ck_stakes[coldkey_wallet.coldkeypub.ss58_address]
-                    - total_coldkey_stake_from_metagraph[
-                        coldkey_wallet.coldkeypub.ss58_address
-                    ]
-                )
-                if difference == 0:
-                    continue  # We have all our stake registered.
-
-                has_alerts = True
-                coldkeys_to_check.append(coldkey_wallet)
-                alerts_table.add_row(
-                    "[light_goldenrod2]{}[/light_goldenrod2] stake associated with coldkey [bright_magenta]{}[/bright_magenta] (ss58: [bright_magenta]{}[/bright_magenta])".format(
-                        abs(difference),
-                        coldkey_wallet.name,
-                        coldkey_wallet.coldkeypub.ss58_address,
-                    )
-                )
-        if has_alerts:
-            alerts_table.add_row("")
-            alerts_table.add_row(
-                "[bold yellow]Note:[/bold yellow] This stake might be delegated, staked to another user's hotkey, or associated with a hotkey not present in your wallet."
-            )
-            alerts_table.add_row(
-                "You can find out more by executing `[bold]btcli wallet inspect[/bold]` command."
-            )
-
-        if coldkeys_to_check:
-            # We have some stake that is not with a registered hotkey.
-            if "-1" not in neurons:
-                neurons["-1"] = []
-
-        print_verbose("Checking coldkeys for de-registered stake", status)
-        results = await asyncio.gather(
-            *[
-                _get_de_registered_stake_for_coldkey_wallet(
-                    subtensor, all_hotkey_addresses, coldkey_wallet
-                )
-                for coldkey_wallet in coldkeys_to_check
-            ]
-        )
-
-        for result in results:
-            coldkey_wallet, de_registered_stake, err_msg = result
-            if err_msg is not None:
-                err_console.print(err_msg)
-
-            if len(de_registered_stake) == 0:
-                continue  # We have no de-registered stake with this coldkey.
-
-            de_registered_neurons = []
-            for hotkey_addr, our_stake in de_registered_stake:
-                # Make a neuron info lite for this hotkey and coldkey.
-                de_registered_neuron = NeuronInfoLite.get_null_neuron()
-                de_registered_neuron.hotkey = hotkey_addr
-                de_registered_neuron.coldkey = coldkey_wallet.coldkeypub.ss58_address
-                de_registered_neuron.total_stake = Balance(our_stake)
-                de_registered_neurons.append(de_registered_neuron)
-
-                # Add this hotkey to the wallets dict
-                wallet_ = WalletLike(
-                    name=wallet.name,
-                    hotkey_ss58=hotkey_addr,
-                    hotkey_str=hotkey_addr[:5],
-                )
-                # Indicates a hotkey not on local machine but exists in stake_info obj on-chain
-                if hotkey_coldkey_to_hotkey_wallet.get(hotkey_addr) is None:
-                    hotkey_coldkey_to_hotkey_wallet[hotkey_addr] = {}
-                hotkey_coldkey_to_hotkey_wallet[hotkey_addr][
-                    coldkey_wallet.coldkeypub.ss58_address
-                ] = wallet_
-
-            # Add neurons to overview.
-            neurons["-1"].extend(de_registered_neurons)
-
-        # Setup outer table.
-        grid = Table.grid(pad_edge=True)
-
-        # If there are any alerts, add them to the grid
-        if has_alerts:
-            grid.add_row(alerts_table)
-
->>>>>>> ce6dde50
         # Add title
         if not all_wallets:
             title = "[underline dark_orange]Wallet[/underline dark_orange]\n"
@@ -1216,11 +1032,7 @@
 
 async def _fetch_neuron_for_netuid(
     netuid: int, subtensor: SubtensorInterface
-<<<<<<< HEAD
 ) -> tuple[int, list[NeuronInfoLite]]:
-=======
-) -> tuple[int, Optional[str]]:
->>>>>>> ce6dde50
     """
     Retrieves all neurons for a specified netuid
 
@@ -1229,33 +1041,13 @@
 
     :return: the original netuid, and a mapping of the neurons to their NeuronInfoLite objects
     """
-<<<<<<< HEAD
     neurons = await subtensor.neurons_lite(netuid=netuid)
-=======
-
-    async def neurons_lite_for_uid(uid: int) -> Optional[str]:
-        block_hash = subtensor.substrate.last_block_hash
-        hex_bytes_result = await subtensor.query_runtime_api(
-            runtime_api="NeuronInfoRuntimeApi",
-            method="get_neurons_lite",
-            params=[uid],
-            block_hash=block_hash,
-        )
-
-        return hex_bytes_result
-
-    neurons = await neurons_lite_for_uid(uid=netuid)
->>>>>>> ce6dde50
     return netuid, neurons
 
 
 async def _fetch_all_neurons(
     netuids: list[int], subtensor
-<<<<<<< HEAD
 ) -> list[tuple[int, list[NeuronInfoLite]]]:
-=======
-) -> list[tuple[int, Optional[str]]]:
->>>>>>> ce6dde50
     """Retrieves all neurons for each of the specified netuids"""
     return list(
         await asyncio.gather(
@@ -1264,27 +1056,6 @@
     )
 
 
-<<<<<<< HEAD
-=======
-def _process_neurons_for_netuids(
-    netuids_with_all_neurons_hex_bytes: list[tuple[int, Optional[str]]],
-) -> list[tuple[int, list[NeuronInfoLite]]]:
-    """
-    Decode a list of hex-bytes neurons with their respective netuid
-
-    :param netuids_with_all_neurons_hex_bytes: netuids with hex-bytes neurons
-    :return: netuids mapped to decoded neurons
-    """
-    all_results = [
-        (netuid, NeuronInfoLite.list_from_vec_u8(hex_to_bytes(result)))
-        if result
-        else (netuid, [])
-        for netuid, result in netuids_with_all_neurons_hex_bytes
-    ]
-    return all_results
-
-
->>>>>>> ce6dde50
 async def _get_neurons_for_netuids(
     subtensor: SubtensorInterface, netuids: list[int], hot_wallets: list[str]
 ) -> list[tuple[int, list["NeuronInfoLite"], Optional[str]]]:
@@ -1305,6 +1076,7 @@
 ):
     """Transfer token of amount to destination."""
     await transfer_extrinsic(
+        # TODO verify the order here
         subtensor,
         wallet,
         destination,
@@ -1563,72 +1335,11 @@
             )
             return False
 
-<<<<<<< HEAD
     try:
+        # TODO unlock fn
         wallet.unlock_coldkey()
     except KeyFileError:
         err_console.print("Error decrypting coldkey (possibly incorrect password)")
-=======
-    identified = (
-        wallet.hotkey.ss58_address if validator_id else wallet.coldkey.ss58_address
-    )
-    encoded_id_dict = {
-        "info": {
-            "additional": [[]],
-            "display": {f"Raw{len(display_name.encode())}": display_name.encode()},
-            "legal": {f"Raw{len(legal_name.encode())}": legal_name.encode()},
-            "web": {f"Raw{len(web_url.encode())}": web_url.encode()},
-            "riot": {f"Raw{len(riot_handle.encode())}": riot_handle.encode()},
-            "email": {f"Raw{len(email.encode())}": email.encode()},
-            "pgp_fingerprint": pgp_fingerprint_encoded if pgp_fingerprint else None,
-            "image": {f"Raw{len(image.encode())}": image.encode()},
-            "info": {f"Raw{len(info_.encode())}": info_.encode()},
-            "twitter": {f"Raw{len(twitter.encode())}": twitter.encode()},
-        },
-        "identified": identified,
-    }
-
-    if prompt:
-        if not Confirm.ask(
-            "Cost to register an Identity is [bold white italic]0.1 Tao[/bold white italic],"
-            " are you sure you wish to continue?"
-        ):
-            console.print(":cross_mark: Aborted!")
-            raise typer.Exit()
-
-    if validator_id:
-        block_hash = await subtensor.substrate.get_chain_head()
-
-        is_registered_on_root, hotkey_owner = await asyncio.gather(
-            is_hotkey_registered(
-                subtensor, netuid=0, hotkey_ss58=wallet.hotkey.ss58_address
-            ),
-            subtensor.get_hotkey_owner(
-                hotkey_ss58=wallet.hotkey.ss58_address, block_hash=block_hash
-            ),
-        )
-
-        if not is_registered_on_root:
-            print_error("The hotkey is not registered on root. Aborting.")
-            return False
-
-        own_hotkey = wallet.coldkeypub.ss58_address == hotkey_owner
-        if not own_hotkey:
-            print_error("The hotkey doesn't belong to the coldkey wallet. Aborting.")
-            return False
-    else:
-        subnet_owner_ = await subtensor.substrate.query(
-            module="SubtensorModule",
-            storage_function="SubnetOwner",
-            params=[subnet_netuid],
-        )
-        subnet_owner = decode_account_id(subnet_owner_[0])
-        if subnet_owner != wallet.coldkeypub.ss58_address:
-            print_error(f":cross_mark: This wallet doesn't own subnet {subnet_netuid}.")
-            return False
-
-    if not unlock_key(wallet).success:
->>>>>>> ce6dde50
         return False
 
     call = await subtensor.substrate.compose_call(
@@ -1719,7 +1430,6 @@
 
 async def sign(wallet: Wallet, message: str, use_hotkey: str):
     """Sign a message using the provided wallet or hotkey."""
-<<<<<<< HEAD
 
     def _unlock(key: str):
         try:
@@ -1738,21 +1448,13 @@
 
     if not use_hotkey:
         if not _unlock("coldkey"):
-=======
-    if not use_hotkey:
-        if not unlock_key(wallet).success:
->>>>>>> ce6dde50
             return False
         keypair = wallet.coldkey
         print_verbose(
             f"Signing using [{COLOR_PALETTE['GENERAL']['COLDKEY']}]coldkey: {wallet.name}"
         )
     else:
-<<<<<<< HEAD
         if not _unlock("hotkey"):
-=======
-        if not unlock_key(wallet, "hot").success:
->>>>>>> ce6dde50
             return False
         keypair = wallet.hotkey
         print_verbose(

import asyncio
import itertools
import json
import os
from collections import defaultdict
from enum import Enum
from typing import Generator, Optional, Union

import aiohttp
from bittensor_wallet import Wallet, Keypair
from bittensor_wallet.errors import KeyFileError
from bittensor_wallet.keyfile import Keyfile
from rich import box
from rich.align import Align
from rich.table import Column, Table
from rich.tree import Tree
from rich.padding import Padding
from bittensor_cli.src import COLOR_PALETTE, COLORS, Constants
from bittensor_cli.src.bittensor import utils
from bittensor_cli.src.bittensor.balances import Balance
from bittensor_cli.src.bittensor.chain_data import (
    DelegateInfo,
    NeuronInfoLite,
)
from bittensor_cli.src.bittensor.extrinsics.registration import (
    run_faucet_extrinsic,
    swap_hotkey_extrinsic,
)
from bittensor_cli.src.bittensor.extrinsics.transfer import transfer_extrinsic
from bittensor_cli.src.bittensor.networking import int_to_ip
from bittensor_cli.src.bittensor.subtensor_interface import (
    SubtensorInterface,
    GENESIS_ADDRESS,
)
from bittensor_cli.src.bittensor.utils import (
    RAO_PER_TAO,
    confirm_action,
    console,
    convert_blocks_to_time,
<<<<<<< HEAD
    err_console,
=======
    json_console,
>>>>>>> b0a00e0a
    print_error,
    print_verbose,
    get_all_wallets_for_path,
    get_hotkey_wallets_for_wallet,
    is_valid_ss58_address,
    validate_coldkey_presence,
    get_subnet_name,
    millify_tao,
    unlock_key,
    WalletLike,
    blocks_to_duration,
    decode_account_id,
    get_hotkey_pub_ss58,
    print_extrinsic_id,
)
from bittensor_cli.src.bittensor.json_utils import (
    json_success,
    json_error,
    print_json,
    print_json_data,
    print_transaction_response,
)


class SortByBalance(Enum):
    name = "name"
    free = "free"
    staked = "staked"
    total = "total"


def _sort_by_balance_key(sort_by: SortByBalance):
    """Get the sort key function based on the enum"""
    if sort_by == SortByBalance.name:
        return lambda row: row[0].lower()  # Case-insensitive alphabetical sort
    elif sort_by == SortByBalance.free:
        return lambda row: row[2]
    elif sort_by == SortByBalance.staked:
        return lambda row: row[3]
    elif sort_by == SortByBalance.total:
        return lambda row: row[4]
    else:
        raise ValueError("Invalid sort key")


async def associate_hotkey(
    wallet: Wallet,
    subtensor: SubtensorInterface,
    hotkey_ss58: str,
    hotkey_display: str,
    prompt: bool = False,
    decline: bool = False,
    quiet: bool = False,
    proxy: Optional[str] = None,
):
    """Associates a hotkey with a wallet"""

    owner_ss58 = await subtensor.get_hotkey_owner(hotkey_ss58)
    if owner_ss58:
        if owner_ss58 == wallet.coldkeypub.ss58_address:
            console.print(
                f":white_heavy_check_mark: {hotkey_display.capitalize()} is already "
                f"associated with \nwallet [blue]{wallet.name}[/blue], "
                f"SS58: [{COLORS.GENERAL.CK}]{owner_ss58}[/{COLORS.GENERAL.CK}]"
            )
            return True
        else:
            owner_wallet = _get_wallet_by_ss58(wallet.path, owner_ss58)
            wallet_name = owner_wallet.name if owner_wallet else "unknown wallet"
            console.print(
                f"[yellow]Warning[/yellow]: {hotkey_display.capitalize()} is already associated with \n"
                f"wallet: [blue]{wallet_name}[/blue], SS58: [{COLORS.GENERAL.CK}]{owner_ss58}[/{COLORS.GENERAL.CK}]"
            )
            return False
    else:
        console.print(
            f"{hotkey_display.capitalize()} is not associated with any wallet"
        )

    if prompt and not confirm_action(
        "Do you want to continue with the association?", decline=decline, quiet=quiet
    ):
        return False

    if not unlock_key(wallet).success:
        return False

    call = await subtensor.substrate.compose_call(
        call_module="SubtensorModule",
        call_function="try_associate_hotkey",
        call_params={
            "hotkey": hotkey_ss58,
        },
    )

    with console.status(":satellite: Associating hotkey on-chain..."):
        success, err_msg, ext_receipt = await subtensor.sign_and_send_extrinsic(
            call,
            wallet,
            wait_for_inclusion=True,
            wait_for_finalization=False,
            proxy=proxy,
        )

        if not success:
            print_error(f"Failed to associate hotkey: {err_msg}")
            return False

        console.print(
            f":white_heavy_check_mark: Successfully associated {hotkey_display} with \n"
            f"wallet [blue]{wallet.name}[/blue], "
            f"SS58: [{COLORS.GENERAL.CK}]{wallet.coldkeypub.ss58_address}[/{COLORS.GENERAL.CK}]"
        )
        await print_extrinsic_id(ext_receipt)
        return True


async def regen_coldkey(
    wallet: Wallet,
    mnemonic: Optional[str],
    seed: Optional[str] = None,
    json_path: Optional[str] = None,
    json_password: Optional[str] = "",
    use_password: Optional[bool] = True,
    overwrite: Optional[bool] = False,
    json_output: bool = False,
):
    """Creates a new coldkey under this wallet"""
    json_str: Optional[str] = None
    if json_path:
        if not os.path.exists(json_path) or not os.path.isfile(json_path):
            raise ValueError("File {} does not exist".format(json_path))
        with open(json_path, "r") as f:
            json_str = f.read()
    try:
        new_wallet = wallet.regenerate_coldkey(
            mnemonic=mnemonic,
            seed=seed,
            json=(json_str, json_password) if all([json_str, json_password]) else None,
            use_password=use_password,
            overwrite=overwrite,
        )
        if isinstance(new_wallet, Wallet):
            console.print(
                "\n✅ [dark_sea_green]Regenerated coldkey successfully!\n",
                f"[dark_sea_green]Wallet name: ({new_wallet.name}), "
                f"path: ({new_wallet.path}), "
                f"coldkey ss58: ({new_wallet.coldkeypub.ss58_address})",
            )
            if json_output:
                print_json(json_success({
                    "name": new_wallet.name,
                    "path": new_wallet.path,
                    "hotkey": new_wallet.hotkey_str,
                    "hotkey_ss58": get_hotkey_pub_ss58(new_wallet),
                    "coldkey_ss58": new_wallet.coldkeypub.ss58_address,
                }))
    except ValueError:
        print_error("Mnemonic phrase is invalid")
        if json_output:
            print_json(json_error("Mnemonic phrase is invalid"))
    except KeyFileError:
        print_error("KeyFileError: File is not writable")
        if json_output:
            print_json(json_error("Keyfile is not writable"))


async def regen_coldkey_pub(
    wallet: Wallet,
    ss58_address: str,
    public_key_hex: str,
    overwrite: Optional[bool] = False,
    json_output: bool = False,
):
    """Creates a new coldkeypub under this wallet."""
    try:
        new_coldkeypub = wallet.regenerate_coldkeypub(
            ss58_address=ss58_address,
            public_key=public_key_hex,
            overwrite=overwrite,
        )
        if isinstance(new_coldkeypub, Wallet):
            console.print(
                "\n✅ [dark_sea_green]Regenerated coldkeypub successfully!\n",
                f"[dark_sea_green]Wallet name: ({new_coldkeypub.name}), path: ({new_coldkeypub.path}), "
                f"coldkey ss58: ({new_coldkeypub.coldkeypub.ss58_address})",
            )
            if json_output:
                print_json(json_success({
                    "name": new_coldkeypub.name,
                    "path": new_coldkeypub.path,
                    "hotkey": new_coldkeypub.hotkey_str,
                    "hotkey_ss58": get_hotkey_pub_ss58(new_coldkeypub),
                    "coldkey_ss58": new_coldkeypub.coldkeypub.ss58_address,
                }))
    except KeyFileError:
        print_error("KeyFileError: File is not writable")
        if json_output:
            print_json(json_error("Keyfile is not writable"))


async def regen_hotkey(
    wallet: Wallet,
    mnemonic: Optional[str],
    seed: Optional[str],
    json_path: Optional[str],
    json_password: Optional[str] = "",
    use_password: Optional[bool] = False,
    overwrite: Optional[bool] = False,
    json_output: bool = False,
):
    """Creates a new hotkey under this wallet."""
    json_str: Optional[str] = None
    if json_path:
        if not os.path.exists(json_path) or not os.path.isfile(json_path):
            print_error(f"File {json_path} does not exist")
            return False
        with open(json_path, "r") as f:
            json_str = f.read()

    try:
        new_hotkey_ = wallet.regenerate_hotkey(
            mnemonic=mnemonic,
            seed=seed,
            json=(json_str, json_password) if all([json_str, json_password]) else None,
            use_password=use_password,
            overwrite=overwrite,
        )
        if isinstance(new_hotkey_, Wallet):
            console.print(
                "\n✅ [dark_sea_green]Regenerated hotkey successfully!\n",
                f"[dark_sea_green]Wallet name: ({new_hotkey_.name}), path: ({new_hotkey_.path}), "
                f"hotkey ss58: ({new_hotkey_.hotkeypub.ss58_address})",
            )
            if json_output:
                print_json(json_success({
                    "name": new_hotkey_.name,
                    "path": new_hotkey_.path,
                    "hotkey": new_hotkey_.hotkey_str,
                    "hotkey_ss58": new_hotkey_.hotkeypub.ss58_address,
                    "coldkey_ss58": new_hotkey_.coldkeypub.ss58_address,
                }))
    except ValueError:
        print_error("Mnemonic phrase is invalid")
        if json_output:
            print_json(json_error("Mnemonic phrase is invalid"))
    except KeyFileError:
        print_error("KeyFileError: File is not writable")
        if json_output:
            print_json(json_error("Keyfile is not writable"))


async def regen_hotkey_pub(
    wallet: Wallet,
    ss58_address: str,
    public_key_hex: str,
    overwrite: Optional[bool] = False,
    json_output: bool = False,
):
    """Creates a new hotkeypub under this wallet."""
    try:
        new_hotkeypub = wallet.regenerate_hotkeypub(
            ss58_address=ss58_address,
            public_key=public_key_hex,
            overwrite=overwrite,
        )
        if isinstance(new_hotkeypub, Wallet):
            console.print(
                "\n✅ [dark_sea_green]Regenerated coldkeypub successfully!\n",
                f"[dark_sea_green]Wallet name: ({new_hotkeypub.name}), path: ({new_hotkeypub.path}), "
                f"coldkey ss58: ({new_hotkeypub.coldkeypub.ss58_address})",
            )
            if json_output:
                print_json_data(
                    json.dumps(
                        {
                            "success": True,
                            "data": {
                                "name": new_hotkeypub.name,
                                "path": new_hotkeypub.path,
                                "hotkey": new_hotkeypub.hotkey_str,
                                "hotkey_ss58": new_hotkeypub.hotkeypub.ss58_address,
                                "coldkey_ss58": new_hotkeypub.coldkeypub.ss58_address,
                            },
                            "error": "",
                        }
                    )
                )
    except KeyFileError:
        print_error("KeyFileError: File is not writable")
        if json_output:
            print_json_data(
                '{"success": false, "error": "Keyfile is not writable", "data": null}'
            )


async def new_hotkey(
    wallet: Wallet,
    n_words: int,
    use_password: bool,
    uri: Optional[str] = None,
    overwrite: Optional[bool] = False,
    json_output: bool = False,
):
    """Creates a new hotkey under this wallet."""
    try:
        if uri:
            try:
                keypair = Keypair.create_from_uri(uri)
            except Exception as e:
                print_error(f"Failed to create keypair from URI {uri}: {str(e)}")
                return
            wallet.set_hotkey(keypair=keypair, encrypt=use_password)
            console.print(
                f"[dark_sea_green]Hotkey created from URI: {uri}[/dark_sea_green]"
            )
        else:
            wallet.create_new_hotkey(
                n_words=n_words,
                use_password=use_password,
                overwrite=overwrite,
            )
            console.print("[dark_sea_green]Hotkey created[/dark_sea_green]")
        if json_output:
            print_json_data(
                json.dumps(
                    {
                        "success": True,
                        "data": {
                            "name": wallet.name,
                            "path": wallet.path,
                            "hotkey": wallet.hotkey_str,
                            "hotkey_ss58": get_hotkey_pub_ss58(wallet),
                            "coldkey_ss58": wallet.coldkeypub.ss58_address,
                        },
                        "error": "",
                    }
                )
            )
    except KeyFileError:
        print_error("KeyFileError: File is not writable")
        if json_output:
            print_json_data(
                '{"success": false, "error": "Keyfile is not writable", "data": null}'
            )


async def new_coldkey(
    wallet: Wallet,
    n_words: int,
    use_password: bool,
    uri: Optional[str] = None,
    overwrite: Optional[bool] = False,
    json_output: bool = False,
):
    """Creates a new coldkey under this wallet."""
    try:
        if uri:
            try:
                keypair = Keypair.create_from_uri(uri)
            except Exception as e:
                print_error(f"Failed to create keypair from URI {uri}: {str(e)}")
            wallet.set_coldkey(keypair=keypair, encrypt=False, overwrite=False)
            wallet.set_coldkeypub(keypair=keypair, encrypt=False, overwrite=False)
            console.print(
                f"[dark_sea_green]Coldkey created from URI: {uri}[/dark_sea_green]"
            )
        else:
            wallet.create_new_coldkey(
                n_words=n_words,
                use_password=use_password,
                overwrite=overwrite,
            )
            console.print("[dark_sea_green]Coldkey created[/dark_sea_green]")
        if json_output:
            print_json_data(
                json.dumps(
                    {
                        "success": True,
                        "data": {
                            "name": wallet.name,
                            "path": wallet.path,
                            "coldkey_ss58": wallet.coldkeypub.ss58_address,
                        },
                        "error": "",
                    }
                )
            )
    except KeyFileError as e:
        print_error("KeyFileError: File is not writable")
        if json_output:
            print_json_data(
                json.dumps(
                    {
                        "success": False,
                        "error": f"Keyfile is not writable: {e}",
                        "data": None,
                    }
                )
            )


async def wallet_create(
    wallet: Wallet,
    n_words: int = 12,
    use_password: bool = True,
    uri: Optional[str] = None,
    overwrite: Optional[bool] = False,
    json_output: bool = False,
):
    """Creates a new wallet."""
    output_dict: dict[str, Optional[Union[bool, str, dict]]] = {
        "success": False,
        "error": "",
        "data": None,
    }

    if uri:
        try:
            keypair = Keypair.create_from_uri(uri)
            wallet.set_coldkey(keypair=keypair, encrypt=False, overwrite=overwrite)
            wallet.set_coldkeypub(keypair=keypair, encrypt=False, overwrite=overwrite)
            wallet.set_hotkey(keypair=keypair, encrypt=False, overwrite=overwrite)
            wallet.set_hotkeypub(keypair=keypair, encrypt=False, overwrite=overwrite)
            wallet.set_coldkeypub(keypair=keypair, encrypt=False, overwrite=overwrite)
            output_dict["success"] = True
            output_dict["data"] = {
                "name": wallet.name,
                "path": wallet.path,
                "hotkey": wallet.hotkey_str,
                "hotkey_ss58": wallet.hotkeypub.ss58_address,
                "coldkey_ss58": wallet.coldkeypub.ss58_address,
            }
        except Exception as e:
            err = f"Failed to create keypair from URI: {str(e)}"
            print_error(err)
            output_dict["error"] = err
        console.print(
            f"[dark_sea_green]Wallet created from URI: {uri}[/dark_sea_green]"
        )
    else:
        try:
            wallet.create_new_coldkey(
                n_words=n_words,
                use_password=use_password,
                overwrite=overwrite,
            )
            console.print("[dark_sea_green]Coldkey created[/dark_sea_green]")
            output_dict["success"] = True
            output_dict["data"] = {
                "name": wallet.name,
                "path": wallet.path,
                "hotkey": wallet.hotkey_str,
                "coldkey_ss58": wallet.coldkeypub.ss58_address,
            }
        except KeyFileError as error:
            err = str(error)
            print_error(err)
            output_dict["error"] = err
        try:
            wallet.create_new_hotkey(
                n_words=n_words,
                use_password=False,
                overwrite=overwrite,
            )
            console.print("[dark_sea_green]Hotkey created[/dark_sea_green]")
            output_dict["success"] = True
            output_dict["data"] = {
                "name": wallet.name,
                "path": wallet.path,
                "hotkey": wallet.hotkey_str,
                "hotkey_ss58": wallet.hotkeypub.ss58_address,
            }
        except KeyFileError as error:
            err = str(error)
            print_error(err)
            output_dict["error"] = err
    if json_output:
        print_json_data(output_dict)


def get_coldkey_wallets_for_path(path: str) -> list[Wallet]:
    """Get all coldkey wallet names from path."""
    try:
        wallet_names = next(os.walk(os.path.expanduser(path)))[1]
        return [Wallet(path=path, name=name) for name in wallet_names]
    except StopIteration:
        # No wallet files found.
        wallets = []
    return wallets


def _get_wallet_by_ss58(path: str, ss58_address: str) -> Optional[Wallet]:
    """Find a wallet by its SS58 address in the given path."""
    ss58_addresses, wallet_names = _get_coldkey_ss58_addresses_for_path(path)
    for wallet_name, addr in zip(wallet_names, ss58_addresses):
        if addr == ss58_address:
            return Wallet(path=path, name=wallet_name)
    return None


def _get_coldkey_ss58_addresses_for_path(path: str) -> tuple[list[str], list[str]]:
    """Get all coldkey ss58 addresses from path."""

    abs_path = os.path.abspath(os.path.expanduser(path))
    wallets = [
        name
        for name in os.listdir(abs_path)
        if os.path.isdir(os.path.join(abs_path, name))
    ]
    coldkey_paths = [
        os.path.join(abs_path, wallet, "coldkeypub.txt")
        for wallet in wallets
        if os.path.isfile(os.path.join(abs_path, wallet, "coldkeypub.txt"))
    ]
    ss58_addresses = [Keyfile(path).keypair.ss58_address for path in coldkey_paths]

    return ss58_addresses, [
        os.path.basename(os.path.dirname(path)) for path in coldkey_paths
    ]


async def wallet_balance(
    wallet: Optional[Wallet],
    subtensor: SubtensorInterface,
    all_balances: bool,
    ss58_addresses: Optional[str] = None,
    sort_by: Optional[SortByBalance] = None,
    json_output: bool = False,
):
    """Retrieves the current balance of the specified wallet"""
    if ss58_addresses:
        coldkeys = ss58_addresses
        wallet_names = [f"Provided Address {i + 1}" for i in range(len(ss58_addresses))]

    elif not all_balances:
        if not wallet.coldkeypub_file.exists_on_device():
            print_error("[bold red]No wallets found.[/bold red]")
            return

    with console.status("Retrieving balances", spinner="aesthetic") as status:
        if ss58_addresses:
            print_verbose(f"Fetching data for ss58 address: {ss58_addresses}", status)
        elif all_balances:
            print_verbose("Fetching data for all wallets", status)
            coldkeys, wallet_names = _get_coldkey_ss58_addresses_for_path(wallet.path)
        else:
            print_verbose(f"Fetching data for wallet: {wallet.name}", status)
            coldkeys = [wallet.coldkeypub.ss58_address]
            wallet_names = [wallet.name]

        block_hash = await subtensor.substrate.get_chain_head()
        free_balances, staked_balances = await asyncio.gather(
            subtensor.get_balances(*coldkeys, block_hash=block_hash),
            subtensor.get_total_stake_for_coldkey(*coldkeys, block_hash=block_hash),
        )

    total_free_balance: Balance = sum(free_balances.values())
    total_staked_balance: Balance = sum(stake[0] for stake in staked_balances.values())

    balances = {
        name: (
            coldkey,
            free_balances[coldkey],
            staked_balances[coldkey][0],
        )
        for (name, coldkey) in zip(wallet_names, coldkeys)
    }

    table = Table(
        Column(
            "[white]Wallet Name",
            style=COLOR_PALETTE["GENERAL"]["SUBHEADING_MAIN"],
            no_wrap=True,
        ),
        Column(
            "[white]Coldkey Address",
            style=COLOR_PALETTE["GENERAL"]["COLDKEY"],
            no_wrap=True,
        ),
        Column(
            "[white]Free Balance",
            justify="right",
            style=COLOR_PALETTE["GENERAL"]["BALANCE"],
            no_wrap=True,
        ),
        Column(
            "[white]Staked Value",
            justify="right",
            style=COLOR_PALETTE["STAKE"]["STAKE_ALPHA"],
            no_wrap=True,
        ),
        Column(
            "[white]Total Balance",
            justify="right",
            style=COLOR_PALETTE["GENERAL"]["BALANCE"],
            no_wrap=True,
        ),
        title=f"\n[{COLOR_PALETTE['GENERAL']['HEADER']}]Wallet Coldkey Balance[/{COLOR_PALETTE['GENERAL']['HEADER']}]\n[{COLOR_PALETTE['GENERAL']['HEADER']}]Network: {subtensor.network}\n",
        show_footer=True,
        show_edge=False,
        border_style="bright_black",
        box=box.SIMPLE_HEAVY,
        pad_edge=False,
        width=None,
        leading=True,
    )
    balance_rows = [
        (name, coldkey, free, staked, free + staked)
        for (name, (coldkey, free, staked)) in balances.items()
    ]
    sorted_balances = (
        sorted(
            balance_rows,
            key=_sort_by_balance_key(sort_by),
            reverse=(sort_by != SortByBalance.name),
        )
        if sort_by is not None
        else balance_rows
    )
    for name, coldkey, free, staked, total in sorted_balances:
        table.add_row(
            name,
            coldkey,
            str(free),
            str(staked),
            str(total),
        )
    table.add_row()
    table.add_row(
        "Total Balance",
        "",
        str(total_free_balance),
        str(total_staked_balance),
        str(total_free_balance + total_staked_balance),
    )
    console.print(Padding(table, (0, 0, 0, 4)))
    await subtensor.substrate.close()
    if json_output:
        output_balances = {
            key: {
                "coldkey": value[0],
                "free": value[1].tao,
                "staked": value[2].tao,
                "total": (value[1] + value[2]).tao,
            }
            for (key, value) in balances.items()
        }
        output_dict = {
            "balances": output_balances,
            "totals": {
                "free": total_free_balance.tao,
                "staked": total_staked_balance.tao,
                "total": (total_free_balance + total_staked_balance).tao,
            },
        }
        print_json_data(output_dict)
    return total_free_balance


async def get_wallet_transfers(wallet_address: str) -> list[dict]:
    """Get all transfers associated with the provided wallet address."""

    api_url = "https://api.subquery.network/sq/TaoStats/bittensor-indexer"
    max_txn = 1000
    graphql_query = """
    query ($first: Int!, $after: Cursor, $filter: TransferFilter, $order: [TransfersOrderBy!]!) {
        transfers(first: $first, after: $after, filter: $filter, orderBy: $order) {
            nodes {
                id
                from
                to
                amount
                extrinsicId
                blockNumber
            }
            pageInfo {
                endCursor
                hasNextPage
                hasPreviousPage
            }
            totalCount
        }
    }
    """
    variables = {
        "first": max_txn,
        "filter": {
            "or": [
                {"from": {"equalTo": wallet_address}},
                {"to": {"equalTo": wallet_address}},
            ]
        },
        "order": "BLOCK_NUMBER_DESC",
    }
    async with aiohttp.ClientSession() as session:
        response = await session.post(
            api_url, json={"query": graphql_query, "variables": variables}
        )
        data = await response.json()

    # Extract nodes and pageInfo from the response
    transfer_data = data.get("data", {}).get("transfers", {})
    transfers = transfer_data.get("nodes", [])

    return transfers


def create_transfer_history_table(transfers: list[dict]) -> Table:
    """Get output transfer table"""

    taostats_url_base = "https://taostats.io/extrinsic"

    # Create a table
    table = Table(
        show_footer=True,
        box=box.SIMPLE,
        pad_edge=False,
        leading=True,
        expand=False,
        title="[underline dark_orange]Wallet Transfers[/underline dark_orange]\n\n[dark_orange]Network: finney",
    )

    table.add_column(
        "[white]ID", style="dark_orange", no_wrap=True, justify="left", ratio=1.4
    )
    table.add_column(
        "[white]From", style="bright_magenta", overflow="fold", justify="right", ratio=2
    )
    table.add_column(
        "[white]To", style="bright_magenta", overflow="fold", justify="right", ratio=2
    )
    table.add_column(
        "[white]Amount (Tao)",
        style="light_goldenrod2",
        no_wrap=True,
        justify="right",
        ratio=1,
    )
    table.add_column(
        "[white]Extrinsic Id",
        style="rgb(42,161,152)",
        no_wrap=True,
        justify="right",
        ratio=0.75,
    )
    table.add_column(
        "[white]Block Number",
        style="dark_sea_green",
        no_wrap=True,
        justify="right",
        ratio=1,
    )
    table.add_column(
        "[white]URL (taostats)",
        style="bright_cyan",
        overflow="fold",
        justify="right",
        ratio=2,
    )

    for item in transfers:
        try:
            tao_amount = int(item["amount"]) / RAO_PER_TAO
        except ValueError:
            tao_amount = item["amount"]
        table.add_row(
            item["id"],
            item["from"],
            item["to"],
            f"{tao_amount:.3f}",
            str(item["extrinsicId"]),
            item["blockNumber"],
            f"{taostats_url_base}/{item['blockNumber']}-{item['extrinsicId']:04}",
        )
    table.add_row()
    return table


async def wallet_history(wallet: Wallet):
    """Check the transfer history of the provided wallet."""
    print_verbose(f"Fetching history for wallet: {wallet.name}")
    wallet_address = wallet.get_coldkeypub().ss58_address
    transfers = await get_wallet_transfers(wallet_address)
    table = create_transfer_history_table(transfers)
    console.print(table)


async def wallet_list(
    wallet_path: str, json_output: bool, wallet_name: Optional[str] = None
):
    """Lists wallets."""
    wallets = utils.get_coldkey_wallets_for_path(wallet_path)
    print_verbose(f"Using wallets path: {wallet_path}")
    if not wallets:
        print_error(f"No wallets found in dir: {wallet_path}")

    if wallet_name:
        wallets = [wallet for wallet in wallets if wallet.name == wallet_name]
        if not wallets:
            print_error(f"Wallet '{wallet_name}' not found in dir: {wallet_path}")

    root = Tree("Wallets")
    main_data_dict = {"wallets": []}
    for wallet in wallets:
        if (
            wallet.coldkeypub_file.exists_on_device()
            and os.path.isfile(wallet.coldkeypub_file.path)
            and not wallet.coldkeypub_file.is_encrypted()
        ):
            coldkeypub_str = wallet.coldkeypub.ss58_address
        else:
            coldkeypub_str = "?"

        wallet_tree = root.add(
            f"[bold blue]Coldkey[/bold blue] [green]{wallet.name}[/green]  ss58_address [green]{coldkeypub_str}[/green]"
        )
        wallet_hotkeys = []
        wallet_dict = {
            "name": wallet.name,
            "ss58_address": coldkeypub_str,
            "hotkeys": wallet_hotkeys,
        }
        main_data_dict["wallets"].append(wallet_dict)
        hotkeys = utils.get_hotkey_wallets_for_wallet(
            wallet, show_nulls=True, show_encrypted=True
        )
        for hkey in hotkeys:
            data = f"[bold red]Hotkey[/bold red][green] {hkey}[/green] (?)"
            hk_data = {"name": hkey.name, "ss58_address": "?"}
            if hkey:
                try:
                    hkey_ss58 = hkey.get_hotkey().ss58_address
                    pub_only = False
                except KeyFileError:
                    hkey_ss58 = hkey.get_hotkeypub().ss58_address
                    pub_only = True
                except AttributeError:
                    hkey_ss58 = hkey.hotkey.ss58_address
                    pub_only = False
                try:
                    data = (
                        f"[bold red]Hotkey[/bold red] [green]{hkey.hotkey_str}[/green]  "
                        f"ss58_address [green]{hkey_ss58}[/green]"
                    )
                    if pub_only:
                        data += " [blue](hotkeypub only)[/blue]\n"
                    else:
                        data += "\n"
                    hk_data["name"] = hkey.hotkey_str
                    hk_data["ss58_address"] = hkey_ss58
                except UnicodeDecodeError:
                    pass
            wallet_tree.add(data)
            wallet_hotkeys.append(hk_data)

    if not wallets:
        print_verbose(f"No wallets found in path: {wallet_path}")
        message = (
            "[bold red]No wallets found."
            if not wallet_name
            else f"[bold red]Wallet '{wallet_name}' not found."
        )
        root.add(message)
    if json_output:
        print_json_data(main_data_dict)
    else:
        console.print(root)


async def _get_total_balance(
    total_balance: Balance,
    subtensor: SubtensorInterface,
    wallet: Wallet,
    all_wallets: bool = False,
    block_hash: Optional[str] = None,
) -> tuple[list[Wallet], Balance]:
    """
    Retrieves total balance of all or specified wallets
    :param total_balance: Balance object for which to add the retrieved balance(s)
    :param subtensor: SubtensorInterface object used to make the queries
    :param wallet: Wallet object from which to derive the queries (or path if all_wallets is set)
    :param all_wallets: Flag on whether to use all wallets in the wallet.path or just the specified wallet
    :return: (all hotkeys used to derive the balance, total balance of these)
    """
    if all_wallets:
        cold_wallets = utils.get_coldkey_wallets_for_path(wallet.path)
        _balance_cold_wallets = [
            cold_wallet
            for cold_wallet in cold_wallets
            if (
                cold_wallet.coldkeypub_file.exists_on_device()
                and not cold_wallet.coldkeypub_file.is_encrypted()
            )
        ]
        total_balance += sum(
            (
                await subtensor.get_balances(
                    *(x.coldkeypub.ss58_address for x in _balance_cold_wallets),
                    block_hash=block_hash,
                )
            ).values()
        )
        all_hotkeys = []
        for w in cold_wallets:
            hotkeys_for_wallet = utils.get_hotkey_wallets_for_wallet(w)
            if hotkeys_for_wallet:
                all_hotkeys.extend(hotkeys_for_wallet)
            else:
                print_error(f"[red]No hotkeys found for wallet: ({w.name})")
    else:
        # We are only printing keys for a single coldkey
        coldkey_wallet = wallet
        if (
            coldkey_wallet.coldkeypub_file.exists_on_device()
            and not coldkey_wallet.coldkeypub_file.is_encrypted()
        ):
            total_balance = sum(
                (
                    await subtensor.get_balances(
                        coldkey_wallet.coldkeypub.ss58_address, block_hash=block_hash
                    )
                ).values()
            )
        if not coldkey_wallet.coldkeypub_file.exists_on_device():
            return [], None
        all_hotkeys = utils.get_hotkey_wallets_for_wallet(coldkey_wallet)

        if not all_hotkeys:
            print_error(f"No hotkeys found for wallet ({coldkey_wallet.name})")

    return all_hotkeys, total_balance


async def overview(
    wallet: Wallet,
    subtensor: SubtensorInterface,
    all_wallets: bool = False,
    sort_by: Optional[str] = None,
    sort_order: Optional[str] = None,
    include_hotkeys: Optional[list[str]] = None,
    exclude_hotkeys: Optional[list[str]] = None,
    netuids_filter: Optional[list[int]] = None,
    verbose: bool = False,
    json_output: bool = False,
):
    """Prints an overview for the wallet's coldkey."""

    total_balance = Balance(0)

    with console.status(
        f":satellite: Synchronizing with chain [white]{subtensor.network}[/white]",
        spinner="aesthetic",
    ) as status:
        # We are printing for every coldkey.
        block_hash = await subtensor.substrate.get_chain_head()
        (
            (all_hotkeys, total_balance),
            _dynamic_info,
            block,
            all_netuids,
        ) = await asyncio.gather(
            _get_total_balance(
                total_balance, subtensor, wallet, all_wallets, block_hash=block_hash
            ),
            subtensor.all_subnets(block_hash=block_hash),
            subtensor.substrate.get_block_number(block_hash=block_hash),
            subtensor.get_all_subnet_netuids(block_hash=block_hash),
        )
        dynamic_info = {info.netuid: info for info in _dynamic_info}

        # We are printing for a select number of hotkeys from all_hotkeys.
        if include_hotkeys or exclude_hotkeys:
            all_hotkeys = _get_hotkeys(include_hotkeys, exclude_hotkeys, all_hotkeys)

        # Check we have keys to display.
        if not all_hotkeys:
            print_error("Aborting as no hotkeys found to process", status)
            return

        # Pull neuron info for all keys.
        neurons: dict[str, list[NeuronInfoLite]] = {}

        netuids = await subtensor.filter_netuids_by_registered_hotkeys(
            all_netuids, netuids_filter, all_hotkeys, reuse_block=True
        )

        for netuid in netuids:
            neurons[str(netuid)] = []

        all_wallet_data = {(wallet.name, wallet.path) for wallet in all_hotkeys}

        all_coldkey_wallets = [
            Wallet(name=wallet_name, path=wallet_path)
            for wallet_name, wallet_path in all_wallet_data
        ]

        all_coldkey_wallets, invalid_wallets = validate_coldkey_presence(
            all_coldkey_wallets
        )
        for invalid_wallet in invalid_wallets:
            print_error(
                f"No coldkeypub found for wallet: ({invalid_wallet.name})", status
            )
        all_hotkeys, _ = validate_coldkey_presence(all_hotkeys)

        all_hotkey_addresses, hotkey_coldkey_to_hotkey_wallet = _get_key_address(
            all_hotkeys
        )

        results = await _get_neurons_for_netuids(
            subtensor, netuids, all_hotkey_addresses
        )
        neurons = _process_neuron_results(results, neurons, netuids)
        # Setup outer table.
        grid = Table.grid(pad_edge=True)
        data_dict = {
            "wallet": "",
            "network": subtensor.network,
            "subnets": [],
            "total_balance": 0.0,
        }

        # Add title
        if not all_wallets:
            title = "[underline dark_orange]Wallet[/underline dark_orange]\n"
            details = (
                f"[bright_cyan]{wallet.name}[/bright_cyan] : "
                f"[bright_magenta]{wallet.coldkeypub.ss58_address}[/bright_magenta]"
            )
            grid.add_row(Align(title, vertical="middle", align="center"))
            grid.add_row(Align(details, vertical="middle", align="center"))
            data_dict["wallet"] = f"{wallet.name}|{wallet.coldkeypub.ss58_address}"
        else:
            title = "[underline dark_orange]All Wallets:[/underline dark_orange]"
            grid.add_row(Align(title, vertical="middle", align="center"))
            data_dict["wallet"] = "All"

        grid.add_row(
            Align(
                f"[dark_orange]Network: {subtensor.network}",
                vertical="middle",
                align="center",
            )
        )
        # Generate rows per netuid
        tempos = await asyncio.gather(
            *[
                subtensor.get_hyperparameter("Tempo", netuid, block_hash)
                for netuid in netuids
            ]
        )
    for netuid, subnet_tempo in zip(netuids, tempos):
        table_data = []
        subnet_dict = {
            "netuid": netuid,
            "tempo": subnet_tempo,
            "neurons": [],
            "name": "",
            "symbol": "",
        }
        data_dict["subnets"].append(subnet_dict)
        total_rank = 0.0
        total_trust = 0.0
        total_consensus = 0.0
        total_validator_trust = 0.0
        total_incentive = 0.0
        total_dividends = 0.0
        total_emission = 0
        total_stake = 0
        total_neurons = 0

        for nn in neurons[str(netuid)]:
            hotwallet = hotkey_coldkey_to_hotkey_wallet.get(nn.hotkey, {}).get(
                nn.coldkey, None
            )
            if not hotwallet:
                # Indicates a mismatch between what the chain says the coldkey
                # is for this hotkey and the local wallet coldkey-hotkey pair
                hotwallet = WalletLike(name=nn.coldkey[:7], hotkey_str=nn.hotkey[:7])

            nn: NeuronInfoLite
            uid = nn.uid
            active = nn.active
            stake = nn.total_stake.tao
            rank = nn.rank
            trust = nn.trust
            consensus = nn.consensus
            validator_trust = nn.validator_trust
            incentive = nn.incentive
            dividends = nn.dividends
            emission = int(nn.emission / (subnet_tempo + 1) * 1e9)  # Per block
            last_update = int(block - nn.last_update)
            validator_permit = nn.validator_permit
            row = [
                hotwallet.name,
                hotwallet.hotkey_str,
                str(uid),
                str(active),
                f"{stake:.4f}" if verbose else millify_tao(stake),
                f"{rank:.4f}" if verbose else millify_tao(rank),
                f"{trust:.4f}" if verbose else millify_tao(trust),
                f"{consensus:.4f}" if verbose else millify_tao(consensus),
                f"{incentive:.4f}" if verbose else millify_tao(incentive),
                f"{dividends:.4f}" if verbose else millify_tao(dividends),
                f"{emission:.4f}",
                f"{validator_trust:.4f}" if verbose else millify_tao(validator_trust),
                "*" if validator_permit else "",
                str(last_update),
                (
                    int_to_ip(nn.axon_info.ip) + ":" + str(nn.axon_info.port)
                    if nn.axon_info.port != 0
                    else "[yellow]none[/yellow]"
                ),
                nn.hotkey[:10],
            ]
            neuron_dict = {
                "coldkey": hotwallet.name,
                "hotkey": hotwallet.hotkey_str,
                "uid": uid,
                "active": active,
                "stake": stake,
                "rank": rank,
                "trust": trust,
                "consensus": consensus,
                "incentive": incentive,
                "dividends": dividends,
                "emission": emission,
                "validator_trust": validator_trust,
                "validator_permit": validator_permit,
                "last_update": last_update,
                "axon": int_to_ip(nn.axon_info.ip) + ":" + str(nn.axon_info.port)
                if nn.axon_info.port != 0
                else None,
                "hotkey_ss58": nn.hotkey,
            }

            total_rank += rank
            total_trust += trust
            total_consensus += consensus
            total_incentive += incentive
            total_dividends += dividends
            total_emission += emission
            total_validator_trust += validator_trust
            total_stake += stake
            total_neurons += 1

            table_data.append(row)
            subnet_dict["neurons"].append(neuron_dict)

        # Add subnet header
        sn_name = get_subnet_name(dynamic_info[netuid])
        sn_symbol = dynamic_info[netuid].symbol
        grid.add_row(
            f"Subnet: [dark_orange]{netuid}: {sn_name} {sn_symbol}[/dark_orange]"
        )
        subnet_dict["name"] = sn_name
        subnet_dict["symbol"] = sn_symbol
        width = console.width
        table = Table(
            show_footer=False,
            pad_edge=True,
            box=box.SIMPLE,
            expand=True,
            width=width - 5,
        )

        table.add_column("[white]COLDKEY", style="bold bright_cyan", ratio=2)
        table.add_column("[white]HOTKEY", style="bright_cyan", ratio=2)
        table.add_column(
            "[white]UID", str(total_neurons), style="rgb(42,161,152)", ratio=1
        )
        table.add_column(
            "[white]ACTIVE", justify="right", style="#8787ff", no_wrap=True, ratio=1
        )

        _total_stake_formatted = (
            f"{total_stake:.4f}" if verbose else millify_tao(total_stake)
        )
        table.add_column(
            "[white]STAKE(\u03c4)"
            if netuid == 0
            else f"[white]STAKE({Balance.get_unit(netuid)})",
            f"{_total_stake_formatted} {Balance.get_unit(netuid)}"
            if netuid != 0
            else f"{Balance.get_unit(netuid)} {_total_stake_formatted}",
            justify="right",
            style="dark_orange",
            no_wrap=True,
            ratio=1.5,
        )
        table.add_column(
            "[white]RANK",
            f"{total_rank:.4f}",
            justify="right",
            style="medium_purple",
            no_wrap=True,
            ratio=1.5,
        )
        table.add_column(
            "[white]TRUST",
            f"{total_trust:.4f}",
            justify="right",
            style="green",
            no_wrap=True,
            ratio=1.5,
        )
        table.add_column(
            "[white]CONSENSUS",
            f"{total_consensus:.4f}",
            justify="right",
            style="rgb(42,161,152)",
            no_wrap=True,
            ratio=1.5,
        )
        table.add_column(
            "[white]INCENTIVE",
            f"{total_incentive:.4f}",
            justify="right",
            style="#5fd7ff",
            no_wrap=True,
            ratio=1.5,
        )
        table.add_column(
            "[white]DIVIDENDS",
            f"{total_dividends:.4f}",
            justify="right",
            style="#8787d7",
            no_wrap=True,
            ratio=1.5,
        )
        table.add_column(
            "[white]EMISSION(\u03c1)",
            f"\u03c1{total_emission}",
            justify="right",
            style="#d7d7ff",
            no_wrap=True,
            ratio=1.5,
        )
        table.add_column(
            "[white]VTRUST",
            f"{total_validator_trust:.4f}",
            justify="right",
            style="magenta",
            no_wrap=True,
            ratio=1.5,
        )
        table.add_column("[white]VPERMIT", justify="center", no_wrap=True, ratio=0.75)
        table.add_column("[white]UPDATED", justify="right", no_wrap=True, ratio=1)
        table.add_column(
            "[white]AXON", justify="left", style="light_goldenrod2", ratio=2.5
        )
        table.add_column("[white]HOTKEY_SS58", style="bright_magenta", ratio=2)
        table.show_footer = True

        if sort_by:
            column_to_sort_by: int = 0
            sort_descending: bool = False  # Default sort_order to ascending

            for index, column in zip(range(len(table.columns)), table.columns):
                column_name = column.header.lower().replace("[white]", "")
                if column_name == sort_by.lower().strip():
                    column_to_sort_by = index

            if sort_order.lower() in {"desc", "descending", "reverse"}:
                # Sort descending if the sort_order matches desc, descending, or reverse
                sort_descending = True

            def overview_sort_function(row_):
                data = row_[column_to_sort_by]
                # Try to convert to number if possible
                try:
                    data = float(data)
                except ValueError:
                    pass
                return data

            table_data.sort(key=overview_sort_function, reverse=sort_descending)

        for row in table_data:
            table.add_row(*row)

        grid.add_row(table)

    caption = (
        f"\n[italic][dim][bright_cyan]Wallet free balance: [dark_orange]{total_balance}"
    )
    data_dict["total_balance"] = total_balance.tao
    grid.add_row(Align(caption, vertical="middle", align="center"))

    if console.width < 150:
        console.print(
            "[yellow]Warning: Your terminal width might be too small to view all information clearly"
        )
    # Print the entire table/grid
    if not json_output:
        console.print(grid, width=None)
    else:
        print_json_data(data_dict)


def _get_hotkeys(
    include_hotkeys: list[str], exclude_hotkeys: list[str], all_hotkeys: list[Wallet]
) -> list[Wallet]:
    """Filters a set of hotkeys (all_hotkeys) based on whether they are included or excluded."""

    def is_hotkey_matched(wallet: Wallet, item: str) -> bool:
        if is_valid_ss58_address(item):
            return get_hotkey_pub_ss58(wallet) == item
        else:
            return wallet.hotkey_str == item

    if include_hotkeys:
        # We are only showing hotkeys that are specified.
        all_hotkeys = [
            hotkey
            for hotkey in all_hotkeys
            if any(is_hotkey_matched(hotkey, item) for item in include_hotkeys)
        ]
    else:
        # We are excluding the specified hotkeys from all_hotkeys.
        all_hotkeys = [
            hotkey
            for hotkey in all_hotkeys
            if not any(is_hotkey_matched(hotkey, item) for item in exclude_hotkeys)
        ]
    return all_hotkeys


def _get_key_address(all_hotkeys: list[Wallet]) -> tuple[list[str], dict[str, Wallet]]:
    """
    Maps the hotkeys specified to their respective addresses

    :param all_hotkeys: list of hotkeys from which to derive the addresses

    :return: (list of all hotkey addresses, mapping of them vs their coldkeys to respective wallets)
    """
    hotkey_coldkey_to_hotkey_wallet = {}
    for hotkey_wallet in all_hotkeys:
        if hotkey_wallet.coldkeypub:
            hotkey_ss58 = get_hotkey_pub_ss58(hotkey_wallet)
            if hotkey_ss58 not in hotkey_coldkey_to_hotkey_wallet:
                hotkey_coldkey_to_hotkey_wallet[hotkey_ss58] = {}
            hotkey_coldkey_to_hotkey_wallet[hotkey_ss58][
                hotkey_wallet.coldkeypub.ss58_address
            ] = hotkey_wallet
        else:
            # occurs when there is a hotkey without an associated coldkeypub
            # TODO log this, maybe display
            pass

    all_hotkey_addresses = list(hotkey_coldkey_to_hotkey_wallet.keys())

    return all_hotkey_addresses, hotkey_coldkey_to_hotkey_wallet


async def _calculate_total_coldkey_stake(
    neurons: dict[str, list["NeuronInfoLite"]],
) -> dict[str, Balance]:
    """Maps coldkeys to their stakes (Balance) in the specified neurons"""
    total_coldkey_stake_from_metagraph = defaultdict(lambda: Balance(0.0))
    checked_hotkeys = set()
    for neuron_list in neurons.values():
        for neuron in neuron_list:
            if neuron.hotkey in checked_hotkeys:
                continue
            total_coldkey_stake_from_metagraph[neuron.coldkey] += neuron.stake_dict[
                neuron.coldkey
            ]
            checked_hotkeys.add(neuron.hotkey)
    return total_coldkey_stake_from_metagraph


def _process_neuron_results(
    results: list[tuple[int, list["NeuronInfoLite"], Optional[str]]],
    neurons: dict[str, list["NeuronInfoLite"]],
    netuids: list[int],
) -> dict[str, list["NeuronInfoLite"]]:
    """
    Filters a list of Neurons for their netuid, neuron info, and errors

    :param results: [(netuid, neurons result, error message), ...]
    :param neurons: {netuid: [], ...}
    :param netuids: list of netuids to filter the neurons

    :return: the filtered neurons dict
    """
    for result in results:
        netuid, neurons_result, err_msg = result
        if err_msg is not None:
            console.print(f"netuid '{netuid}': {err_msg}")

        if len(neurons_result) == 0:
            # Remove netuid from overview if no neurons are found.
            netuids.remove(netuid)
            del neurons[str(netuid)]
        else:
            # Add neurons to overview.
            neurons[str(netuid)] = neurons_result
    return neurons


def _map_hotkey_to_neurons(
    all_neurons: list["NeuronInfoLite"],
    hot_wallets: list[str],
    netuid: int,
) -> tuple[int, list["NeuronInfoLite"], Optional[str]]:
    """Maps the hotkeys to their respective neurons"""
    result: list["NeuronInfoLite"] = []
    hotkey_to_neurons = {n.hotkey: n.uid for n in all_neurons}
    try:
        for hot_wallet_addr in hot_wallets:
            uid = hotkey_to_neurons.get(hot_wallet_addr)
            if uid is not None:
                nn = all_neurons[uid]
                result.append(nn)
    except Exception as e:
        return netuid, [], f"Error: {e}"

    return netuid, result, None


async def _fetch_neuron_for_netuid(
    netuid: int, subtensor: SubtensorInterface
) -> tuple[int, list[NeuronInfoLite]]:
    """
    Retrieves all neurons for a specified netuid

    :param netuid: the netuid to query
    :param subtensor: the SubtensorInterface to make the query

    :return: the original netuid, and a mapping of the neurons to their NeuronInfoLite objects
    """
    neurons = await subtensor.neurons_lite(netuid=netuid)
    return netuid, neurons


async def _fetch_all_neurons(
    netuids: list[int], subtensor
) -> list[tuple[int, list[NeuronInfoLite]]]:
    """Retrieves all neurons for each of the specified netuids"""
    return list(
        await asyncio.gather(
            *[_fetch_neuron_for_netuid(netuid, subtensor) for netuid in netuids]
        )
    )


async def _get_neurons_for_netuids(
    subtensor: SubtensorInterface, netuids: list[int], hot_wallets: list[str]
) -> list[tuple[int, list["NeuronInfoLite"], Optional[str]]]:
    all_neurons = await _fetch_all_neurons(netuids, subtensor)
    return [
        _map_hotkey_to_neurons(neurons, hot_wallets, netuid)
        for netuid, neurons in all_neurons
    ]


async def transfer(
    wallet: Wallet,
    subtensor: SubtensorInterface,
    destination: str,
    amount: float,
    transfer_all: bool,
    allow_death: bool,
    era: int,
    prompt: bool,
    json_output: bool,
    proxy: Optional[str] = None,
    announce_only: bool = False,
):
    """Transfer token of amount to destination."""
    result, ext_receipt = await transfer_extrinsic(
        subtensor=subtensor,
        wallet=wallet,
        destination=destination,
        amount=Balance.from_tao(amount),
        transfer_all=transfer_all,
        allow_death=allow_death,
        era=era,
        prompt=prompt,
        proxy=proxy,
        announce_only=announce_only,
    )
    ext_id = (await ext_receipt.get_extrinsic_identifier()) if result else None
    if json_output:
        msg = "Transfer successful" if result else "Transfer failed"
        print_transaction_response(result, msg, ext_id)
    else:
        await print_extrinsic_id(ext_receipt)
    return result


async def inspect(
    wallet: Wallet,
    subtensor: SubtensorInterface,
    netuids_filter: list[int],
    all_wallets: bool = False,
):
    # TODO add json_output when this is re-enabled and updated for dTAO
    def delegate_row_maker(
        delegates_: list[tuple[DelegateInfo, Balance]],
    ) -> Generator[list[str], None, None]:
        for d_, staked in delegates_:
            if not staked.tao > 0:
                continue
            if d_.hotkey_ss58 in registered_delegate_info:
                delegate_name = registered_delegate_info[d_.hotkey_ss58].display
            else:
                delegate_name = d_.hotkey_ss58
            yield (
                [""] * 2
                + [
                    str(delegate_name),
                    str(staked),
                    str(
                        d_.total_daily_return.tao * (staked.tao / d_.total_stake.tao)
                        if d_.total_stake.tao != 0
                        else 0
                    ),
                ]
                + [""] * 4
            )

    def neuron_row_maker(
        wallet_, all_netuids_, nsd
    ) -> Generator[list[str], None, None]:
        hotkeys = get_hotkey_wallets_for_wallet(wallet_)
        for netuid in all_netuids_:
            for n in nsd[netuid]:
                if n.coldkey == wallet_.coldkeypub.ss58_address:
                    hotkey_name: str = ""
                    if hotkey_names := [
                        w.hotkey_str
                        for w in hotkeys
                        if get_hotkey_pub_ss58(w) == n.hotkey
                    ]:
                        hotkey_name = f"{hotkey_names[0]}-"
                    yield [""] * 5 + [
                        str(netuid),
                        f"{hotkey_name}{n.hotkey}",
                        str(n.stake),
                        str(Balance.from_tao(n.emission)),
                    ]

    if all_wallets:
        print_verbose("Fetching data for all wallets")
        wallets = get_coldkey_wallets_for_path(wallet.path)
        all_hotkeys = get_all_wallets_for_path(
            wallet.path
        )  # TODO verify this is correct

    else:
        print_verbose(f"Fetching data for wallet: {wallet.name}")
        wallets = [wallet]
        all_hotkeys = get_hotkey_wallets_for_wallet(wallet)

    with console.status("Synchronising with chain...", spinner="aesthetic") as status:
        block_hash = await subtensor.substrate.get_chain_head()
        await subtensor.substrate.init_runtime(block_hash=block_hash)

        print_verbose("Fetching netuids of registered hotkeys", status)
        all_netuids = await subtensor.filter_netuids_by_registered_hotkeys(
            (await subtensor.get_all_subnet_netuids(block_hash)),
            netuids_filter,
            all_hotkeys,
            block_hash=block_hash,
        )
    # bittensor.logging.debug(f"Netuids to check: {all_netuids}")
    with console.status("Pulling delegates info...", spinner="aesthetic"):
        registered_delegate_info = await subtensor.get_delegate_identities()
        if not registered_delegate_info:
            console.print(
                ":warning:[yellow]Could not get delegate info from chain.[/yellow]"
            )

    table = Table(
        Column("[bold white]Coldkey", style="dark_orange"),
        Column("[bold white]Balance", style="dark_sea_green"),
        Column("[bold white]Delegate", style="bright_cyan", overflow="fold"),
        Column("[bold white]Stake", style="light_goldenrod2"),
        Column("[bold white]Emission", style="rgb(42,161,152)"),
        Column("[bold white]Netuid", style="dark_orange"),
        Column("[bold white]Hotkey", style="bright_magenta", overflow="fold"),
        Column("[bold white]Stake", style="light_goldenrod2"),
        Column("[bold white]Emission", style="rgb(42,161,152)"),
        title=f"[underline dark_orange]Wallets[/underline dark_orange]\n[dark_orange]Network: {subtensor.network}\n",
        show_edge=False,
        expand=True,
        box=box.MINIMAL,
        border_style="bright_black",
    )
    rows = []
    wallets_with_ckp_file = [
        wallet for wallet in wallets if wallet.coldkeypub_file.exists_on_device()
    ]
    all_delegates: list[list[tuple[DelegateInfo, Balance]]]
    with console.status("Pulling balance data...", spinner="aesthetic"):
        balances, all_neurons, all_delegates = await asyncio.gather(
            subtensor.get_balances(
                *[w.coldkeypub.ss58_address for w in wallets_with_ckp_file],
                block_hash=block_hash,
            ),
            asyncio.gather(
                *[
                    subtensor.neurons_lite(netuid=netuid, block_hash=block_hash)
                    for netuid in all_netuids
                ]
            ),
            asyncio.gather(
                *[
                    subtensor.get_delegated(w.coldkeypub.ss58_address)
                    for w in wallets_with_ckp_file
                ]
            ),
        )
    neuron_state_dict = {}
    for netuid, neuron in zip(all_netuids, all_neurons):
        neuron_state_dict[netuid] = neuron if neuron else []

    for wall, d in zip(wallets_with_ckp_file, all_delegates):
        rows.append([wall.name, str(balances[wall.coldkeypub.ss58_address])] + [""] * 7)
        for row in itertools.chain(
            delegate_row_maker(d),
            neuron_row_maker(wall, all_netuids, neuron_state_dict),
        ):
            rows.append(row)

    for i, row in enumerate(rows):
        is_last_row = i + 1 == len(rows)
        table.add_row(*row)

        # If last row or new coldkey starting next
        if is_last_row or (rows[i + 1][0] != ""):
            table.add_row(end_section=True)

    return console.print(table)


async def faucet(
    wallet: Wallet,
    subtensor: SubtensorInterface,
    threads_per_block: int,
    update_interval: int,
    processes: int,
    use_cuda: bool,
    dev_id: int,
    output_in_place: bool,
    log_verbose: bool,
    max_successes: int = 3,
    prompt: bool = True,
):
    # TODO: - work out prompts to be passed through the cli
    success = await run_faucet_extrinsic(
        subtensor,
        wallet,
        tpb=threads_per_block,
        prompt=prompt,
        update_interval=update_interval,
        num_processes=processes,
        cuda=use_cuda,
        dev_id=dev_id,
        output_in_place=output_in_place,
        log_verbose=log_verbose,
        max_successes=max_successes,
    )
    if not success:
        print_error("Faucet run failed.")


async def swap_hotkey(
    original_wallet: Wallet,
    new_wallet: Wallet,
    subtensor: SubtensorInterface,
    netuid: Optional[int],
    proxy: Optional[str],
    prompt: bool,
    json_output: bool,
):
    """Swap your hotkey for all registered axons on the network."""
    result, ext_receipt = await swap_hotkey_extrinsic(
        subtensor,
        original_wallet,
        new_wallet,
        netuid=netuid,
        prompt=prompt,
        proxy=proxy,
    )
    if result:
        ext_id = await ext_receipt.get_extrinsic_identifier()
    else:
        ext_id = None
    if json_output:
        msg = "Hotkey swap successful" if result else "Hotkey swap failed"
        print_transaction_response(result, msg, ext_id)
    else:
        await print_extrinsic_id(ext_receipt)
    return result


def create_identity_table(title: str = None):
    if not title:
        title = "On-Chain Identity"

    table = Table(
        Column(
            "Item",
            justify="right",
            style=COLOR_PALETTE["GENERAL"]["SUBHEADING_MAIN"],
            no_wrap=True,
        ),
        Column("Value", style=COLOR_PALETTE["GENERAL"]["SUBHEADING"]),
        title=f"\n[{COLOR_PALETTE['GENERAL']['HEADER']}]{title}",
        show_footer=True,
        show_edge=False,
        header_style="bold white",
        border_style="bright_black",
        style="bold",
        title_justify="center",
        show_lines=False,
        pad_edge=True,
    )
    return table


async def set_id(
    wallet: Wallet,
    subtensor: SubtensorInterface,
    name: str,
    web_url: str,
    image_url: str,
    discord: str,
    description: str,
    additional: str,
    github_repo: str,
    json_output: bool = False,
    proxy: Optional[str] = None,
) -> bool:
    """Create a new or update existing identity on-chain."""
    output_dict = {"success": False, "identity": None, "error": ""}
    identity_data = {
        "name": name.encode(),
        "url": web_url.encode(),
        "image": image_url.encode(),
        "discord": discord.encode(),
        "description": description.encode(),
        "additional": additional.encode(),
        "github_repo": github_repo.encode(),
    }

    if not unlock_key(wallet).success:
        return False

    call = await subtensor.substrate.compose_call(
        call_module="SubtensorModule",
        call_function="set_identity",
        call_params=identity_data,
    )

    with console.status(
        " :satellite: [dark_sea_green3]Updating identity on-chain...", spinner="earth"
    ):
        success, err_msg, ext_receipt = await subtensor.sign_and_send_extrinsic(
            call, wallet, proxy=proxy
        )

        if not success:
            print_error(f"Failed! {err_msg}")
            output_dict["error"] = err_msg
            if json_output:
                print_transaction_response(False, err_msg, None)
            return False
        else:
            console.print(":white_heavy_check_mark: [dark_sea_green3]Success!")
            ext_id = await ext_receipt.get_extrinsic_identifier()
            await print_extrinsic_id(ext_receipt)
            identity = await subtensor.query_identity(wallet.coldkeypub.ss58_address)

    table = create_identity_table(title="New on-chain Identity")
    table.add_row("Address", wallet.coldkeypub.ss58_address)
    for key, value in identity.items():
        table.add_row(key, str(value) if value else "~")
    if json_output:
        print_transaction_response(True, "Identity set successfully", ext_id)
    else:
        console.print(table)
    return True


async def get_id(
    subtensor: SubtensorInterface,
    ss58_address: str,
    title: str = None,
    json_output: bool = False,
):
    with console.status(
        ":satellite: [bold green]Querying chain identity...", spinner="earth"
    ):
        identity = await subtensor.query_identity(ss58_address)

    if not identity:
        print_error(
            f"[blue]Existing identity not found[/blue]"
            f" for [{COLOR_PALETTE['GENERAL']['COLDKEY']}]{ss58_address}[/{COLOR_PALETTE['GENERAL']['COLDKEY']}]"
            f" on {subtensor}"
        )
        if json_output:
            print_json_data("{}")
        return {}

    table = create_identity_table(title)
    table.add_row("Address", ss58_address)
    for key, value in identity.items():
        table.add_row(key, str(value) if value else "~")

    console.print(table)
    if json_output:
        print_json_data(identity)
    return identity


async def check_coldkey_swap(wallet: Wallet, subtensor: SubtensorInterface):
    arbitration_check = len(  # TODO verify this works
        (
            await subtensor.query(
                module="SubtensorModule",
                storage_function="ColdkeySwapDestinations",
                params=[wallet.coldkeypub.ss58_address],
            )
        )
    )
    if arbitration_check == 0:
        console.print(
            "[green]There has been no previous key swap initiated for your coldkey.[/green]"
        )
    elif arbitration_check == 1:
        arbitration_block = await subtensor.query(
            module="SubtensorModule",
            storage_function="ColdkeyArbitrationBlock",
            params=[wallet.coldkeypub.ss58_address],
        )
        arbitration_remaining = (
            arbitration_block.value - await subtensor.substrate.get_block_number(None)
        )

        hours, minutes, seconds = convert_blocks_to_time(arbitration_remaining)
        console.print(
            "[yellow]There has been 1 swap request made for this coldkey already."
            " By adding another swap request, the key will enter arbitration."
            f" Your key swap is scheduled for {hours} hours, {minutes} minutes, {seconds} seconds"
            " from now.[/yellow]"
        )
    elif arbitration_check > 1:
        console.print(
            f"[red]This coldkey is currently in arbitration with a total swaps of {arbitration_check}.[/red]"
        )


async def sign(
    wallet: Wallet, message: str, use_hotkey: bool, json_output: bool = False
):
    """Sign a message using the provided wallet or hotkey."""

    if not use_hotkey:
        if not unlock_key(wallet, "cold").success:
            return False
        keypair = wallet.coldkey
        print_verbose(
            f"Signing using [{COLOR_PALETTE['GENERAL']['COLDKEY']}]coldkey: {wallet.name}"
        )
    else:
        if not unlock_key(wallet, "hot").success:
            return False
        keypair = wallet.hotkey
        print_verbose(
            f"Signing using [{COLOR_PALETTE['GENERAL']['HOTKEY']}]hotkey: {wallet.hotkey_str}"
        )

    signed_message = keypair.sign(message.encode("utf-8")).hex()
    signer_address = keypair.ss58_address
    console.print("[dark_sea_green3]Message signed successfully!\n")

    if json_output:
        print_json_data(
            json.dumps(
                {"signed_message": signed_message, "signer_address": signer_address}
            )
        )
    else:
        console.print(f"[yellow]Signature:[/yellow]\n{signed_message}")
        console.print(f"[yellow]Signer address:[/yellow] {signer_address}")


async def verify(
    message: str,
    signature: str,
    public_key_or_ss58: str,
    json_output: bool = False,
):
    """Verify a message signature using a public key or SS58 address."""

    if is_valid_ss58_address(public_key_or_ss58):
        print_verbose(f"[blue]SS58 address detected:[/blue] {public_key_or_ss58}")
        keypair = Keypair(ss58_address=public_key_or_ss58)
        signer_address = public_key_or_ss58
    else:
        try:
            public_key_hex = public_key_or_ss58.strip().lower()
            if public_key_hex.startswith("0x"):
                public_key_hex = public_key_hex[2:]
            if len(public_key_hex) == 64:
                bytes.fromhex(public_key_hex)
                print_verbose("[blue]Hex public key detected[/blue] (64 characters)")
                keypair = Keypair(public_key=public_key_hex)
                signer_address = keypair.ss58_address
                print_verbose(
                    f"[blue]Corresponding SS58 address:[/blue] {signer_address}"
                )
            else:
                raise ValueError("Public key must be 32 bytes (64 hex characters)")

        except (ValueError, TypeError) as e:
            if json_output:
                print_json_data(
                    json.dumps(
                        {
                            "verified": False,
                            "error": f"Invalid public key or SS58 address: {str(e)}",
                        }
                    )
                )
            else:
                print_error(
                    f"Invalid SS58 address or hex public key (64 chars, with or without 0x prefix)- {str(e)}"
                )
            return False

    try:
        signature_bytes = bytes.fromhex(signature.strip().lower().replace("0x", ""))
    except ValueError as e:
        if json_output:
            print_json_data(
                json.dumps(
                    {
                        "verified": False,
                        "error": f"Invalid signature format: {str(e)}",
                    }
                )
            )
        else:
            print_error(f"Invalid signature format: {str(e)}")
        return False

    is_valid = keypair.verify(message.encode("utf-8"), signature_bytes)

    if json_output:
        print_json_data(
            json.dumps(
                {"verified": is_valid, "signer": signer_address, "message": message}
            )
        )
    else:
        if is_valid:
            console.print("[dark_sea_green3]Signature is valid!\n")
            console.print(f"[yellow]Signer:[/yellow] {signer_address}")
        else:
            print_error("Signature verification failed!")

    return is_valid


async def schedule_coldkey_swap(
    wallet: Wallet,
    subtensor: SubtensorInterface,
    new_coldkey_ss58: str,
    force_swap: bool = False,
    decline: bool = False,
    quiet: bool = False,
    proxy: Optional[str] = None,
) -> bool:
    """Schedules a coldkey swap operation to be executed at a future block.

    Args:
        wallet (Wallet): The wallet initiating the coldkey swap
        subtensor (SubtensorInterface): Connection to the Bittensor network
        new_coldkey_ss58 (str): SS58 address of the new coldkey
        force_swap (bool, optional): Whether to force the swap even if the new coldkey is already scheduled for a swap. Defaults to False.
    Returns:
        bool: True if the swap was scheduled successfully, False otherwise
    """
    if not is_valid_ss58_address(new_coldkey_ss58):
        print_error(f"Invalid SS58 address format: {new_coldkey_ss58}")
        return False

    scheduled_coldkey_swap = await subtensor.get_scheduled_coldkey_swap()
    if wallet.coldkeypub.ss58_address in scheduled_coldkey_swap:
        print_error(
            f"Coldkey {wallet.coldkeypub.ss58_address} is already scheduled for a swap."
        )
        console.print("[dim]Use the force_swap (--force) flag to override this.[/dim]")
        if not force_swap:
            return False
        else:
            console.print(
                "[yellow]Continuing with the swap due to force_swap flag.[/yellow]\n"
            )

    prompt_msg = (
        "You are [red]swapping[/red] your [blue]coldkey[/blue] to a new address.\n"
        f"Current ss58: [{COLORS.G.CK}]{wallet.coldkeypub.ss58_address}[/{COLORS.G.CK}]\n"
        f"New ss58: [{COLORS.G.CK}]{new_coldkey_ss58}[/{COLORS.G.CK}]\n"
        "Are you sure you want to continue?"
    )
    if not confirm_action(prompt_msg, decline=decline, quiet=quiet):
        return False

    if not unlock_key(wallet).success:
        return False

    block_pre_call, call = await asyncio.gather(
        subtensor.substrate.get_block_number(),
        subtensor.substrate.compose_call(
            call_module="SubtensorModule",
            call_function="schedule_swap_coldkey",
            call_params={
                "new_coldkey": new_coldkey_ss58,
            },
        ),
    )
    swap_info = None
    with console.status(":satellite: Scheduling coldkey swap on-chain..."):
        success, err_msg, ext_receipt = await subtensor.sign_and_send_extrinsic(
            call,
            wallet,
            wait_for_inclusion=True,
            wait_for_finalization=True,
            proxy=proxy,
        )
        block_post_call = await subtensor.substrate.get_block_number()

        if not success:
            print_error(f"Failed to schedule coldkey swap: {err_msg}")
            return False

        console.print(
            ":white_heavy_check_mark: [green]Successfully scheduled coldkey swap"
        )
        await print_extrinsic_id(ext_receipt)
        for event in await ext_receipt.triggered_events:
            if (
                event.get("event", {}).get("module_id") == "SubtensorModule"
                and event.get("event", {}).get("event_id") == "ColdkeySwapScheduled"
            ):
                attributes = event["event"].get("attributes", {})
                old_coldkey = decode_account_id(attributes["old_coldkey"][0])

                if old_coldkey == wallet.coldkeypub.ss58_address:
                    swap_info = {
                        "block_num": block_pre_call,
                        "dest_coldkey": decode_account_id(attributes["new_coldkey"][0]),
                        "execution_block": attributes["execution_block"],
                    }

    if not swap_info:
        swap_info = await find_coldkey_swap_extrinsic(
            subtensor=subtensor,
            start_block=block_pre_call,
            end_block=block_post_call,
            wallet_ss58=wallet.coldkeypub.ss58_address,
        )

    if not swap_info:
        console.print(
            "[yellow]Warning: Could not find the swap extrinsic in recent blocks"
        )
        return True

    console.print(
        "\n[green]Coldkey swap details:[/green]"
        f"\nBlock number: {swap_info['block_num']}"
        f"\nOriginal address: [{COLORS.G.CK}]{wallet.coldkeypub.ss58_address}[/{COLORS.G.CK}]"
        f"\nDestination address: [{COLORS.G.CK}]{swap_info['dest_coldkey']}[/{COLORS.G.CK}]"
        f"\nThe swap will be completed at block: [green]{swap_info['execution_block']}[/green]"
        f"\n[dim]You can provide the block number to `btcli wallet swap-check`[/dim]"
    )


async def find_coldkey_swap_extrinsic(
    subtensor: SubtensorInterface,
    start_block: int,
    end_block: int,
    wallet_ss58: str,
) -> dict:
    """Search for a coldkey swap event in a range of blocks.

    Args:
        subtensor: SubtensorInterface for chain queries
        start_block: Starting block number to search
        end_block: Ending block number to search (inclusive)
        wallet_ss58: SS58 address of the signing wallet

    Returns:
        dict: Contains the following keys if found:
            - block_num: Block number where swap was scheduled
            - dest_coldkey: SS58 address of destination coldkey
            - execution_block: Block number when swap will execute
        Empty dict if not found
    """

    current_block, genesis_block = await asyncio.gather(
        subtensor.substrate.get_block_number(), subtensor.substrate.get_block_hash(0)
    )
    if (
        current_block - start_block > 300
        and genesis_block == Constants.genesis_block_hash_map["finney"]
    ):
        console.print("Querying archive node for coldkey swap events...")
        await subtensor.substrate.close()
        subtensor = SubtensorInterface("archive")

    block_hashes = await asyncio.gather(
        *[
            subtensor.substrate.get_block_hash(block_num)
            for block_num in range(start_block, end_block + 1)
        ]
    )
    block_events = await asyncio.gather(
        *[
            subtensor.substrate.get_events(block_hash=block_hash)
            for block_hash in block_hashes
        ]
    )

    for block_num, events in zip(range(start_block, end_block + 1), block_events):
        for event in events:
            if (
                event.get("event", {}).get("module_id") == "SubtensorModule"
                and event.get("event", {}).get("event_id") == "ColdkeySwapScheduled"
            ):
                attributes = event["event"].get("attributes", {})
                old_coldkey = decode_account_id(attributes["old_coldkey"][0])

                if old_coldkey == wallet_ss58:
                    return {
                        "block_num": block_num,
                        "dest_coldkey": decode_account_id(attributes["new_coldkey"][0]),
                        "execution_block": attributes["execution_block"],
                    }

    return {}


async def check_swap_status(
    subtensor: SubtensorInterface,
    origin_ss58: Optional[str] = None,
    expected_block_number: Optional[int] = None,
) -> None:
    """
    Check the status of a coldkey swap.

    Args:
        subtensor: Connection to the network
        origin_ss58: The SS58 address of the original coldkey
        expected_block_number: Optional block number where the swap was scheduled

    """

    if not origin_ss58:
        scheduled_swaps = await subtensor.get_scheduled_coldkey_swap()
        if not scheduled_swaps:
            console.print("[yellow]No pending coldkey swaps found.[/yellow]")
            return

        table = Table(
            Column(
                "Original Coldkey",
                justify="Left",
                style=COLOR_PALETTE["GENERAL"]["SUBHEADING_MAIN"],
                no_wrap=True,
            ),
            Column("Status", style="dark_sea_green3"),
            title=f"\n[{COLOR_PALETTE['GENERAL']['HEADER']}]Pending Coldkey Swaps\n",
            show_header=True,
            show_edge=False,
            header_style="bold white",
            border_style="bright_black",
            style="bold",
            title_justify="center",
            show_lines=False,
            pad_edge=True,
        )

        for coldkey in scheduled_swaps:
            table.add_row(coldkey, "Pending")

        console.print(table)
        console.print(
            "\n[dim]Tip: Check specific swap details by providing the original coldkey "
            "SS58 address and the block number.[/dim]"
        )
        return
    chain_reported_completion_block, destination_address = await subtensor.query(
        "SubtensorModule", "ColdkeySwapScheduled", [origin_ss58]
    )
    destination_address = decode_account_id(destination_address[0])
    if chain_reported_completion_block != 0 and destination_address != GENESIS_ADDRESS:
        is_pending = True
    else:
        is_pending = False

    if not is_pending:
        console.print(
            f"[red]No pending swap found for coldkey:[/red] [{COLORS.G.CK}]{origin_ss58}[/{COLORS.G.CK}]"
        )
        return

    console.print(
        f"[green]Found pending swap for coldkey:[/green] [{COLORS.G.CK}]{origin_ss58}[/{COLORS.G.CK}]"
    )

    if expected_block_number is None:
        expected_block_number = chain_reported_completion_block

    current_block = await subtensor.substrate.get_block_number()
    remaining_blocks = expected_block_number - current_block

    if remaining_blocks <= 0:
        console.print("[green]Swap period has completed![/green]")
        return

    console.print(
        "\n[green]Coldkey swap details:[/green]"
        f"\nOriginal address: [{COLORS.G.CK}]{origin_ss58}[/{COLORS.G.CK}]"
        f"\nDestination address: [{COLORS.G.CK}]{destination_address}[/{COLORS.G.CK}]"
        f"\nCompletion block: {chain_reported_completion_block}"
        f"\nTime remaining: {blocks_to_duration(remaining_blocks)}"
    )<|MERGE_RESOLUTION|>--- conflicted
+++ resolved
@@ -37,11 +37,6 @@
     confirm_action,
     console,
     convert_blocks_to_time,
-<<<<<<< HEAD
-    err_console,
-=======
-    json_console,
->>>>>>> b0a00e0a
     print_error,
     print_verbose,
     get_all_wallets_for_path,

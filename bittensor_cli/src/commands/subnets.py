--- conflicted
+++ resolved
@@ -153,15 +153,11 @@
     """List all subnet netuids in the network."""
 
     async def _get_all_subnets_info():
-        result = await subtensor.query_runtime_api(
+        hex_bytes_result = await subtensor.query_runtime_api(
             runtime_api="SubnetInfoRuntimeApi", method="get_subnets_info", params=[]
         )
 
-<<<<<<< HEAD
-        return SubnetInfo.list_from_any(result)
-=======
         return SubnetInfo.list_from_vec_u8(hex_to_bytes(hex_bytes_result))
->>>>>>> 6ca679be
 
     if not reuse_last:
         subnets: list[SubnetInfo]

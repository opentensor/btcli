--- conflicted
+++ resolved
@@ -1390,15 +1390,10 @@
 
     # Get the hotkey_names (if any) and the hotkey_ss58s.
     hotkeys_to_stake_to: list[tuple[Optional[str], str]] = []
-<<<<<<< HEAD
-    if all_hotkeys:
-        print_verbose("Staking to all hotkeys")
-=======
     if hotkey_ss58:
         # Stake to specific hotkey.
         hotkeys_to_stake_to = [(None, hotkey_ss58)]
     elif all_hotkeys:
->>>>>>> fb3d6757
         # Stake to all hotkeys.
         all_hotkeys_: list[Wallet] = get_hotkey_wallets_for_wallet(wallet=wallet)
         # Get the hotkeys to exclude. (d)efault to no exclusions.

--- conflicted
+++ resolved
@@ -230,14 +230,6 @@
                 ext_id,
             )
         else:
-<<<<<<< HEAD
-=======
-            # bittensor.logging.error(
-            #     msg=msg,
-            #     prefix=f"Failed to reveal previously committed weights hash for salt: {salt}",
-            #     suffix="<red>Failed: </red>",
-            # )
->>>>>>> aee16d17
             return False, "Failed to reveal weights.", None
 
     async def _set_weights_without_commit_reveal(

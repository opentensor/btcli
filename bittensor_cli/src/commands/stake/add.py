import asyncio
import json
from collections import defaultdict
from functools import partial

from typing import TYPE_CHECKING, Optional
from rich.table import Table
from rich.prompt import Confirm, Prompt

from async_substrate_interface.errors import SubstrateRequestException
from bittensor_cli.src import COLOR_PALETTE
from bittensor_cli.src.bittensor.balances import Balance
from bittensor_cli.src.bittensor.utils import (
    console,
    err_console,
    format_error_message,
    get_hotkey_wallets_for_wallet,
    is_valid_ss58_address,
    print_error,
    print_verbose,
    unlock_key,
    json_console,
)
from bittensor_wallet import Wallet

if TYPE_CHECKING:
    from bittensor_cli.src.bittensor.subtensor_interface import SubtensorInterface


#  Command
async def stake_add(
    wallet: Wallet,
    subtensor: "SubtensorInterface",
    netuid: Optional[int],
    stake_all: bool,
    amount: float,
    prompt: bool,
    all_hotkeys: bool,
    include_hotkeys: list[str],
    exclude_hotkeys: list[str],
    safe_staking: bool,
    rate_tolerance: float,
    allow_partial_stake: bool,
<<<<<<< HEAD
    json_output: bool,
=======
    era: int,
>>>>>>> e4651add
):
    """
    Args:
        wallet: wallet object
        subtensor: SubtensorInterface object
        netuid: the netuid to stake to (None indicates all subnets)
        stake_all: whether to stake all available balance
        amount: specified amount of balance to stake
        prompt: whether to prompt the user
        all_hotkeys: whether to stake all hotkeys
        include_hotkeys: list of hotkeys to include in staking process (if not specifying `--all`)
        exclude_hotkeys: list of hotkeys to exclude in staking (if specifying `--all`)
        safe_staking: whether to use safe staking
        rate_tolerance: rate tolerance percentage for stake operations
        allow_partial_stake: whether to allow partial stake
<<<<<<< HEAD
        json_output: whether to output stake info in JSON format
=======
        era: Blocks for which the transaction should be valid.
>>>>>>> e4651add

    Returns:
        bool: True if stake operation is successful, False otherwise
    """

    async def safe_stake_extrinsic(
        netuid_: int,
        amount_: Balance,
        current_stake: Balance,
        hotkey_ss58_: str,
        price_limit: Balance,
        status=None,
    ) -> bool:
        err_out = partial(print_error, status=status)
        failure_prelude = (
            f":cross_mark: [red]Failed[/red] to stake {amount_} on Netuid {netuid_}"
        )
        current_balance, next_nonce, call = await asyncio.gather(
            subtensor.get_balance(wallet.coldkeypub.ss58_address),
            subtensor.substrate.get_account_next_index(wallet.coldkeypub.ss58_address),
            subtensor.substrate.compose_call(
                call_module="SubtensorModule",
                call_function="add_stake_limit",
                call_params={
                    "hotkey": hotkey_ss58_,
                    "netuid": netuid_,
                    "amount_staked": amount_.rao,
                    "limit_price": price_limit,
                    "allow_partial": allow_partial_stake,
                },
            ),
        )
        extrinsic = await subtensor.substrate.create_signed_extrinsic(
            call=call,
            keypair=wallet.coldkey,
            nonce=next_nonce,
            era={"period": era},
        )
        try:
            response = await subtensor.substrate.submit_extrinsic(
                extrinsic, wait_for_inclusion=True, wait_for_finalization=False
            )
        except SubstrateRequestException as e:
            if "Custom error: 8" in str(e):
                print_error(
                    f"\n{failure_prelude}: Price exceeded tolerance limit. "
                    f"Transaction rejected because partial staking is disabled. "
                    f"Either increase price tolerance or enable partial staking.",
                    status=status,
                )
                return False
            else:
                err_out(f"\n{failure_prelude} with error: {format_error_message(e)}")
            return False
        if not await response.is_success:
            err_out(
                f"\n{failure_prelude} with error: {format_error_message(await response.error_message)}"
            )
            return False
        else:
<<<<<<< HEAD
            if json_output:
                # the rest of this checking is not necessary if using json_output
                return True
            block_hash = await subtensor.substrate.get_chain_head()
            new_balance, new_stake = await asyncio.gather(
                subtensor.get_balance(wallet.coldkeypub.ss58_address, block_hash),
                subtensor.get_stake(
                    hotkey_ss58=hotkey_ss58_,
                    coldkey_ss58=wallet.coldkeypub.ss58_address,
                    netuid=netuid_,
                    block_hash=block_hash,
                ),
            )
            console.print(
                f":white_heavy_check_mark: [dark_sea_green3]Finalized. "
                f"Stake added to netuid: {netuid_}[/dark_sea_green3]"
            )
            console.print(
                f"Balance:\n  [blue]{current_balance}[/blue] :arrow_right: "
                f"[{COLOR_PALETTE['STAKE']['STAKE_AMOUNT']}]{new_balance}"
            )
=======
            if not await response.is_success:
                err_out(
                    f"\n{failure_prelude} with error: {format_error_message(await response.error_message)}"
                )
            else:
                block_hash = await subtensor.substrate.get_chain_head()
                new_balance, new_stake = await asyncio.gather(
                    subtensor.get_balance(wallet.coldkeypub.ss58_address, block_hash),
                    subtensor.get_stake(
                        hotkey_ss58=hotkey_ss58_,
                        coldkey_ss58=wallet.coldkeypub.ss58_address,
                        netuid=netuid_,
                        block_hash=block_hash,
                    ),
                )
                console.print(
                    f":white_heavy_check_mark: [dark_sea_green3]Finalized. Stake added to netuid: {netuid_}[/dark_sea_green3]"
                )
                console.print(
                    f"Balance:\n  [blue]{current_balance}[/blue] :arrow_right: [{COLOR_PALETTE['STAKE']['STAKE_AMOUNT']}]{new_balance}"
                )

                amount_staked = current_balance - new_balance
                if allow_partial_stake and (amount_staked != amount_):
                    console.print(
                        "Partial stake transaction. Staked:\n"
                        f"  [{COLOR_PALETTE['STAKE']['STAKE_AMOUNT']}]{amount_staked}[/{COLOR_PALETTE['STAKE']['STAKE_AMOUNT']}] "
                        f"instead of "
                        f"[blue]{amount_}[/blue]"
                    )
>>>>>>> e4651add

            amount_staked = current_balance - new_balance
            if allow_partial_stake and (amount_staked != amount_):
                console.print(
                    "Partial stake transaction. Staked:\n"
                    f"  [{COLOR_PALETTE['STAKE']['STAKE_AMOUNT']}]{amount_staked}"
                    f"[/{COLOR_PALETTE['STAKE']['STAKE_AMOUNT']}] "
                    f"instead of "
                    f"[blue]{amount_}[/blue]"
                )

            console.print(
                f"Subnet: [{COLOR_PALETTE['GENERAL']['SUBHEADING']}]"
                f"{netuid_}[/{COLOR_PALETTE['GENERAL']['SUBHEADING']}] "
                f"Stake:\n"
                f"  [blue]{current_stake}[/blue] "
                f":arrow_right: "
                f"[{COLOR_PALETTE['STAKE']['STAKE_AMOUNT']}]{new_stake}\n"
            )
            return True

    async def stake_extrinsic(
        netuid_i, amount_, current, staking_address_ss58, status=None
    ) -> bool:
        err_out = partial(print_error, status=status)
        current_balance, next_nonce, call = await asyncio.gather(
            subtensor.get_balance(wallet.coldkeypub.ss58_address),
            subtensor.substrate.get_account_next_index(wallet.coldkeypub.ss58_address),
            subtensor.substrate.compose_call(
                call_module="SubtensorModule",
                call_function="add_stake",
                call_params={
                    "hotkey": staking_address_ss58,
                    "netuid": netuid_i,
                    "amount_staked": amount_.rao,
                },
            ),
        )
        failure_prelude = (
            f":cross_mark: [red]Failed[/red] to stake {amount} on Netuid {netuid_i}"
        )
        extrinsic = await subtensor.substrate.create_signed_extrinsic(
            call=call, keypair=wallet.coldkey, nonce=next_nonce, era={"period": era}
        )
        try:
            response = await subtensor.substrate.submit_extrinsic(
                extrinsic, wait_for_inclusion=True, wait_for_finalization=False
            )
        except SubstrateRequestException as e:
            err_out(f"\n{failure_prelude} with error: {format_error_message(e)}")
            return False
        else:
            if not await response.is_success:
                err_out(
                    f"\n{failure_prelude} with error: {format_error_message(await response.error_message)}"
                )
                return False
            else:
                if json_output:
                    # the rest of this is not necessary if using json_output
                    return True
                new_block_hash = await subtensor.substrate.get_chain_head()
                new_balance, new_stake = await asyncio.gather(
                    subtensor.get_balance(
                        wallet.coldkeypub.ss58_address, block_hash=new_block_hash
                    ),
                    subtensor.get_stake(
                        hotkey_ss58=staking_address_ss58,
                        coldkey_ss58=wallet.coldkeypub.ss58_address,
                        netuid=netuid_i,
                        block_hash=new_block_hash,
                    ),
                )
                console.print(
                    f":white_heavy_check_mark: "
                    f"[dark_sea_green3]Finalized. Stake added to netuid: {netuid_i}[/dark_sea_green3]"
                )
                console.print(
                    f"Balance:\n  [blue]{current_balance}[/blue] :arrow_right: "
                    f"[{COLOR_PALETTE['STAKE']['STAKE_AMOUNT']}]{new_balance}"
                )
                console.print(
                    f"Subnet: [{COLOR_PALETTE['GENERAL']['SUBHEADING']}]"
                    f"{netuid_i}[/{COLOR_PALETTE['GENERAL']['SUBHEADING']}] "
                    f"Stake:\n"
                    f"  [blue]{current}[/blue] "
                    f":arrow_right: "
                    f"[{COLOR_PALETTE['STAKE']['STAKE_AMOUNT']}]{new_stake}\n"
                )
                return True

    netuids = (
        [int(netuid)]
        if netuid is not None
        else await subtensor.get_all_subnet_netuids()
    )

    hotkeys_to_stake_to = _get_hotkeys_to_stake_to(
        wallet=wallet,
        all_hotkeys=all_hotkeys,
        include_hotkeys=include_hotkeys,
        exclude_hotkeys=exclude_hotkeys,
    )

    # Get subnet data and stake information for coldkey
    chain_head = await subtensor.substrate.get_chain_head()
    _all_subnets, _stake_info, current_wallet_balance = await asyncio.gather(
        subtensor.all_subnets(),
        subtensor.get_stake_for_coldkey(
            coldkey_ss58=wallet.coldkeypub.ss58_address,
            block_hash=chain_head,
        ),
        subtensor.get_balance(wallet.coldkeypub.ss58_address),
    )
    all_subnets = {di.netuid: di for di in _all_subnets}

    # Map current stake balances for hotkeys
    hotkey_stake_map = {}
    for _, hotkey_ss58 in hotkeys_to_stake_to:
        hotkey_stake_map[hotkey_ss58] = {}
        for netuid in netuids:
            hotkey_stake_map[hotkey_ss58][netuid] = Balance.from_rao(0)

    for stake_info in _stake_info:
        if stake_info.hotkey_ss58 in hotkey_stake_map:
            hotkey_stake_map[stake_info.hotkey_ss58][stake_info.netuid] = (
                stake_info.stake
            )

    # Determine the amount we are staking.
    rows = []
    amounts_to_stake = []
    current_stake_balances = []
    prices_with_tolerance = []
    remaining_wallet_balance = current_wallet_balance
    max_slippage = 0.0

    for hotkey in hotkeys_to_stake_to:
        for netuid in netuids:
            # Check that the subnet exists.
            subnet_info = all_subnets.get(netuid)
            if not subnet_info:
                err_console.print(f"Subnet with netuid: {netuid} does not exist.")
                continue
            current_stake_balances.append(hotkey_stake_map[hotkey[1]][netuid])

            # Get the amount.
            amount_to_stake = Balance(0)
            if amount:
                amount_to_stake = Balance.from_tao(amount)
            elif stake_all:
                amount_to_stake = current_wallet_balance / len(netuids)
            elif not amount:
                amount_to_stake, _ = _prompt_stake_amount(
                    current_balance=remaining_wallet_balance,
                    netuid=netuid,
                    action_name="stake",
                )
            amounts_to_stake.append(amount_to_stake)

            # Check enough to stake.
            if amount_to_stake > remaining_wallet_balance:
                err_console.print(
                    f"[red]Not enough stake[/red]:[bold white]\n wallet balance:{remaining_wallet_balance} < "
                    f"staking amount: {amount_to_stake}[/bold white]"
                )
                return False
            remaining_wallet_balance -= amount_to_stake

            stake_fee = await subtensor.get_stake_fee(
                origin_hotkey_ss58=None,
                origin_netuid=None,
                origin_coldkey_ss58=wallet.coldkeypub.ss58_address,
                destination_hotkey_ss58=hotkey[1],
                destination_netuid=netuid,
                destination_coldkey_ss58=wallet.coldkeypub.ss58_address,
                amount=amount_to_stake.rao,
            )

            # Calculate slippage
            try:
                received_amount, slippage_pct, slippage_pct_float, rate = (
                    _calculate_slippage(subnet_info, amount_to_stake, stake_fee)
                )
            except ValueError:
                return False

            max_slippage = max(slippage_pct_float, max_slippage)

            # Add rows for the table
            base_row = [
                str(netuid),  # netuid
                f"{hotkey[1]}",  # hotkey
                str(amount_to_stake),  # amount
                str(rate)
                + f" {Balance.get_unit(netuid)}/{Balance.get_unit(0)} ",  # rate
                str(received_amount.set_unit(netuid)),  # received
                str(stake_fee),  # fee
                str(slippage_pct),  # slippage
            ]

            # If we are staking safe, add price tolerance
            if safe_staking:
                if subnet_info.is_dynamic:
                    rate = 1 / subnet_info.price.tao or 1
                    _rate_with_tolerance = rate * (
                        1 + rate_tolerance
                    )  # Rate only for display
                    rate_with_tolerance = f"{_rate_with_tolerance:.4f}"
                    price_with_tolerance = subnet_info.price.rao * (
                        1 + rate_tolerance
                    )  # Actual price to pass to extrinsic
                else:
                    rate_with_tolerance = "1"
                    price_with_tolerance = Balance.from_rao(1)
                prices_with_tolerance.append(price_with_tolerance)

                base_row.extend(
                    [
                        f"{rate_with_tolerance} {Balance.get_unit(netuid)}/{Balance.get_unit(0)} ",
                        f"[{'dark_sea_green3' if allow_partial_stake else 'red'}]"
                        # safe staking
                        f"{allow_partial_stake}[/{'dark_sea_green3' if allow_partial_stake else 'red'}]",
                    ]
                )

            rows.append(tuple(base_row))

    # Define and print stake table + slippage warning
    table = _define_stake_table(wallet, subtensor, safe_staking, rate_tolerance)
    for row in rows:
        table.add_row(*row)
    _print_table_and_slippage(table, max_slippage, safe_staking)

    if prompt:
        if not Confirm.ask("Would you like to continue?"):
            return False
    if not unlock_key(wallet).success:
        return False

    if safe_staking:
        stake_coroutines = {}
        for i, (ni, am, curr, price_with_tolerance) in enumerate(
            zip(
                netuids, amounts_to_stake, current_stake_balances, prices_with_tolerance
            )
        ):
            for _, staking_address in hotkeys_to_stake_to:
                # Regular extrinsic for root subnet
                if ni == 0:
                    stake_coroutines[(ni, staking_address)] = stake_extrinsic(
                        netuid_i=ni,
                        amount_=am,
                        current=curr,
                        staking_address_ss58=staking_address,
                    )
                else:
                    stake_coroutines[(ni, staking_address)] = safe_stake_extrinsic(
                        netuid_=ni,
                        amount_=am,
                        current_stake=curr,
                        hotkey_ss58_=staking_address,
                        price_limit=price_with_tolerance,
                    )
    else:
        stake_coroutines = {
            (ni, staking_address): stake_extrinsic(
                netuid_i=ni,
                amount_=am,
                current=curr,
                staking_address_ss58=staking_address,
            )
            for i, (ni, am, curr) in enumerate(
                zip(netuids, amounts_to_stake, current_stake_balances)
            )
            for _, staking_address in hotkeys_to_stake_to
        }
    successes = defaultdict(dict)
    with console.status(f"\n:satellite: Staking on netuid(s): {netuids} ..."):
        # We can gather them all at once but balance reporting will be in race-condition.
        for (ni, staking_address), coroutine in stake_coroutines.items():
            success = await coroutine
            successes[ni][staking_address] = success
    if json_output:
        json_console.print(json.dumps({"staking_success": successes}))


# Helper functions
def _prompt_stake_amount(
    current_balance: Balance, netuid: int, action_name: str
) -> tuple[Balance, bool]:
    """Prompts user to input a stake amount with validation.

    Args:
        current_balance (Balance): The maximum available balance
        netuid (int): The subnet id to get the correct unit
        action_name (str): The name of the action (e.g. "transfer", "move", "unstake")

    Returns:
        tuple[Balance, bool]: (The amount to use as Balance object, whether all balance was selected)
    """
    while True:
        amount_input = Prompt.ask(
            f"\nEnter the amount to {action_name}"
            f"[{COLOR_PALETTE['STAKE']['STAKE_AMOUNT']}]{Balance.get_unit(netuid)}[/{COLOR_PALETTE['STAKE']['STAKE_AMOUNT']}] "
            f"[{COLOR_PALETTE['STAKE']['STAKE_AMOUNT']}](max: {current_balance})[/{COLOR_PALETTE['STAKE']['STAKE_AMOUNT']}] "
            f"or "
            f"[{COLOR_PALETTE['STAKE']['STAKE_AMOUNT']}]'all'[/{COLOR_PALETTE['STAKE']['STAKE_AMOUNT']}] "
            f"for entire balance"
        )

        if amount_input.lower() == "all":
            return current_balance, True

        try:
            amount = float(amount_input)
            if amount <= 0:
                console.print("[red]Amount must be greater than 0[/red]")
                continue
            if amount > current_balance.tao:
                console.print(
                    f"[red]Amount exceeds available balance of "
                    f"[{COLOR_PALETTE['STAKE']['STAKE_AMOUNT']}]{current_balance}[/{COLOR_PALETTE['STAKE']['STAKE_AMOUNT']}]"
                    f"[/red]"
                )
                continue
            return Balance.from_tao(amount), False
        except ValueError:
            console.print("[red]Please enter a valid number or 'all'[/red]")


def _get_hotkeys_to_stake_to(
    wallet: Wallet,
    all_hotkeys: bool = False,
    include_hotkeys: list[str] = None,
    exclude_hotkeys: list[str] = None,
) -> list[tuple[Optional[str], str]]:
    """Get list of hotkeys to stake to based on input parameters.

    Args:
        wallet: The wallet containing hotkeys
        all_hotkeys: If True, get all hotkeys from wallet except excluded ones
        include_hotkeys: List of specific hotkeys to include (by name or ss58 address)
        exclude_hotkeys: List of hotkeys to exclude when all_hotkeys is True

    Returns:
        List of tuples containing (hotkey_name, hotkey_ss58_address)
        hotkey_name may be None if ss58 address was provided directly
    """
    if all_hotkeys:
        # Stake to all hotkeys except excluded ones
        all_hotkeys_: list[Wallet] = get_hotkey_wallets_for_wallet(wallet=wallet)
        return [
            (wallet.hotkey_str, wallet.hotkey.ss58_address)
            for wallet in all_hotkeys_
            if wallet.hotkey_str not in (exclude_hotkeys or [])
        ]

    if include_hotkeys:
        print_verbose("Staking to only included hotkeys")
        # Stake to specific hotkeys
        hotkeys = []
        for hotkey_ss58_or_hotkey_name in include_hotkeys:
            if is_valid_ss58_address(hotkey_ss58_or_hotkey_name):
                # If valid ss58 address, add directly
                hotkeys.append((None, hotkey_ss58_or_hotkey_name))
            else:
                # If hotkey name, get ss58 from wallet
                wallet_ = Wallet(
                    path=wallet.path,
                    name=wallet.name,
                    hotkey=hotkey_ss58_or_hotkey_name,
                )
                hotkeys.append((wallet_.hotkey_str, wallet_.hotkey.ss58_address))

        return hotkeys

    # Default: stake to single hotkey from wallet
    print_verbose(
        f"Staking to hotkey: ({wallet.hotkey_str}) in wallet: ({wallet.name})"
    )
    assert wallet.hotkey is not None
    return [(None, wallet.hotkey.ss58_address)]


def _define_stake_table(
    wallet: Wallet,
    subtensor: "SubtensorInterface",
    safe_staking: bool,
    rate_tolerance: float,
) -> Table:
    """Creates and initializes a table for displaying stake information.

    Args:
        wallet: The wallet being used for staking
        subtensor: The subtensor interface

    Returns:
        Table: An initialized rich Table object with appropriate columns
    """
    table = Table(
        title=f"\n[{COLOR_PALETTE['GENERAL']['HEADER']}]Staking to:\n"
        f"Wallet: [{COLOR_PALETTE['GENERAL']['COLDKEY']}]{wallet.name}[/{COLOR_PALETTE['GENERAL']['COLDKEY']}], "
        f"Coldkey ss58: [{COLOR_PALETTE['GENERAL']['COLDKEY']}]{wallet.coldkeypub.ss58_address}[/{COLOR_PALETTE['GENERAL']['COLDKEY']}]\n"
        f"Network: {subtensor.network}[/{COLOR_PALETTE['GENERAL']['HEADER']}]\n",
        show_footer=True,
        show_edge=False,
        header_style="bold white",
        border_style="bright_black",
        style="bold",
        title_justify="center",
        show_lines=False,
        pad_edge=True,
    )

    table.add_column("Netuid", justify="center", style="grey89")
    table.add_column(
        "Hotkey", justify="center", style=COLOR_PALETTE["GENERAL"]["HOTKEY"]
    )
    table.add_column(
        f"Amount ({Balance.get_unit(0)})",
        justify="center",
        style=COLOR_PALETTE["POOLS"]["TAO"],
    )
    table.add_column(
        f"Rate (per {Balance.get_unit(0)})",
        justify="center",
        style=COLOR_PALETTE["POOLS"]["RATE"],
    )
    table.add_column(
        "Received",
        justify="center",
        style=COLOR_PALETTE["POOLS"]["TAO_EQUIV"],
    )
    table.add_column(
        "Fee (τ)",
        justify="center",
        style=COLOR_PALETTE["STAKE"]["STAKE_AMOUNT"],
    )
    table.add_column(
        "Slippage", justify="center", style=COLOR_PALETTE["STAKE"]["SLIPPAGE_PERCENT"]
    )

    if safe_staking:
        table.add_column(
            f"Rate with tolerance: [blue]({rate_tolerance*100}%)[/blue]",
            justify="center",
            style=COLOR_PALETTE["POOLS"]["RATE"],
        )
        table.add_column(
            "Partial stake enabled",
            justify="center",
            style=COLOR_PALETTE["STAKE"]["SLIPPAGE_PERCENT"],
        )
    return table


def _print_table_and_slippage(table: Table, max_slippage: float, safe_staking: bool):
    """Prints the stake table, slippage warning, and table description.

    Args:
        table: The rich Table object to print
        max_slippage: The maximum slippage percentage across all operations
    """
    console.print(table)

    # Greater than 5%
    if max_slippage > 5:
        message = f"[{COLOR_PALETTE['STAKE']['SLIPPAGE_TEXT']}]-------------------------------------------------------------------------------------------------------------------\n"
        message += f"[bold]WARNING:[/bold]  The slippage on one of your operations is high: [{COLOR_PALETTE['STAKE']['SLIPPAGE_PERCENT']}]{max_slippage} %[/{COLOR_PALETTE['STAKE']['SLIPPAGE_PERCENT']}], this may result in a loss of funds.\n"
        message += "-------------------------------------------------------------------------------------------------------------------\n"
        console.print(message)

    # Table description
    base_description = """
[bold white]Description[/bold white]:
The table displays information about the stake operation you are about to perform.
The columns are as follows:
    - [bold white]Netuid[/bold white]: The netuid of the subnet you are staking to.
    - [bold white]Hotkey[/bold white]: The ss58 address of the hotkey you are staking to. 
    - [bold white]Amount[/bold white]: The TAO you are staking into this subnet onto this hotkey.
    - [bold white]Rate[/bold white]: The rate of exchange between your TAO and the subnet's stake.
    - [bold white]Received[/bold white]: The amount of stake you will receive on this subnet after slippage.
    - [bold white]Slippage[/bold white]: The slippage percentage of the stake operation. (0% if the subnet is not dynamic i.e. root)."""

    safe_staking_description = """
    - [bold white]Rate Tolerance[/bold white]: Maximum acceptable alpha rate. If the rate exceeds this tolerance, the transaction will be limited or rejected.
    - [bold white]Partial staking[/bold white]: If True, allows staking up to the rate tolerance limit. If False, the entire transaction will fail if rate tolerance is exceeded.\n"""

    console.print(base_description + (safe_staking_description if safe_staking else ""))


def _calculate_slippage(
    subnet_info, amount: Balance, stake_fee: Balance
) -> tuple[Balance, str, float, str]:
    """Calculate slippage when adding stake.

    Args:
        subnet_info: Subnet dynamic info
        amount: Amount being staked
        stake_fee: Transaction fee for the stake operation

    Returns:
        tuple containing:
        - received_amount: Amount received after slippage and fees
        - slippage_str: Formatted slippage percentage string
        - slippage_float: Raw slippage percentage value
        - rate: Exchange rate string
    """
    amount_after_fee = amount - stake_fee

    if amount_after_fee < 0:
        print_error("You don't have enough balance to cover the stake fee.")
        raise ValueError()

    received_amount, _, _ = subnet_info.tao_to_alpha_with_slippage(amount_after_fee)

    if subnet_info.is_dynamic:
        ideal_amount = subnet_info.tao_to_alpha(amount)
        total_slippage = ideal_amount - received_amount
        slippage_pct_float = 100 * (total_slippage.tao / ideal_amount.tao)
        slippage_str = f"{slippage_pct_float:.4f} %"
        rate = f"{(1 / subnet_info.price.tao or 1):.4f}"
    else:
        slippage_pct_float = (
            100 * float(stake_fee.tao) / float(amount.tao) if amount.tao != 0 else 0
        )
        slippage_str = f"{slippage_pct_float:.4f} %"
        rate = "1"

    return received_amount, slippage_str, slippage_pct_float, rate<|MERGE_RESOLUTION|>--- conflicted
+++ resolved
@@ -41,11 +41,8 @@
     safe_staking: bool,
     rate_tolerance: float,
     allow_partial_stake: bool,
-<<<<<<< HEAD
     json_output: bool,
-=======
     era: int,
->>>>>>> e4651add
 ):
     """
     Args:
@@ -61,11 +58,8 @@
         safe_staking: whether to use safe staking
         rate_tolerance: rate tolerance percentage for stake operations
         allow_partial_stake: whether to allow partial stake
-<<<<<<< HEAD
         json_output: whether to output stake info in JSON format
-=======
         era: Blocks for which the transaction should be valid.
->>>>>>> e4651add
 
     Returns:
         bool: True if stake operation is successful, False otherwise
@@ -126,7 +120,6 @@
             )
             return False
         else:
-<<<<<<< HEAD
             if json_output:
                 # the rest of this checking is not necessary if using json_output
                 return True
@@ -148,38 +141,6 @@
                 f"Balance:\n  [blue]{current_balance}[/blue] :arrow_right: "
                 f"[{COLOR_PALETTE['STAKE']['STAKE_AMOUNT']}]{new_balance}"
             )
-=======
-            if not await response.is_success:
-                err_out(
-                    f"\n{failure_prelude} with error: {format_error_message(await response.error_message)}"
-                )
-            else:
-                block_hash = await subtensor.substrate.get_chain_head()
-                new_balance, new_stake = await asyncio.gather(
-                    subtensor.get_balance(wallet.coldkeypub.ss58_address, block_hash),
-                    subtensor.get_stake(
-                        hotkey_ss58=hotkey_ss58_,
-                        coldkey_ss58=wallet.coldkeypub.ss58_address,
-                        netuid=netuid_,
-                        block_hash=block_hash,
-                    ),
-                )
-                console.print(
-                    f":white_heavy_check_mark: [dark_sea_green3]Finalized. Stake added to netuid: {netuid_}[/dark_sea_green3]"
-                )
-                console.print(
-                    f"Balance:\n  [blue]{current_balance}[/blue] :arrow_right: [{COLOR_PALETTE['STAKE']['STAKE_AMOUNT']}]{new_balance}"
-                )
-
-                amount_staked = current_balance - new_balance
-                if allow_partial_stake and (amount_staked != amount_):
-                    console.print(
-                        "Partial stake transaction. Staked:\n"
-                        f"  [{COLOR_PALETTE['STAKE']['STAKE_AMOUNT']}]{amount_staked}[/{COLOR_PALETTE['STAKE']['STAKE_AMOUNT']}] "
-                        f"instead of "
-                        f"[blue]{amount_}[/blue]"
-                    )
->>>>>>> e4651add
 
             amount_staked = current_balance - new_balance
             if allow_partial_stake and (amount_staked != amount_):

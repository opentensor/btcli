import asyncio
from typing import Optional

from bittensor_wallet import Wallet
from rich.prompt import Confirm, Prompt, IntPrompt
from rich.table import Table
from rich.text import Text
from async_substrate_interface.errors import SubstrateRequestException

from bittensor_cli.src.bittensor.balances import Balance
from bittensor_cli.src.bittensor.subtensor_interface import SubtensorInterface
from bittensor_cli.src.bittensor.utils import (
    console,
    err_console,
    float_to_u16,
    float_to_u64,
    u16_to_float,
    u64_to_float,
    is_valid_ss58_address,
    format_error_message,
    unlock_key,
)


async def get_childkey_completion_block(
    subtensor: SubtensorInterface, netuid: int
) -> tuple[int, int]:
    """
    Calculates the block at which the childkey set request will complete
    """
    blocks_since_last_step_query = subtensor.query(
        "SubtensorModule",
        "BlocksSinceLastStep",
        params=[netuid],
    )
    tempo_query = subtensor.get_hyperparameter(
        param_name="Tempo",
        netuid=netuid,
    )
    block_number, blocks_since_last_step, tempo = await asyncio.gather(
        subtensor.substrate.get_block_number(),
        blocks_since_last_step_query,
        tempo_query,
    )
    cooldown = block_number + 1
    blocks_left_in_tempo = tempo - blocks_since_last_step
    next_tempo = block_number + blocks_left_in_tempo
    next_epoch_after_cooldown = (cooldown - next_tempo) % tempo + cooldown
    return block_number, next_epoch_after_cooldown


async def set_children_extrinsic(
    subtensor: "SubtensorInterface",
    wallet: Wallet,
    hotkey: str,
    netuid: int,
    children_with_proportions: list[tuple[float, str]],
    wait_for_inclusion: bool = True,
    wait_for_finalization: bool = False,
    prompt: bool = False,
) -> tuple[bool, str]:
    """
    Sets children hotkeys with proportions assigned from the parent.

    :param: subtensor: Subtensor endpoint to use.
    :param: wallet: Bittensor wallet object.
    :param: hotkey: Parent hotkey.
    :param: children_with_proportions: Children hotkeys.
    :param: netuid: Unique identifier of for the subnet.
    :param: wait_for_inclusion: If set, waits for the extrinsic to enter a block before returning `True`, or returns
                                `False` if the extrinsic fails to enter the block within the timeout.
    :param: wait_for_finalization: If set, waits for the extrinsic to be finalized on the chain before returning `
                                   `True`, or returns `False` if the extrinsic fails to be finalized within the timeout.
    :param: prompt: If `True`, the call waits for confirmation from the user before proceeding.

    :return: A tuple containing a success flag and an optional error message.
    """
    # Check if all children are being revoked
    all_revoked = len(children_with_proportions) == 0

    operation = "Revoking all child hotkeys" if all_revoked else "Setting child hotkeys"

    # Ask before moving on.
    if prompt:
        if all_revoked:
            if not Confirm.ask(
                f"Do you want to revoke all children hotkeys for hotkey {hotkey}?"
            ):
                return False, "Operation Cancelled"
        else:
            if not Confirm.ask(
                "Do you want to set children hotkeys:\n[bold white]{}[/bold white]?".format(
                    "\n".join(
                        f"  {child[1]}: {child[0]}"
                        for child in children_with_proportions
                    )
                )
            ):
                return False, "Operation Cancelled"

    # Decrypt coldkey.
    if not (unlock_status := unlock_key(wallet, print_out=False)).success:
        return False, unlock_status.message

    with console.status(
        f":satellite: {operation} on [white]{subtensor.network}[/white] ..."
    ):
        if not all_revoked:
            normalized_children = prepare_child_proportions(children_with_proportions)
        else:
            normalized_children = []

        call = await subtensor.substrate.compose_call(
            call_module="SubtensorModule",
            call_function="set_children",
            call_params={
                "hotkey": hotkey,
                "children": normalized_children,
                "netuid": netuid,
            },
        )
        success, error_message = await subtensor.sign_and_send_extrinsic(
            call, wallet, wait_for_inclusion, wait_for_finalization
        )

        if not wait_for_finalization and not wait_for_inclusion:
            return (
                True,
                f"Not waiting for finalization or inclusion. {operation} initiated.",
            )

        if success:
            if wait_for_inclusion:
                console.print(":white_heavy_check_mark: [green]Included[/green]")
            if wait_for_finalization:
                console.print(":white_heavy_check_mark: [green]Finalized[/green]")
            # bittensor.logging.success(
            #     prefix=operation,
            #     suffix="<green>Finalized: </green>" + str(success),
            # )
            return True, f"Successfully {operation.lower()} and Finalized."
        else:
            err_console.print(f":cross_mark: [red]Failed[/red]: {error_message}")
            # bittensor.logging.warning(
            #     prefix=operation,
            #     suffix="<red>Failed: </red>" + str(error_message),
            # )
            return False, error_message


async def set_childkey_take_extrinsic(
    subtensor: "SubtensorInterface",
    wallet: Wallet,
    hotkey: str,
    netuid: int,
    take: float,
    wait_for_inclusion: bool = True,
    wait_for_finalization: bool = False,
    prompt: bool = True,
) -> tuple[bool, str]:
    """
    Sets childkey take.

    :param: subtensor: Subtensor endpoint to use.
    :param: wallet: Bittensor wallet object.
    :param: hotkey: Child hotkey.
    :param: take: Childkey Take value.
    :param: netuid: Unique identifier of for the subnet.
    :param: wait_for_inclusion: If set, waits for the extrinsic to enter a block before returning `True`, or returns
                                `False` if the extrinsic fails to enter the block within the timeout.
    :param: wait_for_finalization: If set, waits for the extrinsic to be finalized on the chain before returning `
                                   `True`, or returns `False` if the extrinsic fails to be finalized within the timeout.
    :param: prompt: If `True`, the call waits for confirmation from the user before proceeding.

    :return: A tuple containing a success flag and an optional error message.
    """

    # Ask before moving on.
    if prompt:
        if not Confirm.ask(
            f"Do you want to set childkey take to: [bold white]{take * 100}%[/bold white]?"
        ):
            return False, "Operation Cancelled"

    # Decrypt coldkey.
    if not (unlock_status := unlock_key(wallet, print_out=False)).success:
        return False, unlock_status.message

    with console.status(
        f":satellite: Setting childkey take on [white]{subtensor.network}[/white] ..."
    ):
        try:
            if 0 < take <= 0.18:
                take_u16 = float_to_u16(take)
            else:
                return False, "Invalid take value"

            call = await subtensor.substrate.compose_call(
                call_module="SubtensorModule",
                call_function="set_childkey_take",
                call_params={
                    "hotkey": hotkey,
                    "take": take_u16,
                    "netuid": netuid,
                },
            )
            success, error_message = await subtensor.sign_and_send_extrinsic(
                call, wallet, wait_for_inclusion, wait_for_finalization
            )

            if not wait_for_finalization and not wait_for_inclusion:
                return (
                    True,
                    "Not waiting for finalization or inclusion. Set childkey take initiated.",
                )

            if success:
                if wait_for_inclusion:
                    console.print(":white_heavy_check_mark: [green]Included[/green]")
                if wait_for_finalization:
                    console.print(":white_heavy_check_mark: [green]Finalized[/green]")
                # bittensor.logging.success(
                #     prefix="Setting childkey take",
                #     suffix="<green>Finalized: </green>" + str(success),
                # )
                return True, "Successfully set childkey take and Finalized."
            else:
                console.print(f":cross_mark: [red]Failed[/red]: {error_message}")
                # bittensor.logging.warning(
                #     prefix="Setting childkey take",
                #     suffix="<red>Failed: </red>" + str(error_message),
                # )
                return False, error_message

        except SubstrateRequestException as e:
            return (
                False,
                f"Exception occurred while setting childkey take: {format_error_message(e)}",
            )


async def get_childkey_take(subtensor, hotkey: str, netuid: int) -> Optional[int]:
    """
    Get the childkey take of a hotkey on a specific network.
    Args:
    - hotkey (str): The hotkey to search for.
    - netuid (int): The netuid to search for.

    Returns:
    - Optional[float]: The value of the "ChildkeyTake" if found, or None if any error occurs.
    """
    try:
        childkey_take_ = await subtensor.query(
            module="SubtensorModule",
            storage_function="ChildkeyTake",
            params=[hotkey, netuid],
        )
        if childkey_take_:
            return int(childkey_take_)

    except SubstrateRequestException as e:
        err_console.print(f"Error querying ChildKeys: {format_error_message(e)}")
        return None


def prepare_child_proportions(children_with_proportions):
    """
    Convert proportions to u64 and normalize, ensuring total does not exceed u64 max.
    """
    children_u64 = [
        (float_to_u64(proportion), child)
        for proportion, child in children_with_proportions
    ]
    total = sum(proportion for proportion, _ in children_u64)

    if total > (2**64 - 1):
        excess = total - (2**64 - 1)
        if excess > (2**64 * 0.01):  # Example threshold of 1% of u64 max
            raise ValueError("Excess is too great to normalize proportions")
        largest_child_index = max(
            range(len(children_u64)), key=lambda i: children_u64[i][0]
        )
        children_u64[largest_child_index] = (
            children_u64[largest_child_index][0] - excess,
            children_u64[largest_child_index][1],
        )

    return children_u64


async def get_children(
    wallet: Wallet, subtensor: "SubtensorInterface", netuid: Optional[int] = None
):
    # TODO rao asks separately for the hotkey from the user, should we do this, or the way we do it now?
    """
    Retrieves the child hotkeys for the specified wallet.

    Args:
    - wallet: The wallet object containing the hotkey information.
        Type: Wallet
    - subtensor: Interface to interact with the subtensor network.
        Type: SubtensorInterface
    - netuid: Optional subnet identifier. If not provided, retrieves data for all subnets.
        Type: Optional[int]

    Returns:
    - If netuid is specified, returns the list of child hotkeys for the given netuid.
        Type: List[tuple[int, str]]
    - If netuid is not specified, generates and prints a summary table of all child hotkeys across all subnets.
    """

<<<<<<< HEAD
    async def get_take(child: tuple, netuid__: int) -> float:
=======
    async def get_total_stake_for_hk(hotkey: str, parent: bool = False):
        """
        Fetches and displays the total stake for a specified hotkey from the Subtensor blockchain network.
        If `parent` is True, it prints the hotkey and its corresponding stake.

        Parameters:
        - hotkey (str): The hotkey for which the stake needs to be fetched.
        - parent (bool, optional): A flag to indicate whether the hotkey is the parent key. Defaults to False.

        Returns:
        - Balance: The total stake associated with the specified hotkey.
        """
        _result = await subtensor.substrate.query(
            module="SubtensorModule",
            storage_function="TotalHotkeyStake",
            params=[hotkey],
            reuse_block_hash=True,
        )
        stake = Balance.from_rao(_result) if _result is not None else Balance(0)
        if parent:
            console.print(
                f"\nYour Hotkey: [bright_magenta]{hotkey}[/bright_magenta]  |  Total Stake: [dark_orange]{stake}t[/dark_orange]\n",
                end="",
                no_wrap=True,
            )

        return stake

    async def get_take(child: tuple) -> float:
>>>>>>> ce6dde50
        """
        Get the take value for a given subtensor, hotkey, and netuid.

        @param child: The hotkey to retrieve the take value for.

        @return: The take value as a float. If the take value is not available, it returns 0.

        """
        child_hotkey = child[1]
        take_u16 = await get_childkey_take(
            subtensor=subtensor, hotkey=child_hotkey, netuid=netuid__
        )
        if take_u16:
            return u16_to_float(take_u16)
        else:
            return 0

    async def _render_table(
        parent_hotkey: str,
        netuid_children_: list[tuple[int, list[tuple[int, str]]]],
    ):
        """
        Retrieves and renders children hotkeys and their details for a given parent hotkey.
        """
        # Initialize Rich table for pretty printing
        table = Table(
            header_style="bold white",
            border_style="bright_black",
            style="dim",
        )

        # Add columns to the table with specific styles
        table.add_column("Netuid", style="dark_orange", no_wrap=True, justify="center")
        table.add_column("Child Hotkey", style="bold bright_magenta")
        table.add_column("Proportion", style="bold cyan", no_wrap=True, justify="right")
        table.add_column(
            "Childkey Take", style="light_goldenrod2", no_wrap=True, justify="right"
        )
        table.add_column(
            "Current Stake Weight", style="bold red", no_wrap=True, justify="right"
        )

        if not netuid_children_:
            console.print(table)
            console.print(
                f"[bold red]There are currently no child hotkeys with parent hotkey: "
                f"{wallet.name} | {wallet.hotkey_str} ({parent_hotkey}).[/bold red]"
            )
            return

        # calculate totals per subnet
        total_proportion = 0
        total_stake_weight = 0

        netuid_children_.sort(key=lambda x: x[0])  # Sort by netuid in ascending order
        unique_keys = set(
            [parent_hotkey]
            + [s for _, child_list in netuid_children_ for _, s in child_list]
        )
        hotkey_stake_dict = await subtensor.get_total_stake_for_hotkey(
            *unique_keys,
            netuids=[n[0] for n in netuid_children_],
        )
        parent_total = sum(hotkey_stake_dict[parent_hotkey].values())
        insert_text = (
            " "
            if netuid is None
            else f" on netuids: {', '.join(str(n[0]) for n in netuid_children_)} "
        )
        console.print(
            f"The total stake of parent hotkey '{parent_hotkey}'{insert_text}is {parent_total}."
        )

        for index, (netuid_, children_) in enumerate(netuid_children_):
            # calculate totals
            total_proportion_per_netuid = 0
            total_stake_weight_per_netuid = 0
            avg_take_per_netuid = 0.0

            hotkey_stake: dict[int, Balance] = hotkey_stake_dict[parent_hotkey]

            children_info = []
            child_takes = await asyncio.gather(
                *[get_take(c, netuid_) for c in children_]
            )
            for child, child_take in zip(children_, child_takes):
                proportion = child[0]
                child_hotkey = child[1]

                # add to totals
                avg_take_per_netuid += child_take

                converted_proportion = u64_to_float(proportion)

                children_info.append(
                    (
                        converted_proportion,
                        child_hotkey,
                        hotkey_stake_dict[child_hotkey][netuid_],
                        child_take,
                    )
                )

            children_info.sort(
                key=lambda x: x[0], reverse=True
            )  # sorting by proportion (highest first)

            for proportion_, hotkey, stake, child_take in children_info:
                proportion_percent = proportion_ * 100  # Proportion in percent
                proportion_tao = (
                    hotkey_stake[netuid_].tao * proportion_
                )  # Proportion in TAO

                total_proportion_per_netuid += proportion_percent

                # Conditionally format text
                proportion_str = f"{proportion_percent:.3f}% ({proportion_tao:.3f}τ)"
                stake_weight = stake.tao + proportion_tao
                total_stake_weight_per_netuid += stake_weight
                take_str = f"{child_take * 100:.3f}%"

                hotkey = Text(hotkey, style="italic red" if proportion_ == 0 else "")
                table.add_row(
                    str(netuid_),
                    hotkey,
                    proportion_str,
                    take_str,
                    str(f"{stake_weight:.3f}"),
                )

            avg_take_per_netuid = avg_take_per_netuid / len(children_info)

            # add totals row for this netuid
            table.add_row(
                "",
                "[dim]Total[/dim]",
                f"[dim]{total_proportion_per_netuid:.3f}%[/dim]",
                f"[dim](avg) {avg_take_per_netuid * 100:.3f}%[/dim]",
                f"[dim]{total_stake_weight_per_netuid:.3f}τ[/dim]",
                style="dim",
            )

            # add to grand totals
            total_proportion += total_proportion_per_netuid
            total_stake_weight += total_stake_weight_per_netuid

            # Add a dividing line if there are more than one netuid
            if len(netuid_children_) > 1:
                table.add_section()

        console.print(table)

    # Core logic for get_children
    if netuid is None:
        # get all netuids
        netuids = await subtensor.get_all_subnet_netuids()
        netuid_children_tuples = []
        for netuid_ in netuids:
            success, children, err_mg = await subtensor.get_children(
                wallet.hotkey.ss58_address, netuid_
            )
            if children:
                netuid_children_tuples.append((netuid_, children))
            if not success:
                err_console.print(
                    f"Failed to get children from subtensor {netuid_}: {err_mg}"
                )
        await _render_table(wallet.hotkey.ss58_address, netuid_children_tuples)
    else:
        success, children, err_mg = await subtensor.get_children(
            wallet.hotkey.ss58_address, netuid
        )
        if not success:
            err_console.print(f"Failed to get children from subtensor: {err_mg}")
        if children:
            netuid_children_tuples = [(netuid, children)]
            await _render_table(wallet.hotkey.ss58_address, netuid_children_tuples)

        return children


async def set_children(
    wallet: Wallet,
    subtensor: "SubtensorInterface",
    children: list[str],
    proportions: list[float],
    netuid: Optional[int],
    wait_for_inclusion: bool = True,
    wait_for_finalization: bool = True,
    prompt: bool = True,
):
    """Set children hotkeys."""
    # Validate children SS58 addresses
    # TODO check to see if this should be allowed to be specified by user instead of pulling from wallet
    hotkey = wallet.hotkey.ss58_address
    for child in children:
        if not is_valid_ss58_address(child):
            err_console.print(f":cross_mark:[red] Invalid SS58 address: {child}[/red]")
            return
        if child == wallet.hotkey.ss58_address:
            err_console.print(":cross_mark:[red] Cannot set yourself as a child.[/red]")
            return

    total_proposed = sum(proportions)
    if total_proposed > 1:
        raise ValueError(
            f"Invalid proportion: The sum of all proportions cannot be greater than 1. "
            f"Proposed sum of proportions is {total_proposed}."
        )
    children_with_proportions = list(zip(proportions, children))
    if netuid is not None:
        success, message = await set_children_extrinsic(
            subtensor=subtensor,
            wallet=wallet,
            netuid=netuid,
            hotkey=hotkey,
            children_with_proportions=children_with_proportions,
            prompt=prompt,
            wait_for_inclusion=wait_for_inclusion,
            wait_for_finalization=wait_for_finalization,
        )
        # Result
        if success:
            if wait_for_inclusion and wait_for_finalization:
                current_block, completion_block = await get_childkey_completion_block(
                    subtensor, netuid
                )
                console.print(
                    f"Your childkey request has been submitted. It will be completed around block {completion_block}. "
                    f"The current block is {current_block}"
                )
            console.print(
                ":white_heavy_check_mark: [green]Set children hotkeys.[/green]"
            )
        else:
            console.print(
                f":cross_mark:[red] Unable to set children hotkeys.[/red] {message}"
            )
    else:
        # set children on all subnets that parent is registered on
        netuids = await subtensor.get_all_subnet_netuids()
        for netuid_ in netuids:
            if netuid_ == 0:  # dont include root network
                continue
            console.print(f"Setting children on netuid {netuid_}.")
            await set_children_extrinsic(
                subtensor=subtensor,
                wallet=wallet,
                netuid=netuid_,
                hotkey=hotkey,
                children_with_proportions=children_with_proportions,
                prompt=prompt,
                wait_for_inclusion=True,
                wait_for_finalization=False,
            )
            current_block, completion_block = await get_childkey_completion_block(
                subtensor, netuid_
            )
            console.print(
                f"Your childkey request for netuid {netuid_} has been submitted. It will be completed around "
                f"block {completion_block}. The current block is {current_block}."
            )
        console.print(
            ":white_heavy_check_mark: [green]Sent set children request for all subnets.[/green]"
        )


async def revoke_children(
    wallet: Wallet,
    subtensor: "SubtensorInterface",
    netuid: Optional[int] = None,
    wait_for_inclusion: bool = True,
    wait_for_finalization: bool = True,
    prompt: bool = True,
):
    # TODO seek clarification on use of asking hotkey vs how we do it now
    """
    Revokes the children hotkeys associated with a given network identifier (netuid).
    """
    if netuid:
        success, message = await set_children_extrinsic(
            subtensor=subtensor,
            wallet=wallet,
            netuid=netuid,
            hotkey=wallet.hotkey.ss58_address,
            children_with_proportions=[],
            prompt=prompt,
            wait_for_inclusion=wait_for_inclusion,
            wait_for_finalization=wait_for_finalization,
        )

        # Result
        if success:
            if wait_for_finalization and wait_for_inclusion:
                await get_children(wallet, subtensor, netuid)
            console.print(
                ":white_heavy_check_mark: [green]Revoked children hotkeys.[/green]"
            )
        else:
            console.print(
                f":cross_mark:[red] Unable to revoke children hotkeys.[/red] {message}"
            )
    else:
        # revoke children from ALL netuids
        netuids = await subtensor.get_all_subnet_netuids()
        for netuid in netuids:
            if netuid == 0:  # dont include root network
                continue
            console.print(f"Revoking children from netuid {netuid}.")
            await set_children_extrinsic(
                subtensor=subtensor,
                wallet=wallet,
                netuid=netuid,
                hotkey=wallet.hotkey.ss58_address,
                children_with_proportions=[],
                prompt=prompt,
                wait_for_inclusion=True,
                wait_for_finalization=False,
            )
        console.print(
            ":white_heavy_check_mark: [green]Sent revoke children command. Finalization may take a few minutes.[/green]"
        )


async def childkey_take(
    wallet: Wallet,
    subtensor: "SubtensorInterface",
    take: Optional[float],
    hotkey: Optional[str] = None,
    netuid: Optional[int] = None,
    wait_for_inclusion: bool = True,
    wait_for_finalization: bool = True,
    prompt: bool = True,
):
    """Get or Set childkey take."""

    def validate_take_value(take_value: float) -> bool:
        if not (0 <= take_value <= 0.18):
            err_console.print(
                f":cross_mark:[red] Invalid take value: {take_value}[/red]"
            )
            return False
        return True

    def print_all_takes(takes: list[tuple[int, float]], ss58: str):
        """Print table with netuids and Takes"""
        table = Table(
            title=f"Current Child Takes for [bright_magenta]{ss58}[/bright_magenta]"
        )
        table.add_column("Netuid", justify="center", style="cyan")
        table.add_column("Take (%)", justify="right", style="magenta")

        for netuid, take_value in takes:
            table.add_row(str(netuid), f"{take_value:.2f}%")

        console.print(table)

    async def display_chk_take(ss58, netuid):
        """Print single key take for hotkey and netuid"""
        chk_take = await get_childkey_take(
            subtensor=subtensor, netuid=netuid, hotkey=ss58
        )
        chk_take = u16_to_float(chk_take)
        console.print(
            f"Child take for {ss58} is: {chk_take * 100:.2f}% on netuid {netuid}."
        )

    async def chk_all_subnets(ss58):
        """Aggregate data for childkey take from all subnets"""
        netuids = await subtensor.get_all_subnet_netuids()
        takes = []
        for subnet in netuids:
            if subnet == 0:
                continue
            curr_take = await get_childkey_take(
                subtensor=subtensor, netuid=subnet, hotkey=ss58
            )
            if curr_take is not None:
                take_value = u16_to_float(curr_take)
                takes.append((subnet, take_value * 100))

        print_all_takes(takes, ss58)

    async def set_chk_take_subnet(subnet, chk_take):
        """Set the childkey take for a single subnet"""
        success, message = await set_childkey_take_extrinsic(
            subtensor=subtensor,
            wallet=wallet,
            netuid=subnet,
            hotkey=wallet.hotkey.ss58_address,
            take=chk_take,
            prompt=prompt,
            wait_for_inclusion=wait_for_inclusion,
            wait_for_finalization=wait_for_finalization,
        )
        # Result
        if success:
            console.print(":white_heavy_check_mark: [green]Set childkey take.[/green]")
            console.print(
                f"The childkey take for {wallet.hotkey.ss58_address} is now set to {take * 100:.2f}%."
            )
        else:
            console.print(
                f":cross_mark:[red] Unable to set childkey take.[/red] {message}"
            )

    # Print childkey take for other user and return (dont offer to change take rate)
    if hotkey and hotkey != wallet.hotkey.ss58_address:
        # display childkey take for other users
        if netuid:
            await display_chk_take(hotkey, netuid)
            if take:
                console.print(
                    f"Hotkey {hotkey} not associated with wallet {wallet.name}."
                )
            return
        else:
            # show childhotkey take on all subnets
            await chk_all_subnets(hotkey)
            if take:
                console.print(
                    f"Hotkey {hotkey} not associated with wallet {wallet.name}."
                )
            return

    # Validate child SS58 addresses
    if not take:
        # print current Take, ask if change
        if netuid:
            await display_chk_take(wallet.hotkey.ss58_address, netuid)
        else:
            # print take from all netuids
            await chk_all_subnets(wallet.hotkey.ss58_address)

        if not Confirm.ask("Would you like to change the child take?"):
            return
        new_take_str = Prompt.ask("Enter the new take value (between 0 and 0.18)")
        try:
            new_take_value = float(new_take_str)
            if not validate_take_value(new_take_value):
                return
        except ValueError:
            err_console.print(
                ":cross_mark:[red] Invalid input. Please enter a number between 0 and 0.18.[/red]"
            )
            return
        take = new_take_value
    else:
        if not validate_take_value(take):
            return

    if netuid:
        await set_chk_take_subnet(subnet=netuid, chk_take=take)
        return
    else:
        new_take_netuids = IntPrompt.ask(
            "Enter netuid (leave blank for all)", default=None, show_default=True
        )

        if new_take_netuids:
            await set_chk_take_subnet(subnet=new_take_netuids, chk_take=take)
            return

        else:
            netuids = await subtensor.get_all_subnet_netuids()
            for netuid in netuids:
                if netuid == 0:
                    continue
                console.print(f"Sending to netuid {netuid} take of {take * 100:.2f}%")
                await set_childkey_take_extrinsic(
                    subtensor=subtensor,
                    wallet=wallet,
                    netuid=netuid,
                    hotkey=wallet.hotkey.ss58_address,
                    take=take,
                    prompt=prompt,
                    wait_for_inclusion=True,
                    wait_for_finalization=False,
                )
            console.print(
                f":white_heavy_check_mark: [green]Sent childkey take of {take * 100:.2f}% to all subnets.[/green]"
            )<|MERGE_RESOLUTION|>--- conflicted
+++ resolved
@@ -256,7 +256,7 @@
             params=[hotkey, netuid],
         )
         if childkey_take_:
-            return int(childkey_take_)
+            return int(childkey_take_.value)
 
     except SubstrateRequestException as e:
         err_console.print(f"Error querying ChildKeys: {format_error_message(e)}")
@@ -309,39 +309,7 @@
     - If netuid is not specified, generates and prints a summary table of all child hotkeys across all subnets.
     """
 
-<<<<<<< HEAD
     async def get_take(child: tuple, netuid__: int) -> float:
-=======
-    async def get_total_stake_for_hk(hotkey: str, parent: bool = False):
-        """
-        Fetches and displays the total stake for a specified hotkey from the Subtensor blockchain network.
-        If `parent` is True, it prints the hotkey and its corresponding stake.
-
-        Parameters:
-        - hotkey (str): The hotkey for which the stake needs to be fetched.
-        - parent (bool, optional): A flag to indicate whether the hotkey is the parent key. Defaults to False.
-
-        Returns:
-        - Balance: The total stake associated with the specified hotkey.
-        """
-        _result = await subtensor.substrate.query(
-            module="SubtensorModule",
-            storage_function="TotalHotkeyStake",
-            params=[hotkey],
-            reuse_block_hash=True,
-        )
-        stake = Balance.from_rao(_result) if _result is not None else Balance(0)
-        if parent:
-            console.print(
-                f"\nYour Hotkey: [bright_magenta]{hotkey}[/bright_magenta]  |  Total Stake: [dark_orange]{stake}t[/dark_orange]\n",
-                end="",
-                no_wrap=True,
-            )
-
-        return stake
-
-    async def get_take(child: tuple) -> float:
->>>>>>> ce6dde50
         """
         Get the take value for a given subtensor, hotkey, and netuid.
 
@@ -528,7 +496,7 @@
     subtensor: "SubtensorInterface",
     children: list[str],
     proportions: list[float],
-    netuid: Optional[int],
+    netuid: Optional[int] = None,
     wait_for_inclusion: bool = True,
     wait_for_finalization: bool = True,
     prompt: bool = True,
@@ -617,7 +585,6 @@
     wait_for_finalization: bool = True,
     prompt: bool = True,
 ):
-    # TODO seek clarification on use of asking hotkey vs how we do it now
     """
     Revokes the children hotkeys associated with a given network identifier (netuid).
     """

--- conflicted
+++ resolved
@@ -464,11 +464,8 @@
     era: int,
     interactive_selection: bool = False,
     prompt: bool = True,
-<<<<<<< HEAD
     proxy: Optional[str] = None,
-=======
     mev_protection: bool = True,
->>>>>>> d696e3b4
 ) -> tuple[bool, str]:
     if interactive_selection:
         try:
@@ -589,23 +586,14 @@
         f"\n:satellite: Moving [blue]{amount_to_move_as_balance}[/blue] from [blue]{origin_hotkey}[/blue] on netuid: "
         f"[blue]{origin_netuid}[/blue] \nto "
         f"[blue]{destination_hotkey}[/blue] on netuid: [blue]{destination_netuid}[/blue] ..."
-<<<<<<< HEAD
-    ):
+    ) as status:
+        if mev_protection:
+            call = await encrypt_call(subtensor, wallet, call)
         success_, err_msg, response = await subtensor.sign_and_send_extrinsic(
             call=call,
             wallet=wallet,
             era={"period": era},
             proxy=proxy,
-        )
-=======
-    ) as status:
-        if mev_protection:
-            call = await encrypt_call(subtensor, wallet, call)
-        extrinsic = await subtensor.substrate.create_signed_extrinsic(
-            call=call, keypair=wallet.coldkey, era={"period": era}
-        )
-        response = await subtensor.substrate.submit_extrinsic(
-            extrinsic, wait_for_inclusion=True, wait_for_finalization=False
         )
 
         if mev_protection:
@@ -618,9 +606,6 @@
                     status.stop()
                     err_console.print(f"\n:cross_mark: [red]Failed[/red]: {mev_error}")
                     return False, ""
-
-    ext_id = await response.get_extrinsic_identifier()
->>>>>>> d696e3b4
 
     ext_id = await response.get_extrinsic_identifier() if response else ""
     if success_:
@@ -677,11 +662,8 @@
     interactive_selection: bool = False,
     stake_all: bool = False,
     prompt: bool = True,
-<<<<<<< HEAD
     proxy: Optional[str] = None,
-=======
     mev_protection: bool = True,
->>>>>>> d696e3b4
 ) -> tuple[bool, str]:
     """Transfers stake from one network to another.
 
@@ -810,8 +792,9 @@
     if not unlock_key(wallet).success:
         return False, ""
 
-<<<<<<< HEAD
-    with console.status("\n:satellite: Transferring stake ..."):
+    with console.status("\n:satellite: Transferring stake ...") as status:
+        if mev_protection:
+            call = await encrypt_call(subtensor, wallet, call)
         success_, err_msg, response = await subtensor.sign_and_send_extrinsic(
             call=call,
             wallet=wallet,
@@ -820,8 +803,18 @@
         )
 
     if success_:
+        if mev_protection:
+                mev_shield_id = await extract_mev_shield_id(response)
+                if mev_shield_id:
+                    mev_success, mev_error, response = await wait_for_mev_execution(
+                        subtensor, mev_shield_id, response.block_hash, status=status
+                    )
+                    if not mev_success:
+                        status.stop()
+                        err_console.print(f"\n:cross_mark: [red]Failed[/red]: {mev_error}")
+                        return False, ""    ext_id = await response.get_extrinsic_identifier()
+        await print_extrinsic_id(response)
         ext_id = await response.get_extrinsic_identifier()
-        await print_extrinsic_id(response)
         if not prompt:
             console.print(":white_heavy_check_mark: [green]Sent[/green]")
             return True, ext_id
@@ -839,31 +832,6 @@
                     netuid=dest_netuid,
                 ),
             )
-=======
-    with console.status("\n:satellite: Transferring stake ...") as status:
-        if mev_protection:
-            call = await encrypt_call(subtensor, wallet, call)
-        extrinsic = await subtensor.substrate.create_signed_extrinsic(
-            call=call, keypair=wallet.coldkey, era={"period": era}
-        )
-
-        response = await subtensor.substrate.submit_extrinsic(
-            extrinsic, wait_for_inclusion=True, wait_for_finalization=False
-        )
-
-        if mev_protection:
-            mev_shield_id = await extract_mev_shield_id(response)
-            if mev_shield_id:
-                mev_success, mev_error, response = await wait_for_mev_execution(
-                    subtensor, mev_shield_id, response.block_hash, status=status
-                )
-                if not mev_success:
-                    status.stop()
-                    err_console.print(f"\n:cross_mark: [red]Failed[/red]: {mev_error}")
-                    return False, ""
-
-    ext_id = await response.get_extrinsic_identifier()
->>>>>>> d696e3b4
 
             console.print(
                 f"Origin Stake:\n  [blue]{current_stake}[/blue] :arrow_right: "
@@ -1015,30 +983,17 @@
     with console.status(
         f"\n:satellite: Swapping stake from netuid [blue]{origin_netuid}[/blue] "
         f"to netuid [blue]{destination_netuid}[/blue]..."
-<<<<<<< HEAD
-    ):
+    ) as status:
+        if mev_protection:
+            call = await encrypt_call(subtensor, wallet, call)
         success_, err_msg, response = await subtensor.sign_and_send_extrinsic(
             call=call,
             wallet=wallet,
             era={"period": era},
             proxy=proxy,
-=======
-    ) as status:
-        if mev_protection:
-            call = await encrypt_call(subtensor, wallet, call)
-        extrinsic = await subtensor.substrate.create_signed_extrinsic(
-            call=call, keypair=wallet.coldkey, era={"period": era}
-        )
-
-        response = await subtensor.substrate.submit_extrinsic(
-            extrinsic,
-            wait_for_inclusion=wait_for_inclusion,
->>>>>>> d696e3b4
             wait_for_finalization=wait_for_finalization,
             wait_for_inclusion=wait_for_inclusion,
         )
-<<<<<<< HEAD
-=======
 
         if mev_protection:
             mev_shield_id = await extract_mev_shield_id(response)
@@ -1052,7 +1007,6 @@
                     return False, ""
 
     ext_id = await response.get_extrinsic_identifier()
->>>>>>> d696e3b4
 
     if success_:
         await print_extrinsic_id(response)

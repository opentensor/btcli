import asyncio
import json
from functools import partial

from typing import TYPE_CHECKING, Optional

from async_substrate_interface import AsyncExtrinsicReceipt
from bittensor_wallet import Wallet
from rich.prompt import Confirm, Prompt
from rich.table import Table

from bittensor_cli.src import COLOR_PALETTE
from bittensor_cli.src.bittensor.extrinsics.mev_shield import (
    create_mev_protected_extrinsic,
    extract_mev_shield_id,
    wait_for_extrinsic_by_hash,
)
from bittensor_cli.src.bittensor.balances import Balance
from bittensor_cli.src.bittensor.utils import (
    console,
    err_console,
    print_verbose,
    print_error,
    get_hotkey_wallets_for_wallet,
    is_valid_ss58_address,
    format_error_message,
    group_subnets,
    unlock_key,
    json_console,
    get_hotkey_pub_ss58,
    print_extrinsic_id,
)

if TYPE_CHECKING:
    from bittensor_cli.src.bittensor.subtensor_interface import SubtensorInterface


# Commands
async def unstake(
    wallet: Wallet,
    subtensor: "SubtensorInterface",
    hotkey_ss58_address: str,
    all_hotkeys: bool,
    include_hotkeys: list[str],
    exclude_hotkeys: list[str],
    amount: float,
    prompt: bool,
    interactive: bool,
    netuid: Optional[int],
    safe_staking: bool,
    rate_tolerance: float,
    allow_partial_stake: bool,
    json_output: bool,
    era: int,
    proxy: Optional[str],
    mev_protection: bool,
):
    """Unstake from hotkey(s)."""
    coldkey_ss58 = proxy or wallet.coldkeypub.ss58_address
    with console.status(
        f"Retrieving subnet data & identities from {subtensor.network}...",
        spinner="earth",
    ):
        chain_head = await subtensor.substrate.get_chain_head()
        (
            all_sn_dynamic_info_,
            ck_hk_identities,
            old_identities,
            stake_infos,
        ) = await asyncio.gather(
            subtensor.all_subnets(block_hash=chain_head),
            subtensor.fetch_coldkey_hotkey_identities(block_hash=chain_head),
            subtensor.get_delegate_identities(block_hash=chain_head),
            subtensor.get_stake_for_coldkey(coldkey_ss58, block_hash=chain_head),
        )
        all_sn_dynamic_info = {info.netuid: info for info in all_sn_dynamic_info_}

    if interactive:
        try:
            hotkeys_to_unstake_from, unstake_all_from_hk = await _unstake_selection(
                all_sn_dynamic_info,
                ck_hk_identities,
                old_identities,
                stake_infos,
                netuid=netuid,
            )
        except ValueError:
            return False
        if unstake_all_from_hk:
            hotkey_to_unstake_all = hotkeys_to_unstake_from[0]
            unstake_all_alpha = Confirm.ask(
                "\nDo you want to:\n"
                "[blue]Yes[/blue]: Unstake from all subnets and automatically re-stake to subnet 0 (root)\n"
                "[blue]No[/blue]: Unstake everything (including subnet 0)",
                default=True,
            )
            return await unstake_all(
                wallet=wallet,
                subtensor=subtensor,
                hotkey_ss58_address=hotkey_to_unstake_all[1],
                unstake_all_alpha=unstake_all_alpha,
                prompt=prompt,
            )

        if not hotkeys_to_unstake_from:
            console.print("[red]No unstake operations to perform.[/red]")
            return False
        netuids = list({netuid for _, _, netuid in hotkeys_to_unstake_from})

    else:
        netuids = (
            [int(netuid)]
            if netuid is not None
            else await subtensor.get_all_subnet_netuids()
        )
        hotkeys_to_unstake_from = _get_hotkeys_to_unstake(
            wallet=wallet,
            hotkey_ss58_address=hotkey_ss58_address,
            all_hotkeys=all_hotkeys,
            include_hotkeys=include_hotkeys,
            exclude_hotkeys=exclude_hotkeys,
            stake_infos=stake_infos,
            identities=ck_hk_identities,
            old_identities=old_identities,
        )

    with console.status(
        f"Retrieving stake data from {subtensor.network}...",
        spinner="earth",
    ):
        stake_in_netuids = {}
        for stake_info in stake_infos:
            if stake_info.hotkey_ss58 not in stake_in_netuids:
                stake_in_netuids[stake_info.hotkey_ss58] = {}
            stake_in_netuids[stake_info.hotkey_ss58][stake_info.netuid] = (
                stake_info.stake
            )

    # Flag to check if user wants to quit
    skip_remaining_subnets = False
    if len(netuids) > 1 and not amount:
        console.print(
            "[dark_sea_green3]Tip: Enter 'q' any time to stop going over "
            "remaining subnets and process current unstakes.\n"
        )

    # Iterate over hotkeys and netuids to collect unstake operations
    unstake_operations = []
    total_received_amount = Balance.from_tao(0)
    max_float_slippage = 0
    table_rows = []
    for hotkey in hotkeys_to_unstake_from:
        if skip_remaining_subnets:
            break

        if interactive:
            staking_address_name, staking_address_ss58, netuid = hotkey
            netuids_to_process = [netuid]
        else:
            staking_address_name, staking_address_ss58, _ = hotkey
            netuids_to_process = netuids

        initial_amount = amount

        for netuid in netuids_to_process:
            if skip_remaining_subnets:
                break  # Exit the loop over netuids

            subnet_info = all_sn_dynamic_info.get(netuid)
            if staking_address_ss58 not in stake_in_netuids:
                print_error(
                    f"No stake found for hotkey: {staking_address_ss58} on netuid: {netuid}"
                )
                continue  # Skip to next hotkey

            current_stake_balance = stake_in_netuids[staking_address_ss58].get(netuid)
            if current_stake_balance is None or current_stake_balance.tao == 0:
                print_error(
                    f"No stake to unstake from {staking_address_ss58} on netuid: {netuid}"
                )
                continue  # No stake to unstake

            # Determine the amount we are unstaking.
            if initial_amount:
                amount_to_unstake_as_balance = Balance.from_tao(initial_amount)
            else:
                amount_to_unstake_as_balance = _ask_unstake_amount(
                    current_stake_balance,
                    netuid,
                    staking_address_name
                    if staking_address_name
                    else staking_address_ss58,
                    staking_address_ss58,
                )
                if amount_to_unstake_as_balance is None:
                    skip_remaining_subnets = True
                    break

            # Check enough stake to remove.
            amount_to_unstake_as_balance.set_unit(netuid)
            if amount_to_unstake_as_balance > current_stake_balance:
                err_console.print(
                    f"[red]Not enough stake to remove[/red]:\n"
                    f" Stake balance: [dark_orange]{current_stake_balance}[/dark_orange]"
                    f" < Unstaking amount: [dark_orange]{amount_to_unstake_as_balance}[/dark_orange]"
                    f" on netuid: {netuid}"
                )
                continue  # Skip to the next subnet - useful when single amount is specified for all subnets

            try:
                current_price = subnet_info.price.tao
                if safe_staking:
                    if subnet_info.is_dynamic:
                        price_with_tolerance = current_price * (1 - rate_tolerance)
                        rate_with_tolerance = price_with_tolerance
                        price_limit = Balance.from_tao(
                            rate_with_tolerance
                        )  # Actual price to pass to extrinsic
                    else:
                        price_limit = Balance.from_rao(1)
                    extrinsic_fee = await _get_extrinsic_fee(
                        "unstake_safe",
                        wallet,
                        subtensor,
                        hotkey_ss58=staking_address_ss58,
                        amount=amount_to_unstake_as_balance,
                        netuid=netuid,
                        price_limit=price_limit,
                        allow_partial_stake=allow_partial_stake,
                        proxy=proxy,
                    )
                else:
                    extrinsic_fee = await _get_extrinsic_fee(
                        "unstake",
                        wallet,
                        subtensor,
                        hotkey_ss58=staking_address_ss58,
                        netuid=netuid,
                        amount=amount_to_unstake_as_balance,
                        proxy=proxy,
                    )
                sim_swap = await subtensor.sim_swap(
                    netuid, 0, amount_to_unstake_as_balance.rao
                )
                received_amount = sim_swap.tao_amount
                if not proxy:
                    received_amount -= extrinsic_fee
            except ValueError:
                continue
            total_received_amount += received_amount

            base_unstake_op = {
                "netuid": netuid,
                "hotkey_name": staking_address_name
                if staking_address_name
                else staking_address_ss58,
                "hotkey_ss58": staking_address_ss58,
                "amount_to_unstake": amount_to_unstake_as_balance,
                "current_stake_balance": current_stake_balance,
                "received_amount": received_amount,
                "dynamic_info": subnet_info,
            }

            base_table_row = [
                str(netuid),  # Netuid
                staking_address_name,  # Hotkey Name
                str(amount_to_unstake_as_balance),  # Amount to Unstake
                f"{subnet_info.price.tao:.6f}"
                + f"(τ/{Balance.get_unit(netuid)})",  # Rate
                str(sim_swap.alpha_fee),  # Fee
                str(extrinsic_fee),  # Extrinsic fee
                str(received_amount),  # Received Amount
                # slippage_pct,  # Slippage Percent
            ]

            # Additional fields for safe unstaking
            if safe_staking:
                if subnet_info.is_dynamic:
                    price_with_tolerance = current_price * (1 - rate_tolerance)
                    rate_with_tolerance = price_with_tolerance
                    price_with_tolerance = Balance.from_tao(
                        rate_with_tolerance
                    ).rao  # Actual price to pass to extrinsic
                else:
                    rate_with_tolerance = 1
                    price_with_tolerance = 1

                base_unstake_op["price_with_tolerance"] = price_with_tolerance
                base_table_row.extend(
                    [
                        # Rate with tolerance
                        f"{rate_with_tolerance:.6f} {Balance.get_unit(0)}/{Balance.get_unit(netuid)}",
                        # Partial unstake
                        f"[{'dark_sea_green3' if allow_partial_stake else 'red'}]"
                        f"{allow_partial_stake}[/{'dark_sea_green3' if allow_partial_stake else 'red'}]",
                    ]
                )

            unstake_operations.append(base_unstake_op)
            table_rows.append(base_table_row)

    if not unstake_operations:
        console.print("[red]No unstake operations to perform.[/red]")
        return False

    table = _create_unstake_table(
        wallet_name=wallet.name,
        wallet_coldkey_ss58=coldkey_ss58,
        network=subtensor.network,
        total_received_amount=total_received_amount,
        safe_staking=safe_staking,
        rate_tolerance=rate_tolerance,
    )
    for row in table_rows:
        table.add_row(*row)

    _print_table_and_slippage(table, max_float_slippage, safe_staking)
    if prompt:
        if not Confirm.ask("Would you like to continue?"):
            return False

    # Execute extrinsics
    if not unlock_key(wallet).success:
        return False

    successes = []
    with console.status("\n:satellite: Performing unstaking operations...") as status:
        for op in unstake_operations:
            common_args = {
                "wallet": wallet,
                "subtensor": subtensor,
                "netuid": op["netuid"],
                "amount": op["amount_to_unstake"],
                "hotkey_ss58": op["hotkey_ss58"],
                "status": status,
                "era": era,
                "proxy": proxy,
                "mev_protection": mev_protection,
            }

            if safe_staking and op["netuid"] != 0:
                func = _safe_unstake_extrinsic
                specific_args = {
                    "price_limit": op["price_with_tolerance"],
                    "allow_partial_stake": allow_partial_stake,
                }
            else:
                func = _unstake_extrinsic
                specific_args = {"current_stake": op["current_stake_balance"]}

            suc, ext_receipt = await func(**common_args, **specific_args)
            ext_id = await ext_receipt.get_extrinsic_identifier() if suc else None

            successes.append(
                {
                    "netuid": op["netuid"],
                    "hotkey_ss58": op["hotkey_ss58"],
                    "unstake_amount": op["amount_to_unstake"].tao,
                    "success": suc,
                    "extrinsic_identifier": ext_id,
                }
            )

    console.print(
        f"[{COLOR_PALETTE['STAKE']['STAKE_AMOUNT']}]Unstaking operations completed."
    )
    if json_output:
        json_console.print_json(data=successes)
    return True


async def unstake_all(
    wallet: Wallet,
    subtensor: "SubtensorInterface",
    hotkey_ss58_address: str,
    unstake_all_alpha: bool = False,
    all_hotkeys: bool = False,
    include_hotkeys: Optional[list[str]] = None,
    exclude_hotkeys: Optional[list[str]] = None,
    era: int = 3,
    prompt: bool = True,
    json_output: bool = False,
    proxy: Optional[str] = None,
    mev_protection: bool = True,
) -> None:
    """Unstakes all stakes from all hotkeys in all subnets."""
    include_hotkeys = include_hotkeys or []
    exclude_hotkeys = exclude_hotkeys or []
    coldkey_ss58 = proxy or wallet.coldkeypub.ss58_address
    with console.status(
        f"Retrieving stake information & identities from {subtensor.network}...",
        spinner="earth",
    ):
        (
            stake_info,
            ck_hk_identities,
            old_identities,
            all_sn_dynamic_info_,
            current_wallet_balance,
        ) = await asyncio.gather(
            subtensor.get_stake_for_coldkey(coldkey_ss58),
            subtensor.fetch_coldkey_hotkey_identities(),
            subtensor.get_delegate_identities(),
            subtensor.all_subnets(),
            subtensor.get_balance(coldkey_ss58),
        )

        if all_hotkeys:
            hotkeys = _get_hotkeys_to_unstake(
                wallet,
                hotkey_ss58_address=hotkey_ss58_address,
                all_hotkeys=all_hotkeys,
                include_hotkeys=include_hotkeys,
                exclude_hotkeys=exclude_hotkeys,
                stake_infos=stake_info,
                identities=ck_hk_identities,
                old_identities=old_identities,
            )
        elif not hotkey_ss58_address:
            hotkeys = [(wallet.hotkey_str, get_hotkey_pub_ss58(wallet), None)]
        else:
            hotkeys = [(None, hotkey_ss58_address, None)]

        hotkey_names = {ss58: name for name, ss58, _ in hotkeys if name is not None}
        hotkey_ss58s = [item[1] for item in hotkeys]
        stake_info = [
            stake for stake in stake_info if stake.hotkey_ss58 in hotkey_ss58s
        ]

        if unstake_all_alpha:
            stake_info = [stake for stake in stake_info if stake.netuid != 0]

        if not stake_info:
            console.print("[red]No stakes found to unstake[/red]")
            return

        all_sn_dynamic_info = {info.netuid: info for info in all_sn_dynamic_info_}

        # Create table for unstaking all
        table_title = (
            "Unstaking Summary - All Stakes"
            if not unstake_all_alpha
            else "Unstaking Summary - All Alpha Stakes"
        )
        table = Table(
            title=(
                f"\n[{COLOR_PALETTE.G.HEADER}]{table_title}[/{COLOR_PALETTE.G.HEADER}]\n"
                f"Wallet: [{COLOR_PALETTE.G.COLDKEY}]{wallet.name}[/{COLOR_PALETTE.G.COLDKEY}], "
                f"Coldkey ss58: [{COLOR_PALETTE.G.CK}]{coldkey_ss58}[/{COLOR_PALETTE.G.CK}]\n"
                f"Network: [{COLOR_PALETTE.G.HEADER}]{subtensor.network}[/{COLOR_PALETTE.G.HEADER}]\n"
            ),
            show_footer=True,
            show_edge=False,
            header_style="bold white",
            border_style="bright_black",
            style="bold",
            title_justify="center",
            show_lines=False,
            pad_edge=True,
        )
        table.add_column("Netuid", justify="center", style="grey89")
        table.add_column(
            "Hotkey", justify="center", style=COLOR_PALETTE["GENERAL"]["HOTKEY"]
        )
        table.add_column(
            f"Current Stake ({Balance.get_unit(1)})",
            justify="center",
            style=COLOR_PALETTE["STAKE"]["STAKE_ALPHA"],
        )
        table.add_column(
            f"Rate ({Balance.unit}/{Balance.get_unit(1)})",
            justify="center",
            style=COLOR_PALETTE["POOLS"]["RATE"],
        )
        table.add_column(
            f"Fee ({Balance.get_unit(1)})",
            justify="center",
            style=COLOR_PALETTE["STAKE"]["STAKE_AMOUNT"],
        )
        table.add_column(
            "Extrinsic Fee (τ)",
            justify="center",
            style=COLOR_PALETTE.STAKE.TAO,
        )
        table.add_column(
            f"Received ({Balance.unit})",
            justify="center",
            style=COLOR_PALETTE["POOLS"]["TAO_EQUIV"],
        )
        # table.add_column(
        #     "Slippage",
        #     justify="center",
        #     style=COLOR_PALETTE["STAKE"]["SLIPPAGE_PERCENT"],
        # )

        # Calculate total received
        total_received_value = Balance(0)
        for stake in stake_info:
            if stake.stake.rao == 0:
                continue

            hotkey_display = hotkey_names.get(stake.hotkey_ss58, stake.hotkey_ss58)
            subnet_info = all_sn_dynamic_info.get(stake.netuid)
            stake_amount = stake.stake

            try:
                current_price = subnet_info.price.tao
                extrinsic_type = (
                    "unstake_all" if not unstake_all_alpha else "unstake_all_alpha"
                )
                extrinsic_fee = await _get_extrinsic_fee(
                    extrinsic_type,
                    wallet,
                    subtensor,
                    hotkey_ss58=stake.hotkey_ss58,
                    proxy=proxy,
                )
                sim_swap = await subtensor.sim_swap(stake.netuid, 0, stake_amount.rao)
                received_amount = sim_swap.tao_amount
                if not proxy:
                    received_amount -= extrinsic_fee

                if received_amount < Balance.from_tao(0):
                    print_error("Not enough Alpha to pay the transaction fee.")
                    continue
            except (AttributeError, ValueError):
                continue

            total_received_value += received_amount

            table.add_row(
                str(stake.netuid),
                hotkey_display,
                str(stake_amount),
                f"{float(subnet_info.price):.6f}"
                + f"({Balance.get_unit(0)}/{Balance.get_unit(stake.netuid)})",
                str(sim_swap.alpha_fee),
                str(extrinsic_fee),
                str(received_amount),
            )
    console.print(table)

    console.print(
        f"Total expected return: [{COLOR_PALETTE['STAKE']['STAKE_AMOUNT']}]{total_received_value}"
    )

    if prompt and not Confirm.ask(
        "\nDo you want to proceed with unstaking everything?"
    ):
        return

    if not unlock_key(wallet).success:
        return
    successes = {}
    with console.status("Unstaking all stakes...") as status:
        for hotkey_ss58 in hotkey_ss58s:
            success, ext_receipt = await _unstake_all_extrinsic(
                wallet=wallet,
                subtensor=subtensor,
                hotkey_ss58=hotkey_ss58,
                hotkey_name=hotkey_names.get(hotkey_ss58, hotkey_ss58),
                unstake_all_alpha=unstake_all_alpha,
                status=status,
                era=era,
                proxy=proxy,
                mev_protection=mev_protection,
            )
            ext_id = await ext_receipt.get_extrinsic_identifier() if success else None
            successes[hotkey_ss58] = {
                "success": success,
                "extrinsic_identifier": ext_id,
            }
    if json_output:
        json_console.print(json.dumps({"success": successes}))


# Extrinsics
async def _unstake_extrinsic(
    wallet: Wallet,
    subtensor: "SubtensorInterface",
    netuid: int,
    amount: Balance,
    current_stake: Balance,
    hotkey_ss58: str,
    status=None,
    era: int = 3,
    proxy: Optional[str] = None,
    mev_protection: bool = True,
) -> tuple[bool, Optional[AsyncExtrinsicReceipt]]:
    """Execute a standard unstake extrinsic.

    Args:
        netuid: The subnet ID
        amount: Amount to unstake
        current_stake: Current stake balance
        hotkey_ss58: Hotkey SS58 address
        wallet: Wallet instance
        subtensor: Subtensor interface
        status: Optional status for console updates
        era: blocks for which the transaction is valid
        proxy: Optional proxy to use for this extrinsic submission

    """
    err_out = partial(print_error, status=status)
    failure_prelude = (
        f":cross_mark: [red]Failed[/red] to unstake {amount} on Netuid {netuid}"
    )
    coldkey_ss58 = proxy or wallet.coldkeypub.ss58_address

    if status:
        status.update(
            f"\n:satellite: Unstaking {amount} from {hotkey_ss58} on netuid: {netuid} ..."
        )

<<<<<<< HEAD
    current_balance, next_nonce, call = await asyncio.gather(
        subtensor.get_balance(wallet.coldkeypub.ss58_address),
        subtensor.substrate.get_account_next_index(wallet.coldkeypub.ss58_address),
=======
    current_balance, call = await asyncio.gather(
        subtensor.get_balance(coldkey_ss58),
>>>>>>> 43e79198
        subtensor.substrate.compose_call(
            call_module="SubtensorModule",
            call_function="remove_stake",
            call_params={
                "hotkey": hotkey_ss58,
                "netuid": netuid,
                "amount_unstaked": amount.rao,
            },
        ),
    )

    if mev_protection:
<<<<<<< HEAD
        extrinsic, inner_hash = await create_mev_protected_extrinsic(
            subtensor=subtensor,
            keypair=wallet.coldkey,
            call=call,
            nonce=next_nonce,
            era=era,
        )
    else:
        inner_hash = None
        extrinsic = await subtensor.substrate.create_signed_extrinsic(
            call=call, keypair=wallet.coldkey, nonce=next_nonce, era={"period": era}
        )

    try:
        response = await subtensor.substrate.submit_extrinsic(
            extrinsic, wait_for_inclusion=True, wait_for_finalization=False
        )
        if not await response.is_success:
            err_out(
                f"{failure_prelude} with error: "
                f"{format_error_message(await response.error_message)}"
            )
            return False, None
=======
        call = await encrypt_call(subtensor, wallet, call)
>>>>>>> 43e79198

    success, err_msg, response = await subtensor.sign_and_send_extrinsic(
        call=call, wallet=wallet, era={"period": era}, proxy=proxy
    )
    if success:
        if mev_protection:
            mev_shield_id = await extract_mev_shield_id(response)
<<<<<<< HEAD
            mev_success, mev_error, response = await wait_for_extrinsic_by_hash(
                subtensor=subtensor,
                extrinsic_hash=inner_hash,
                shield_id=mev_shield_id,
                submit_block_hash=response.block_hash,
                status=status,
            )
            if not mev_success:
                status.stop()
                err_msg = f"{failure_prelude}: {mev_error}"
                err_out("\n" + err_msg)
                return False, None

        # Fetch latest balance and stake
=======
            if mev_shield_id:
                mev_success, mev_error, response = await wait_for_mev_execution(
                    subtensor, mev_shield_id, response.block_hash, status=status
                )
                if not mev_success:
                    status.stop()
                    err_msg = f"{failure_prelude}: {mev_error}"
                    err_out("\n" + err_msg)
                    return False, None
>>>>>>> 43e79198
        await print_extrinsic_id(response)
        block_hash = await subtensor.substrate.get_chain_head()
        new_balance, new_stake = await asyncio.gather(
            subtensor.get_balance(coldkey_ss58, block_hash),
            subtensor.get_stake(
                hotkey_ss58=hotkey_ss58,
                coldkey_ss58=coldkey_ss58,
                netuid=netuid,
                block_hash=block_hash,
            ),
        )

        console.print(":white_heavy_check_mark: [green]Finalized[/green]")
        console.print(
            f"Balance:\n  [blue]{current_balance}[/blue] :arrow_right: [{COLOR_PALETTE.S.AMOUNT}]{new_balance}"
        )
        console.print(
            f"Subnet: [{COLOR_PALETTE.G.SUBHEAD}]{netuid}[/{COLOR_PALETTE.G.SUBHEAD}]"
            f" Stake:\n  [blue]{current_stake}[/blue] :arrow_right: [{COLOR_PALETTE.S.AMOUNT}]{new_stake}"
        )
        return True, response
    else:
        err_out(
            f"{failure_prelude} with error: "
            f"{format_error_message(await response.error_message)}"
        )
        return False, None


async def _safe_unstake_extrinsic(
    wallet: Wallet,
    subtensor: "SubtensorInterface",
    netuid: int,
    amount: Balance,
    hotkey_ss58: str,
    price_limit: Balance,
    allow_partial_stake: bool,
    status=None,
    era: int = 3,
    proxy: Optional[str] = None,
    mev_protection: bool = True,
) -> tuple[bool, Optional[AsyncExtrinsicReceipt]]:
    """Execute a safe unstake extrinsic with price limit.

    Args:
        netuid: The subnet ID
        amount: Amount to unstake
        hotkey_ss58: Hotkey SS58 address
        price_limit: Maximum acceptable price
        wallet: Wallet instance
        subtensor: Subtensor interface
        allow_partial_stake: Whether to allow partial unstaking
        status: Optional status for console updates
        proxy: Optional proxy to use for unstake extrinsic

    """
    err_out = partial(print_error, status=status)
    failure_prelude = (
        f":cross_mark: [red]Failed[/red] to unstake {amount} on Netuid {netuid}"
    )
    coldkey_ss58 = proxy or wallet.coldkeypub.ss58_address

    if status:
        status.update(
            f"\n:satellite: Unstaking {amount} from {hotkey_ss58} on netuid: {netuid} ..."
        )

    block_hash = await subtensor.substrate.get_chain_head()

<<<<<<< HEAD
    current_balance, current_stake, next_nonce, call = await asyncio.gather(
        subtensor.get_balance(wallet.coldkeypub.ss58_address, block_hash),
=======
    current_balance, next_nonce, current_stake, call = await asyncio.gather(
        subtensor.get_balance(coldkey_ss58, block_hash),
        subtensor.substrate.get_account_next_index(coldkey_ss58),
>>>>>>> 43e79198
        subtensor.get_stake(
            hotkey_ss58=hotkey_ss58,
            coldkey_ss58=coldkey_ss58,
            netuid=netuid,
            block_hash=block_hash,
        ),
        subtensor.substrate.get_account_next_index(wallet.coldkeypub.ss58_address),
        subtensor.substrate.compose_call(
            call_module="SubtensorModule",
            call_function="remove_stake_limit",
            call_params={
                "hotkey": hotkey_ss58,
                "netuid": netuid,
                "amount_unstaked": amount.rao,
                "limit_price": price_limit,
                "allow_partial": allow_partial_stake,
            },
            block_hash=block_hash,
        ),
    )

    if mev_protection:
<<<<<<< HEAD
        extrinsic, inner_hash = await create_mev_protected_extrinsic(
            subtensor=subtensor,
            keypair=wallet.coldkey,
            call=call,
            nonce=next_nonce,
            era=era,
        )
    else:
        inner_hash = None
        extrinsic = await subtensor.substrate.create_signed_extrinsic(
            call=call, keypair=wallet.coldkey, nonce=next_nonce, era={"period": era}
        )

    try:
        response = await subtensor.substrate.submit_extrinsic(
            extrinsic, wait_for_inclusion=True, wait_for_finalization=False
=======
        call = await encrypt_call(subtensor, wallet, call)
    success, err_msg, response = await subtensor.sign_and_send_extrinsic(
        call=call,
        wallet=wallet,
        nonce=next_nonce,
        era={"period": era},
        proxy=proxy,
    )
    if success:
        if mev_protection:
            mev_shield_id = await extract_mev_shield_id(response)
            if mev_shield_id:
                mev_success, mev_error, response = await wait_for_mev_execution(
                    subtensor, mev_shield_id, response.block_hash, status=status
                )
                if not mev_success:
                    status.stop()
                    err_msg = f"{failure_prelude}: {mev_error}"
                    err_out("\n" + err_msg)
                    return False, None
        await print_extrinsic_id(response)
        block_hash = await subtensor.substrate.get_chain_head()
        new_balance, new_stake = await asyncio.gather(
            subtensor.get_balance(coldkey_ss58, block_hash),
            subtensor.get_stake(
                hotkey_ss58=hotkey_ss58,
                coldkey_ss58=coldkey_ss58,
                netuid=netuid,
                block_hash=block_hash,
            ),
>>>>>>> 43e79198
        )

        console.print(":white_heavy_check_mark: [green]Finalized[/green]")
        console.print(
            f"Balance:\n  [blue]{current_balance}[/blue] :arrow_right: [{COLOR_PALETTE.S.AMOUNT}]{new_balance}"
        )

<<<<<<< HEAD
    if mev_protection:
        mev_shield_id = await extract_mev_shield_id(response)
        mev_success, mev_error, response = await wait_for_extrinsic_by_hash(
            subtensor=subtensor,
            extrinsic_hash=inner_hash,
            shield_id=mev_shield_id,
            submit_block_hash=response.block_hash,
            status=status,
        )
        if not mev_success:
            status.stop()
            err_msg = f"{failure_prelude}: {mev_error}"
            err_out("\n" + err_msg)
            return False, None

    await print_extrinsic_id(response)
    block_hash = await subtensor.substrate.get_chain_head()
    new_balance, new_stake = await asyncio.gather(
        subtensor.get_balance(wallet.coldkeypub.ss58_address, block_hash),
        subtensor.get_stake(
            hotkey_ss58=hotkey_ss58,
            coldkey_ss58=wallet.coldkeypub.ss58_address,
            netuid=netuid,
            block_hash=block_hash,
        ),
    )
=======
        amount_unstaked = current_stake - new_stake
        if allow_partial_stake and (amount_unstaked != amount):
            console.print(
                "Partial unstake transaction. Unstaked:\n"
                f"  [{COLOR_PALETTE.S.AMOUNT}]{amount_unstaked.set_unit(netuid=netuid)}[/{COLOR_PALETTE.S.AMOUNT}] "
                f"instead of "
                f"[blue]{amount}[/blue]"
            )
>>>>>>> 43e79198

        console.print(
            f"Subnet: [{COLOR_PALETTE.G.SUBHEAD}]{netuid}[/{COLOR_PALETTE.G.SUBHEAD}] "
            f"Stake:\n  [blue]{current_stake}[/blue] :arrow_right: [{COLOR_PALETTE.S.AMOUNT}]{new_stake}"
        )
        return True, response
    elif "Custom error: 8" in err_msg:
        print_error(
            f"\n{failure_prelude}: Price exceeded tolerance limit. "
            f"Transaction rejected because partial unstaking is disabled. "
            f"Either increase price tolerance or enable partial unstaking.",
            status=status,
        )
    else:
        err_out(
            f"\n{failure_prelude} with error: {format_error_message(await response.error_message)}"
        )
    return False, None


async def _unstake_all_extrinsic(
    wallet: Wallet,
    subtensor: "SubtensorInterface",
    hotkey_ss58: str,
    hotkey_name: str,
    unstake_all_alpha: bool,
    status=None,
    era: int = 3,
    proxy: Optional[str] = None,
    mev_protection: bool = True,
) -> tuple[bool, Optional[AsyncExtrinsicReceipt]]:
    """Execute an unstake all extrinsic.

    Args:
        wallet: Wallet instance
        subtensor: Subtensor interface
        hotkey_ss58: Hotkey SS58 address
        hotkey_name: Display name of the hotkey
        unstake_all_alpha: Whether to unstake only alpha stakes
        status: Optional status for console updates
    """
    err_out = partial(print_error, status=status)
    failure_prelude = (
        f":cross_mark: [red]Failed[/red] to unstake all from {hotkey_name}"
    )
    coldkey_ss58 = proxy or wallet.coldkeypub.ss58_address

    if status:
        status.update(
            f"\n:satellite: Unstaking all {'Alpha ' if unstake_all_alpha else ''}stakes from {hotkey_name} ..."
        )

    block_hash = await subtensor.substrate.get_chain_head()
    if unstake_all_alpha:
        previous_root_stake, current_balance = await asyncio.gather(
            subtensor.get_stake(
                hotkey_ss58=hotkey_ss58,
                coldkey_ss58=coldkey_ss58,
                netuid=0,
                block_hash=block_hash,
            ),
            subtensor.get_balance(coldkey_ss58, block_hash=block_hash),
        )
    else:
        current_balance = await subtensor.get_balance(
            coldkey_ss58, block_hash=block_hash
        )
        previous_root_stake = None

    call_function = "unstake_all_alpha" if unstake_all_alpha else "unstake_all"
    call, next_nonce = await asyncio.gather(
        subtensor.substrate.compose_call(
            call_module="SubtensorModule",
            call_function=call_function,
            call_params={"hotkey": hotkey_ss58},
        ),
        subtensor.substrate.get_account_next_index(wallet.coldkeypub.ss58_address),
    )

    if mev_protection:
        extrinsic, inner_hash = await create_mev_protected_extrinsic(
            subtensor=subtensor,
            keypair=wallet.coldkey,
            call=call,
            nonce=next_nonce,
            era=era,
        )
    else:
        inner_hash = None
        extrinsic = await subtensor.substrate.create_signed_extrinsic(
            call=call, keypair=wallet.coldkey, nonce=next_nonce, era={"period": era}
        )

    try:
<<<<<<< HEAD
        response = await subtensor.substrate.submit_extrinsic(
            extrinsic,
            wait_for_inclusion=True,
            wait_for_finalization=False,
=======
        success_, err_msg, response = await subtensor.sign_and_send_extrinsic(
            call=call,
            wallet=wallet,
            era={"period": era},
            proxy=proxy,
>>>>>>> 43e79198
        )

        if not success_:
            err_out(f"{failure_prelude} with error: {err_msg}")
            return False, None

        if mev_protection:
            mev_shield_id = await extract_mev_shield_id(response)
            mev_success, mev_error, response = await wait_for_extrinsic_by_hash(
                subtensor=subtensor,
                extrinsic_hash=inner_hash,
                shield_id=mev_shield_id,
                submit_block_hash=response.block_hash,
                status=status,
            )
            if not mev_success:
                status.stop()
                err_msg = f"{failure_prelude}: {mev_error}"
                err_out("\n" + err_msg)
                return False, None

        await print_extrinsic_id(response)

        # Fetch latest balance and stake
        block_hash = await subtensor.substrate.get_chain_head()
        if unstake_all_alpha:
            new_root_stake, new_balance = await asyncio.gather(
                subtensor.get_stake(
                    hotkey_ss58=hotkey_ss58,
                    coldkey_ss58=coldkey_ss58,
                    netuid=0,
                    block_hash=block_hash,
                ),
                subtensor.get_balance(coldkey_ss58, block_hash=block_hash),
            )
        else:
            new_balance = await subtensor.get_balance(
                coldkey_ss58, block_hash=block_hash
            )
            new_root_stake = None

        msg_modifier = "Alpha " if unstake_all_alpha else ""
        success_message = (
            f":white_heavy_check_mark: [green]Included:"
            f" Successfully unstaked all {msg_modifier}stakes[/green]"
        )
        console.print(f"{success_message} from {hotkey_name}")
        console.print(
            f"Balance:\n [blue]{current_balance}[/blue] :arrow_right: [{COLOR_PALETTE.S.AMOUNT}]{new_balance}"
        )

        if unstake_all_alpha:
            console.print(
                f"Root Stake for {hotkey_name}:\n "
                f"[blue]{previous_root_stake}[/blue] :arrow_right: "
                f"[{COLOR_PALETTE.S.AMOUNT}]{new_root_stake}"
            )
        return True, response

    except Exception as e:
        err_out(f"{failure_prelude} with error: {str(e)}")
        return False, None


async def _get_extrinsic_fee(
    _type: str,
    wallet: Wallet,
    subtensor: "SubtensorInterface",
    hotkey_ss58: str,
    netuid: Optional[int] = None,
    amount: Optional[Balance] = None,
    price_limit: Optional[Balance] = None,
    allow_partial_stake: bool = False,
    proxy: Optional[str] = None,
) -> Balance:
    """
    Retrieves the extrinsic fee for a given unstaking call.
    Args:
        _type: 'unstake', 'unstake_safe', 'unstake_all', 'unstake_all_alpha' depending on the specific
            extrinsic to be called
        wallet: Wallet object
        subtensor: SubtensorInterface object
        hotkey_ss58: the hotkey ss58 to unstake from
        netuid: the netuid from which to remove the stake
        amount: the amount of stake to remove
        price_limit: the price limit
        allow_partial_stake: whether to allow partial unstaking

    Returns:
        Balance object representing the extrinsic fee.
    """
    lookup_table = {
        "unstake": lambda: (
            "remove_stake",
            {
                "hotkey": hotkey_ss58,
                "netuid": netuid,
                "amount_unstaked": amount.rao,
            },
        ),
        "unstake_safe": lambda: (
            "remove_stake_limit",
            {
                "hotkey": hotkey_ss58,
                "netuid": netuid,
                "amount_unstaked": amount.rao,
                "limit_price": price_limit,
                "allow_partial": allow_partial_stake,
            },
        ),
        "unstake_all": lambda: ("unstake_all", {"hotkey": hotkey_ss58}),
        "unstake_all_alpha": lambda: ("unstake_all_alpha", {"hotkey": hotkey_ss58}),
    }
    call_fn, call_params = lookup_table[_type]()
    call = await subtensor.substrate.compose_call(
        call_module="SubtensorModule",
        call_function=call_fn,
        call_params=call_params,
    )
    return await subtensor.get_extrinsic_fee(call, wallet.coldkeypub, proxy=proxy)


# Helpers
async def _unstake_selection(
    dynamic_info,
    identities,
    old_identities,
    stake_infos,
    netuid: Optional[int] = None,
) -> tuple[list[tuple[str, str, int]], bool]:
    if not stake_infos:
        print_error("You have no stakes to unstake.")
        raise ValueError

    hotkey_stakes = {}
    for stake_info in stake_infos:
        if netuid is not None and stake_info.netuid != netuid:
            continue
        hotkey_ss58 = stake_info.hotkey_ss58
        netuid_ = stake_info.netuid
        stake_amount = stake_info.stake
        if stake_amount.tao > 0:
            hotkey_stakes.setdefault(hotkey_ss58, {})[netuid_] = stake_amount

    if not hotkey_stakes:
        if netuid is not None:
            print_error(f"You have no stakes to unstake in subnet {netuid}.")
        else:
            print_error("You have no stakes to unstake.")
        raise ValueError

    hotkeys_info = []
    for idx, (hotkey_ss58, netuid_stakes) in enumerate(hotkey_stakes.items()):
        hotkey_name = get_hotkey_identity(
            hotkey_ss58=hotkey_ss58,
            identities=identities,
            old_identities=old_identities,
        )
        hotkeys_info.append(
            {
                "index": idx,
                "identity": hotkey_name,
                "netuids": list(netuid_stakes.keys()),
                "hotkey_ss58": hotkey_ss58,
            }
        )

    # Display existing hotkeys, id, and staked netuids.
    subnet_filter = f" for Subnet {netuid}" if netuid is not None else ""
    table = Table(
        title=f"\n[{COLOR_PALETTE.G.HEADER}]Hotkeys with Stakes{subnet_filter}\n",
        show_footer=True,
        show_edge=False,
        header_style="bold white",
        border_style="bright_black",
        style="bold",
        title_justify="center",
        show_lines=False,
        pad_edge=True,
    )
    table.add_column("Index", justify="right")
    table.add_column("Identity", style=COLOR_PALETTE.G.SUBHEAD)
    table.add_column("Netuids", style=COLOR_PALETTE.G.NETUID)
    table.add_column("Hotkey Address", style=COLOR_PALETTE.G.HK)

    for hotkey_info in hotkeys_info:
        index = str(hotkey_info["index"])
        identity = hotkey_info["identity"]
        netuids = group_subnets([n for n in hotkey_info["netuids"]])
        hotkey_ss58 = hotkey_info["hotkey_ss58"]
        table.add_row(index, identity, netuids, hotkey_ss58)

    console.print("\n", table)

    # Prompt to select hotkey to unstake.
    hotkey_options = [str(hotkey_info["index"]) for hotkey_info in hotkeys_info]
    hotkey_idx = Prompt.ask(
        "\nEnter the index of the hotkey you want to unstake from",
        choices=hotkey_options,
    )
    selected_hotkey_info = hotkeys_info[int(hotkey_idx)]
    selected_hotkey_ss58 = selected_hotkey_info["hotkey_ss58"]
    selected_hotkey_name = selected_hotkey_info["identity"]
    netuid_stakes = hotkey_stakes[selected_hotkey_ss58]

    # Display hotkey's staked netuids with amount.
    table = Table(
        title=f"\n[{COLOR_PALETTE['GENERAL']['HEADER']}]Stakes for hotkey \n"
        f"[{COLOR_PALETTE['GENERAL']['SUBHEADING']}]{selected_hotkey_name}\n"
        f"{selected_hotkey_ss58}\n",
        show_footer=True,
        show_edge=False,
        header_style="bold white",
        border_style="bright_black",
        style="bold",
        title_justify="center",
        show_lines=False,
        pad_edge=True,
    )
    table.add_column("Subnet", justify="right")
    table.add_column("Symbol", style=COLOR_PALETTE["GENERAL"]["SYMBOL"])
    table.add_column("Stake Amount", style=COLOR_PALETTE["STAKE"]["STAKE_AMOUNT"])
    table.add_column(
        f"[bold white]Rate ({Balance.get_unit(0)}/{Balance.get_unit(1)})",
        style=COLOR_PALETTE["POOLS"]["RATE"],
        justify="left",
    )

    for netuid_, stake_amount in netuid_stakes.items():
        symbol = dynamic_info[netuid_].symbol
        rate = f"{dynamic_info[netuid_].price.tao:.6f} τ/{symbol}"
        table.add_row(str(netuid_), symbol, str(stake_amount), rate)
    console.print("\n", table, "\n")

    # Ask which netuids to unstake from for the selected hotkey.
    unstake_all_ = False
    if netuid is not None:
        selected_netuids = [netuid]
    else:
        while True:
            netuid_input = Prompt.ask(
                "\nEnter the netuids of the [blue]subnets to unstake[/blue] from (comma-separated), or "
                "'[blue]all[/blue]' to unstake from all",
                default="all",
            )

            if netuid_input.lower() == "all":
                selected_netuids = list(netuid_stakes.keys())
                unstake_all_ = True
                break
            else:
                try:
                    netuid_list = [int(n.strip()) for n in netuid_input.split(",")]
                    invalid_netuids = [n for n in netuid_list if n not in netuid_stakes]
                    if invalid_netuids:
                        print_error(
                            f"The following netuids are invalid or not available: "
                            f"{', '.join(map(str, invalid_netuids))}. Please try again."
                        )
                    else:
                        selected_netuids = netuid_list
                        break
                except ValueError:
                    print_error(
                        "Please enter valid netuids (numbers), separated by commas, or 'all'."
                    )

    hotkeys_to_unstake_from = []
    for netuid_ in selected_netuids:
        hotkeys_to_unstake_from.append(
            (selected_hotkey_name, selected_hotkey_ss58, netuid_)
        )
    return hotkeys_to_unstake_from, unstake_all_


def _ask_unstake_amount(
    current_stake_balance: Balance,
    netuid: int,
    staking_address_name: str,
    staking_address_ss58: str,
) -> Optional[Balance]:
    """Prompt the user to decide the amount to unstake.

    Args:
        current_stake_balance: The current stake balance available to unstake
        netuid: The subnet ID
        staking_address_name: Display name of the staking address
        staking_address_ss58: SS58 address of the staking address

    Returns:
        Balance amount to unstake, or None if user chooses to quit
    """
    stake_color = COLOR_PALETTE["STAKE"]["STAKE_AMOUNT"]
    display_address = (
        staking_address_name if staking_address_name else staking_address_ss58
    )

    # First prompt: Ask if user wants to unstake all
    unstake_all_prompt = (
        f"Unstake all: [{stake_color}]{current_stake_balance}[/{stake_color}]"
        f" from [{stake_color}]{display_address}[/{stake_color}]"
        f" on netuid: [{stake_color}]{netuid}[/{stake_color}]? [y/n/q]"
    )

    while True:
        response = Prompt.ask(
            unstake_all_prompt,
            choices=["y", "n", "q"],
            default="n",
            show_choices=True,
        ).lower()

        if response == "q":
            return None
        if response == "y":
            return current_stake_balance
        if response != "n":
            console.print("[red]Invalid input. Please enter 'y', 'n', or 'q'.[/red]")
            continue

        amount_prompt = (
            f"Enter amount to unstake in [{stake_color}]{Balance.get_unit(netuid)}[/{stake_color}]"
            f" from subnet: [{stake_color}]{netuid}[/{stake_color}]"
            f" (Max: [{stake_color}]{current_stake_balance}[/{stake_color}])"
        )

        while True:
            amount_input = Prompt.ask(amount_prompt)
            if amount_input.lower() == "q":
                return None

            try:
                amount_value = float(amount_input)

                # Validate amount
                if amount_value <= 0:
                    console.print("[red]Amount must be greater than zero.[/red]")
                    continue

                amount_to_unstake = Balance.from_tao(amount_value)
                amount_to_unstake.set_unit(netuid)

                if amount_to_unstake > current_stake_balance:
                    console.print(
                        f"[red]Amount exceeds current stake balance of {current_stake_balance}.[/red]"
                    )
                    continue

                return amount_to_unstake

            except ValueError:
                console.print(
                    "[red]Invalid input. Please enter a numeric value or 'q' to quit.[/red]"
                )


def _get_hotkeys_to_unstake(
    wallet: Wallet,
    hotkey_ss58_address: Optional[str],
    all_hotkeys: bool,
    include_hotkeys: list[str],
    exclude_hotkeys: list[str],
    stake_infos: list,
    identities: dict,
    old_identities: dict,
) -> list[tuple[Optional[str], str, None]]:
    """Get list of hotkeys to unstake from based on input parameters.

    Args:
        wallet: The wallet to unstake from
        hotkey_ss58_address: Specific hotkey SS58 address to unstake from
        all_hotkeys: Whether to unstake from all hotkeys
        include_hotkeys: List of hotkey names/addresses to include
        exclude_hotkeys: List of hotkey names to exclude

    Returns:
        List of tuples containing (hotkey_name, hotkey_ss58, None) pairs to unstake from. The final None is important
            for compatibility with the `_unstake_selection` function.
    """
    if hotkey_ss58_address:
        print_verbose(f"Unstaking from ss58 ({hotkey_ss58_address})")
        return [(None, hotkey_ss58_address, None)]

    if all_hotkeys:
        print_verbose("Unstaking from all hotkeys")
        all_hotkeys_ = get_hotkey_wallets_for_wallet(wallet=wallet)
        wallet_hotkeys = [
            (wallet.hotkey_str, get_hotkey_pub_ss58(wallet), None)
            for wallet in all_hotkeys_
            if wallet.hotkey_str not in exclude_hotkeys
        ]

        wallet_hotkey_addresses = {hk[1] for hk in wallet_hotkeys}
        chain_hotkeys = [
            (
                get_hotkey_identity(stake_info.hotkey_ss58, identities, old_identities),
                stake_info.hotkey_ss58,
                None,
            )
            for stake_info in stake_infos
            if (
                stake_info.hotkey_ss58 not in wallet_hotkey_addresses
                and stake_info.hotkey_ss58 not in exclude_hotkeys
            )
        ]
        return wallet_hotkeys + chain_hotkeys

    if include_hotkeys:
        print_verbose("Unstaking from included hotkeys")
        result = []
        for hotkey_identifier in include_hotkeys:
            if is_valid_ss58_address(hotkey_identifier):
                result.append((None, hotkey_identifier, None))
            else:
                wallet_ = Wallet(
                    name=wallet.name,
                    path=wallet.path,
                    hotkey=hotkey_identifier,
                )
                result.append((wallet_.hotkey_str, get_hotkey_pub_ss58(wallet_), None))
        return result

    # Only cli.config.wallet.hotkey is specified
    print_verbose(
        f"Unstaking from wallet: ({wallet.name}) from hotkey: ({wallet.hotkey_str})"
    )
    assert wallet.hotkey is not None
    return [(wallet.hotkey_str, get_hotkey_pub_ss58(wallet), None)]


def _create_unstake_table(
    wallet_name: str,
    wallet_coldkey_ss58: str,
    network: str,
    total_received_amount: Balance,
    safe_staking: bool,
    rate_tolerance: float,
) -> Table:
    """Create a table summarizing unstake operations.

    Args:
        wallet_name: Name of the wallet
        wallet_coldkey_ss58: Coldkey SS58 address
        network: Network name
        total_received_amount: Total amount to be received after unstaking

    Returns:
        Rich Table object configured for unstake summary
    """
    title = (
        f"\n[{COLOR_PALETTE.G.HEADER}]Unstaking to: \n"
        f"Wallet: [{COLOR_PALETTE.G.CK}]{wallet_name}[/{COLOR_PALETTE.G.CK}], "
        f"Coldkey ss58: [{COLOR_PALETTE.G.CK}]{wallet_coldkey_ss58}[/{COLOR_PALETTE.G.CK}]\n"
        f"Network: {network}[/{COLOR_PALETTE.G.HEADER}]\n"
    )
    table = Table(
        title=title,
        show_footer=True,
        show_edge=False,
        header_style="bold white",
        border_style="bright_black",
        style="bold",
        title_justify="center",
        show_lines=False,
        pad_edge=True,
    )

    table.add_column("Netuid", justify="center", style="grey89")
    table.add_column(
        "Hotkey", justify="center", style=COLOR_PALETTE["GENERAL"]["HOTKEY"]
    )
    table.add_column(
        f"Amount ({Balance.get_unit(1)})",
        justify="center",
        style=COLOR_PALETTE["POOLS"]["TAO"],
    )
    table.add_column(
        f"Rate (τ/{Balance.get_unit(1)})",
        justify="center",
        style=COLOR_PALETTE["POOLS"]["RATE"],
    )
    table.add_column(
        f"Fee ({Balance.get_unit(1)})",
        justify="center",
        style=COLOR_PALETTE["STAKE"]["STAKE_AMOUNT"],
    )
    table.add_column(
        "Extrinsic Fee (τ)", justify="center", style=COLOR_PALETTE.STAKE.TAO
    )
    table.add_column(
        "Received (τ)",
        justify="center",
        style=COLOR_PALETTE["POOLS"]["TAO_EQUIV"],
        footer=str(total_received_amount),
    )
    # table.add_column(
    #     "Slippage", justify="center", style=COLOR_PALETTE["STAKE"]["SLIPPAGE_PERCENT"]
    # )
    if safe_staking:
        table.add_column(
            f"Rate with tolerance: [blue]({rate_tolerance * 100}%)[/blue]",
            justify="center",
            style=COLOR_PALETTE["POOLS"]["RATE"],
        )
        table.add_column(
            "Partial unstake enabled",
            justify="center",
            style=COLOR_PALETTE["STAKE"]["SLIPPAGE_PERCENT"],
        )

    return table


def _print_table_and_slippage(
    table: Table,
    max_float_slippage: float,
    safe_staking: bool,
) -> None:
    """Print the unstake summary table and additional information.

    Args:
        table: The Rich table containing unstake details
        max_float_slippage: Maximum slippage percentage across all operations
    """
    console.print(table)

    if max_float_slippage > 5:
        console.print(
            "\n"
            f"[{COLOR_PALETTE.S.SLIPPAGE_TEXT}]{'-' * console.width}\n"
            f"[bold]WARNING:[/bold]  The slippage on one of your operations is high: "
            f"[{COLOR_PALETTE.S.SLIPPAGE_PERCENT}]{max_float_slippage} %[/{COLOR_PALETTE.S.SLIPPAGE_PERCENT}],"
            " this may result in a loss of funds.\n"
            f"{'-' * console.width}\n"
        )
    base_description = """
[bold white]Description[/bold white]:
The table displays information about the stake remove operation you are about to perform.
The columns are as follows:
    - [bold white]Netuid[/bold white]: The netuid of the subnet you are unstaking from.
    - [bold white]Hotkey[/bold white]: The ss58 address or identity of the hotkey you are unstaking from. 
    - [bold white]Amount to Unstake[/bold white]: The stake amount you are removing from this key.
    - [bold white]Rate[/bold white]: The rate of exchange between TAO and the subnet's stake.
    - [bold white]Fee[/bold white]: The transaction fee for this unstake operation.
    - [bold white]Received[/bold white]: The amount of free balance TAO you will receive on this subnet after slippage and fees.
    - [bold white]Slippage[/bold white]: The slippage percentage of the unstake operation. (0% if the subnet is not dynamic i.e. root)."""

    safe_staking_description = """
    - [bold white]Rate Tolerance[/bold white]: Maximum acceptable alpha rate. If the rate reduces below this tolerance, the transaction will be limited or rejected.
    - [bold white]Partial unstaking[/bold white]: If True, allows unstaking up to the rate tolerance limit. If False, the entire transaction will fail if rate tolerance is exceeded.\n"""

    console.print(base_description + (safe_staking_description if safe_staking else ""))


def get_hotkey_identity(
    hotkey_ss58: str,
    identities: dict,
    old_identities: dict,
) -> str:
    """Get identity name for a hotkey from identities or old_identities.

    Args:
        hotkey_ss58 (str): The hotkey SS58 address
        identities (dict): Current identities from fetch_coldkey_hotkey_identities
        old_identities (dict): Old identities from get_delegate_identities

    Returns:
        str: Identity name or truncated address
    """
    if hk_identity := identities["hotkeys"].get(hotkey_ss58):
        return hk_identity.get("identity", {}).get("name", "") or hk_identity.get(
            "display", "~"
        )
    elif old_identity := old_identities.get(hotkey_ss58):
        return old_identity.display
    else:
        return f"{hotkey_ss58[:4]}...{hotkey_ss58[-4:]}"<|MERGE_RESOLUTION|>--- conflicted
+++ resolved
@@ -612,14 +612,9 @@
             f"\n:satellite: Unstaking {amount} from {hotkey_ss58} on netuid: {netuid} ..."
         )
 
-<<<<<<< HEAD
     current_balance, next_nonce, call = await asyncio.gather(
-        subtensor.get_balance(wallet.coldkeypub.ss58_address),
-        subtensor.substrate.get_account_next_index(wallet.coldkeypub.ss58_address),
-=======
-    current_balance, call = await asyncio.gather(
         subtensor.get_balance(coldkey_ss58),
->>>>>>> 43e79198
+        subtensor.substrate.get_account_next_index(coldkey_ss58),
         subtensor.substrate.compose_call(
             call_module="SubtensorModule",
             call_function="remove_stake",
@@ -632,190 +627,10 @@
     )
 
     if mev_protection:
-<<<<<<< HEAD
-        extrinsic, inner_hash = await create_mev_protected_extrinsic(
-            subtensor=subtensor,
-            keypair=wallet.coldkey,
-            call=call,
-            nonce=next_nonce,
-            era=era,
-        )
-    else:
-        inner_hash = None
-        extrinsic = await subtensor.substrate.create_signed_extrinsic(
-            call=call, keypair=wallet.coldkey, nonce=next_nonce, era={"period": era}
-        )
-
-    try:
-        response = await subtensor.substrate.submit_extrinsic(
-            extrinsic, wait_for_inclusion=True, wait_for_finalization=False
-        )
-        if not await response.is_success:
-            err_out(
-                f"{failure_prelude} with error: "
-                f"{format_error_message(await response.error_message)}"
-            )
-            return False, None
-=======
         call = await encrypt_call(subtensor, wallet, call)
->>>>>>> 43e79198
 
     success, err_msg, response = await subtensor.sign_and_send_extrinsic(
         call=call, wallet=wallet, era={"period": era}, proxy=proxy
-    )
-    if success:
-        if mev_protection:
-            mev_shield_id = await extract_mev_shield_id(response)
-<<<<<<< HEAD
-            mev_success, mev_error, response = await wait_for_extrinsic_by_hash(
-                subtensor=subtensor,
-                extrinsic_hash=inner_hash,
-                shield_id=mev_shield_id,
-                submit_block_hash=response.block_hash,
-                status=status,
-            )
-            if not mev_success:
-                status.stop()
-                err_msg = f"{failure_prelude}: {mev_error}"
-                err_out("\n" + err_msg)
-                return False, None
-
-        # Fetch latest balance and stake
-=======
-            if mev_shield_id:
-                mev_success, mev_error, response = await wait_for_mev_execution(
-                    subtensor, mev_shield_id, response.block_hash, status=status
-                )
-                if not mev_success:
-                    status.stop()
-                    err_msg = f"{failure_prelude}: {mev_error}"
-                    err_out("\n" + err_msg)
-                    return False, None
->>>>>>> 43e79198
-        await print_extrinsic_id(response)
-        block_hash = await subtensor.substrate.get_chain_head()
-        new_balance, new_stake = await asyncio.gather(
-            subtensor.get_balance(coldkey_ss58, block_hash),
-            subtensor.get_stake(
-                hotkey_ss58=hotkey_ss58,
-                coldkey_ss58=coldkey_ss58,
-                netuid=netuid,
-                block_hash=block_hash,
-            ),
-        )
-
-        console.print(":white_heavy_check_mark: [green]Finalized[/green]")
-        console.print(
-            f"Balance:\n  [blue]{current_balance}[/blue] :arrow_right: [{COLOR_PALETTE.S.AMOUNT}]{new_balance}"
-        )
-        console.print(
-            f"Subnet: [{COLOR_PALETTE.G.SUBHEAD}]{netuid}[/{COLOR_PALETTE.G.SUBHEAD}]"
-            f" Stake:\n  [blue]{current_stake}[/blue] :arrow_right: [{COLOR_PALETTE.S.AMOUNT}]{new_stake}"
-        )
-        return True, response
-    else:
-        err_out(
-            f"{failure_prelude} with error: "
-            f"{format_error_message(await response.error_message)}"
-        )
-        return False, None
-
-
-async def _safe_unstake_extrinsic(
-    wallet: Wallet,
-    subtensor: "SubtensorInterface",
-    netuid: int,
-    amount: Balance,
-    hotkey_ss58: str,
-    price_limit: Balance,
-    allow_partial_stake: bool,
-    status=None,
-    era: int = 3,
-    proxy: Optional[str] = None,
-    mev_protection: bool = True,
-) -> tuple[bool, Optional[AsyncExtrinsicReceipt]]:
-    """Execute a safe unstake extrinsic with price limit.
-
-    Args:
-        netuid: The subnet ID
-        amount: Amount to unstake
-        hotkey_ss58: Hotkey SS58 address
-        price_limit: Maximum acceptable price
-        wallet: Wallet instance
-        subtensor: Subtensor interface
-        allow_partial_stake: Whether to allow partial unstaking
-        status: Optional status for console updates
-        proxy: Optional proxy to use for unstake extrinsic
-
-    """
-    err_out = partial(print_error, status=status)
-    failure_prelude = (
-        f":cross_mark: [red]Failed[/red] to unstake {amount} on Netuid {netuid}"
-    )
-    coldkey_ss58 = proxy or wallet.coldkeypub.ss58_address
-
-    if status:
-        status.update(
-            f"\n:satellite: Unstaking {amount} from {hotkey_ss58} on netuid: {netuid} ..."
-        )
-
-    block_hash = await subtensor.substrate.get_chain_head()
-
-<<<<<<< HEAD
-    current_balance, current_stake, next_nonce, call = await asyncio.gather(
-        subtensor.get_balance(wallet.coldkeypub.ss58_address, block_hash),
-=======
-    current_balance, next_nonce, current_stake, call = await asyncio.gather(
-        subtensor.get_balance(coldkey_ss58, block_hash),
-        subtensor.substrate.get_account_next_index(coldkey_ss58),
->>>>>>> 43e79198
-        subtensor.get_stake(
-            hotkey_ss58=hotkey_ss58,
-            coldkey_ss58=coldkey_ss58,
-            netuid=netuid,
-            block_hash=block_hash,
-        ),
-        subtensor.substrate.get_account_next_index(wallet.coldkeypub.ss58_address),
-        subtensor.substrate.compose_call(
-            call_module="SubtensorModule",
-            call_function="remove_stake_limit",
-            call_params={
-                "hotkey": hotkey_ss58,
-                "netuid": netuid,
-                "amount_unstaked": amount.rao,
-                "limit_price": price_limit,
-                "allow_partial": allow_partial_stake,
-            },
-            block_hash=block_hash,
-        ),
-    )
-
-    if mev_protection:
-<<<<<<< HEAD
-        extrinsic, inner_hash = await create_mev_protected_extrinsic(
-            subtensor=subtensor,
-            keypair=wallet.coldkey,
-            call=call,
-            nonce=next_nonce,
-            era=era,
-        )
-    else:
-        inner_hash = None
-        extrinsic = await subtensor.substrate.create_signed_extrinsic(
-            call=call, keypair=wallet.coldkey, nonce=next_nonce, era={"period": era}
-        )
-
-    try:
-        response = await subtensor.substrate.submit_extrinsic(
-            extrinsic, wait_for_inclusion=True, wait_for_finalization=False
-=======
-        call = await encrypt_call(subtensor, wallet, call)
-    success, err_msg, response = await subtensor.sign_and_send_extrinsic(
-        call=call,
-        wallet=wallet,
-        nonce=next_nonce,
-        era={"period": era},
-        proxy=proxy,
     )
     if success:
         if mev_protection:
@@ -839,42 +654,126 @@
                 netuid=netuid,
                 block_hash=block_hash,
             ),
->>>>>>> 43e79198
         )
 
         console.print(":white_heavy_check_mark: [green]Finalized[/green]")
         console.print(
             f"Balance:\n  [blue]{current_balance}[/blue] :arrow_right: [{COLOR_PALETTE.S.AMOUNT}]{new_balance}"
         )
-
-<<<<<<< HEAD
-    if mev_protection:
-        mev_shield_id = await extract_mev_shield_id(response)
-        mev_success, mev_error, response = await wait_for_extrinsic_by_hash(
-            subtensor=subtensor,
-            extrinsic_hash=inner_hash,
-            shield_id=mev_shield_id,
-            submit_block_hash=response.block_hash,
-            status=status,
-        )
-        if not mev_success:
-            status.stop()
-            err_msg = f"{failure_prelude}: {mev_error}"
-            err_out("\n" + err_msg)
-            return False, None
-
-    await print_extrinsic_id(response)
+        console.print(
+            f"Subnet: [{COLOR_PALETTE.G.SUBHEAD}]{netuid}[/{COLOR_PALETTE.G.SUBHEAD}]"
+            f" Stake:\n  [blue]{current_stake}[/blue] :arrow_right: [{COLOR_PALETTE.S.AMOUNT}]{new_stake}"
+        )
+        return True, response
+    else:
+        err_out(
+            f"{failure_prelude} with error: "
+            f"{format_error_message(await response.error_message)}"
+        )
+        return False, None
+
+
+async def _safe_unstake_extrinsic(
+    wallet: Wallet,
+    subtensor: "SubtensorInterface",
+    netuid: int,
+    amount: Balance,
+    hotkey_ss58: str,
+    price_limit: Balance,
+    allow_partial_stake: bool,
+    status=None,
+    era: int = 3,
+    proxy: Optional[str] = None,
+    mev_protection: bool = True,
+) -> tuple[bool, Optional[AsyncExtrinsicReceipt]]:
+    """Execute a safe unstake extrinsic with price limit.
+
+    Args:
+        netuid: The subnet ID
+        amount: Amount to unstake
+        hotkey_ss58: Hotkey SS58 address
+        price_limit: Maximum acceptable price
+        wallet: Wallet instance
+        subtensor: Subtensor interface
+        allow_partial_stake: Whether to allow partial unstaking
+        status: Optional status for console updates
+        proxy: Optional proxy to use for unstake extrinsic
+
+    """
+    err_out = partial(print_error, status=status)
+    failure_prelude = (
+        f":cross_mark: [red]Failed[/red] to unstake {amount} on Netuid {netuid}"
+    )
+    coldkey_ss58 = proxy or wallet.coldkeypub.ss58_address
+
+    if status:
+        status.update(
+            f"\n:satellite: Unstaking {amount} from {hotkey_ss58} on netuid: {netuid} ..."
+        )
+
     block_hash = await subtensor.substrate.get_chain_head()
-    new_balance, new_stake = await asyncio.gather(
-        subtensor.get_balance(wallet.coldkeypub.ss58_address, block_hash),
+
+    current_balance, next_nonce, current_stake, call = await asyncio.gather(
+        subtensor.get_balance(coldkey_ss58, block_hash),
+        subtensor.substrate.get_account_next_index(coldkey_ss58),
         subtensor.get_stake(
             hotkey_ss58=hotkey_ss58,
-            coldkey_ss58=wallet.coldkeypub.ss58_address,
+            coldkey_ss58=coldkey_ss58,
             netuid=netuid,
             block_hash=block_hash,
         ),
-    )
-=======
+        subtensor.substrate.compose_call(
+            call_module="SubtensorModule",
+            call_function="remove_stake_limit",
+            call_params={
+                "hotkey": hotkey_ss58,
+                "netuid": netuid,
+                "amount_unstaked": amount.rao,
+                "limit_price": price_limit,
+                "allow_partial": allow_partial_stake,
+            },
+            block_hash=block_hash,
+        ),
+    )
+
+    if mev_protection:
+        call = await encrypt_call(subtensor, wallet, call)
+    success, err_msg, response = await subtensor.sign_and_send_extrinsic(
+        call=call,
+        wallet=wallet,
+        nonce=next_nonce,
+        era={"period": era},
+        proxy=proxy,
+    )
+    if success:
+        if mev_protection:
+            mev_shield_id = await extract_mev_shield_id(response)
+            if mev_shield_id:
+                mev_success, mev_error, response = await wait_for_mev_execution(
+                    subtensor, mev_shield_id, response.block_hash, status=status
+                )
+                if not mev_success:
+                    status.stop()
+                    err_msg = f"{failure_prelude}: {mev_error}"
+                    err_out("\n" + err_msg)
+                    return False, None
+        await print_extrinsic_id(response)
+        block_hash = await subtensor.substrate.get_chain_head()
+        new_balance, new_stake = await asyncio.gather(
+            subtensor.get_balance(coldkey_ss58, block_hash),
+            subtensor.get_stake(
+                hotkey_ss58=hotkey_ss58,
+                coldkey_ss58=coldkey_ss58,
+                netuid=netuid,
+                block_hash=block_hash,
+            ),
+        )
+
+        console.print(":white_heavy_check_mark: [green]Finalized[/green]")
+        console.print(
+            f"Balance:\n  [blue]{current_balance}[/blue] :arrow_right: [{COLOR_PALETTE.S.AMOUNT}]{new_balance}"
+        )
+
         amount_unstaked = current_stake - new_stake
         if allow_partial_stake and (amount_unstaked != amount):
             console.print(
@@ -883,7 +782,6 @@
                 f"instead of "
                 f"[blue]{amount}[/blue]"
             )
->>>>>>> 43e79198
 
         console.print(
             f"Subnet: [{COLOR_PALETTE.G.SUBHEAD}]{netuid}[/{COLOR_PALETTE.G.SUBHEAD}] "
@@ -960,36 +858,18 @@
             call_function=call_function,
             call_params={"hotkey": hotkey_ss58},
         ),
-        subtensor.substrate.get_account_next_index(wallet.coldkeypub.ss58_address),
+        subtensor.substrate.get_account_next_index(coldkey_ss58),
     )
 
     if mev_protection:
-        extrinsic, inner_hash = await create_mev_protected_extrinsic(
-            subtensor=subtensor,
-            keypair=wallet.coldkey,
-            call=call,
-            nonce=next_nonce,
-            era=era,
-        )
-    else:
-        inner_hash = None
-        extrinsic = await subtensor.substrate.create_signed_extrinsic(
-            call=call, keypair=wallet.coldkey, nonce=next_nonce, era={"period": era}
-        )
+        call = await encrypt_call(subtensor, wallet, call)
 
     try:
-<<<<<<< HEAD
-        response = await subtensor.substrate.submit_extrinsic(
-            extrinsic,
-            wait_for_inclusion=True,
-            wait_for_finalization=False,
-=======
         success_, err_msg, response = await subtensor.sign_and_send_extrinsic(
             call=call,
             wallet=wallet,
             era={"period": era},
             proxy=proxy,
->>>>>>> 43e79198
         )
 
         if not success_:

--- conflicted
+++ resolved
@@ -43,11 +43,8 @@
     safe_staking: bool,
     rate_tolerance: float,
     allow_partial_stake: bool,
-<<<<<<< HEAD
     json_output: bool,
-=======
     era: int,
->>>>>>> e4651add
 ):
     """Unstake from hotkey(s)."""
     with console.status(
@@ -302,7 +299,6 @@
 
     successes = []
     with console.status("\n:satellite: Performing unstaking operations...") as status:
-<<<<<<< HEAD
         for op in unstake_operations:
             common_args = {
                 "wallet": wallet,
@@ -311,6 +307,7 @@
                 "amount": op["amount_to_unstake"],
                 "hotkey_ss58": op["hotkey_ss58"],
                 "status": status,
+                "era": era
             }
 
             if safe_staking and op["netuid"] != 0:
@@ -334,45 +331,6 @@
                 }
             )
 
-=======
-        if safe_staking:
-            for op in unstake_operations:
-                if op["netuid"] == 0:
-                    await _unstake_extrinsic(
-                        wallet=wallet,
-                        subtensor=subtensor,
-                        netuid=op["netuid"],
-                        amount=op["amount_to_unstake"],
-                        current_stake=op["current_stake_balance"],
-                        hotkey_ss58=op["hotkey_ss58"],
-                        status=status,
-                        era=era,
-                    )
-                else:
-                    await _safe_unstake_extrinsic(
-                        wallet=wallet,
-                        subtensor=subtensor,
-                        netuid=op["netuid"],
-                        amount=op["amount_to_unstake"],
-                        hotkey_ss58=op["hotkey_ss58"],
-                        price_limit=op["price_with_tolerance"],
-                        allow_partial_stake=allow_partial_stake,
-                        status=status,
-                        era=era,
-                    )
-        else:
-            for op in unstake_operations:
-                await _unstake_extrinsic(
-                    wallet=wallet,
-                    subtensor=subtensor,
-                    netuid=op["netuid"],
-                    amount=op["amount_to_unstake"],
-                    current_stake=op["current_stake_balance"],
-                    hotkey_ss58=op["hotkey_ss58"],
-                    status=status,
-                    era=era,
-                )
->>>>>>> e4651add
     console.print(
         f"[{COLOR_PALETTE['STAKE']['STAKE_AMOUNT']}]Unstaking operations completed."
     )
@@ -584,12 +542,8 @@
     current_stake: Balance,
     hotkey_ss58: str,
     status=None,
-<<<<<<< HEAD
+    era: int = 3,
 ) -> bool:
-=======
-    era: int = 3,
-) -> None:
->>>>>>> e4651add
     """Execute a standard unstake extrinsic.
 
     Args:
@@ -674,12 +628,8 @@
     price_limit: Balance,
     allow_partial_stake: bool,
     status=None,
-<<<<<<< HEAD
+    era: int = 3,
 ) -> bool:
-=======
-    era: int = 3,
-) -> None:
->>>>>>> e4651add
     """Execute a safe unstake extrinsic with price limit.
 
     Args:

--- conflicted
+++ resolved
@@ -1,5 +1,4 @@
 import asyncio
-import json
 from typing import Optional, TYPE_CHECKING
 
 from bittensor_wallet import Wallet
@@ -10,11 +9,7 @@
 from bittensor_cli.src.bittensor.utils import (
     confirm_action,
     console,
-<<<<<<< HEAD
-=======
-    json_console,
     print_success,
->>>>>>> b0a00e0a
     get_subnet_name,
     is_valid_ss58_address,
     print_error,

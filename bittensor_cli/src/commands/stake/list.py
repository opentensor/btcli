--- conflicted
+++ resolved
@@ -1,6 +1,7 @@
 import asyncio
 
 from typing import TYPE_CHECKING, Optional
+from bittensor_cli.src.commands.stake.remove import unstake
 import typer
 
 from bittensor_wallet import Wallet
@@ -204,12 +205,8 @@
             issuance = pool.alpha_out if pool.is_dynamic else tao_locked
 
             # Per block emission cell
-<<<<<<< HEAD
-            per_block_emission = substake_.emission.tao / pool.tempo
-            per_block_tao_emission = substake_.tao_emission.tao / pool.tempo
-=======
             per_block_emission = substake_.emission.tao / (pool.tempo or 1)
->>>>>>> f12c6d55
+            per_block_tao_emission = unstake.tao_emission.tao / (pool.tempo or 1)
             # Alpha ownership and TAO ownership cells
             if alpha_value.tao > 0.00009:
                 if issuance.tao != 0:

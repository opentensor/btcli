import asyncio
import binascii
from contextlib import redirect_stdout
from dataclasses import dataclass
from datetime import timedelta
import functools
import hashlib
import io
import math
import multiprocessing as mp
from multiprocessing.queues import Queue as Queue_Type
from multiprocessing import Process, Event, Lock, Array, Value, Queue
import os
from queue import Empty, Full
import random
import time
import typing
from typing import Optional

import backoff
from bittensor_wallet import Wallet
from bittensor_wallet.errors import KeyFileError
from Crypto.Hash import keccak
import numpy as np
from rich.prompt import Confirm
from rich.console import Console
from rich.status import Status
from substrateinterface.exceptions import SubstrateRequestException

from bittensor_cli.src.bittensor.chain_data import NeuronInfo
from bittensor_cli.src.bittensor.utils import (
    console,
    err_console,
    format_error_message,
    millify,
    get_human_readable,
    print_verbose,
)

if typing.TYPE_CHECKING:
    from bittensor_cli.src.bittensor.subtensor_interface import SubtensorInterface


def use_torch() -> bool:
    """Force the use of torch over numpy for certain operations."""
    return True if os.getenv("USE_TORCH") == "1" else False


def legacy_torch_api_compat(func: typing.Callable):
    """
    Convert function operating on numpy Input&Output to legacy torch Input&Output API if `use_torch()` is True.

    :param func: Function with numpy Input/Output to be decorated.

    :return: Decorated function
    """

    @functools.wraps(func)
    def decorated(*args, **kwargs):
        if use_torch():
            # if argument is a Torch tensor, convert it to numpy
            args = [
                arg.cpu().numpy() if isinstance(arg, torch.Tensor) else arg
                for arg in args
            ]
            kwargs = {
                key: value.cpu().numpy() if isinstance(value, torch.Tensor) else value
                for key, value in kwargs.items()
            }
        ret = func(*args, **kwargs)
        if use_torch():
            # if return value is a numpy array, convert it to Torch tensor
            if isinstance(ret, np.ndarray):
                ret = torch.from_numpy(ret)
        return ret

    return decorated


@functools.cache
def _get_real_torch():
    try:
        import torch as _real_torch
    except ImportError:
        _real_torch = None
    return _real_torch


def log_no_torch_error():
    err_console.print(
        "This command requires torch. You can install torch for btcli"
        ' with `pip install btcli[cuda]` or `pip install ".[cuda]"`'  # TODO extension
        " if installing from source, and then run the command with USE_TORCH=1 {command}"
    )


@dataclass
class POWSolution:
    """A solution to the registration PoW problem."""

    nonce: int
    block_number: int
    difficulty: int
    seal: bytes

    async def is_stale(self, subtensor: "SubtensorInterface") -> bool:
        """Returns True if the POW is stale.
        This means the block the POW is solved for is within 3 blocks of the current block.
        """
        current_block = await subtensor.substrate.get_block_number(None)
        return self.block_number < current_block - 3


@dataclass
class RegistrationStatistics:
    """Statistics for a registration."""

    time_spent_total: float
    rounds_total: int
    time_average: float
    time_spent: float
    hash_rate_perpetual: float
    hash_rate: float
    difficulty: int
    block_number: int
    block_hash: str


class RegistrationStatisticsLogger:
    """Logs statistics for a registration."""

    console: Console
    status: Optional[Status]

    def __init__(self, console_: Console, output_in_place: bool = True) -> None:
        self.console = console_

        if output_in_place:
            self.status = self.console.status("Solving")
        else:
            self.status = None

    def start(self) -> None:
        if self.status is not None:
            self.status.start()

    def stop(self) -> None:
        if self.status is not None:
            self.status.stop()

    @classmethod
    def get_status_message(
        cls, stats: RegistrationStatistics, verbose: bool = False
    ) -> str:
        """
        Provides a message of the current status of the block solving as a str for a logger or stdout
        """
        message = (
            "Solving\n"
            + f"Time Spent (total): [bold white]{timedelta(seconds=stats.time_spent_total)}[/bold white]\n"
            + (
                f"Time Spent This Round: {timedelta(seconds=stats.time_spent)}\n"
                + f"Time Spent Average: {timedelta(seconds=stats.time_average)}\n"
                if verbose
                else ""
            )
            + f"Registration Difficulty: [bold white]{millify(stats.difficulty)}[/bold white]\n"
            + f"Iters (Inst/Perp): [bold white]{get_human_readable(stats.hash_rate, 'H')}/s / "
            + f"{get_human_readable(stats.hash_rate_perpetual, 'H')}/s[/bold white]\n"
            + f"Block Number: [bold white]{stats.block_number}[/bold white]\n"
            + f"Block Hash: [bold white]{stats.block_hash.encode('utf-8')}[/bold white]\n"
        )
        return message

    def update(self, stats: RegistrationStatistics, verbose: bool = False) -> None:
        """
        Passes the current status to the logger
        """
        if self.status is not None:
            self.status.update(self.get_status_message(stats, verbose=verbose))
        else:
            self.console.log(self.get_status_message(stats, verbose=verbose))


class _SolverBase(Process):
    """
    A process that solves the registration PoW problem.

    :param proc_num: The number of the process being created.
    :param num_proc: The total number of processes running.
    :param update_interval: The number of nonces to try to solve before checking for a new block.
    :param finished_queue: The queue to put the process number when a process finishes each update_interval.
                           Used for calculating the average time per update_interval across all processes.
    :param solution_queue: The queue to put the solution the process has found during the pow solve.
    :param stop_event: The event to set by the main process when all the solver processes should stop.
                       The solver process will check for the event after each update_interval.
                       The solver process will stop when the event is set.
                       Used to stop the solver processes when a solution is found.
    :param curr_block: The array containing this process's current block hash.
                       The main process will set the array to the new block hash when a new block is finalized in the
                       network. The solver process will get the new block hash from this array when newBlockEvent is set
    :param curr_block_num: The value containing this process's current block number.
                           The main process will set the value to the new block number when a new block is finalized in
                           the network. The solver process will get the new block number from this value when
                           new_block_event is set.
    :param curr_diff: The array containing this process's current difficulty. The main process will set the array to
                      the new difficulty when a new block is finalized in the network. The solver process will get the
                      new difficulty from this array when newBlockEvent is set.
    :param check_block: The lock to prevent this process from getting the new block data while the main process is
                        updating the data.
    :param limit: The limit of the pow solve for a valid solution.

    :var new_block_event: The event to set by the main process when a new block is finalized in the network.
                          The solver process will check for the event after each update_interval.
                          The solver process will get the new block hash and difficulty and start solving for a new
                          nonce.
    """

    proc_num: int
    num_proc: int
    update_interval: int
    finished_queue: Queue_Type
    solution_queue: Queue_Type
    new_block_event: Event
    stop_event: Event
    hotkey_bytes: bytes
    curr_block: Array
    curr_block_num: Value
    curr_diff: Array
    check_block: Lock
    limit: int

    def __init__(
        self,
        proc_num,
        num_proc,
        update_interval,
        finished_queue,
        solution_queue,
        stop_event,
        curr_block,
        curr_block_num,
        curr_diff,
        check_block,
        limit,
    ):
        Process.__init__(self, daemon=True)
        self.proc_num = proc_num
        self.num_proc = num_proc
        self.update_interval = update_interval
        self.finished_queue = finished_queue
        self.solution_queue = solution_queue
        self.new_block_event = Event()
        self.new_block_event.clear()
        self.curr_block = curr_block
        self.curr_block_num = curr_block_num
        self.curr_diff = curr_diff
        self.check_block = check_block
        self.stop_event = stop_event
        self.limit = limit

    def run(self):
        raise NotImplementedError("_SolverBase is an abstract class")

    @staticmethod
    def create_shared_memory() -> tuple[Array, Value, Array]:
        """Creates shared memory for the solver processes to use."""
        curr_block = Array("h", 32, lock=True)  # byte array
        curr_block_num = Value("i", 0, lock=True)  # int
        curr_diff = Array("Q", [0, 0], lock=True)  # [high, low]

        return curr_block, curr_block_num, curr_diff


class _Solver(_SolverBase):
    """
    Performs POW Solution
    """

    def run(self):
        block_number: int
        block_and_hotkey_hash_bytes: bytes
        block_difficulty: int
        nonce_limit = int(math.pow(2, 64)) - 1

        # Start at random nonce
        nonce_start = random.randint(0, nonce_limit)
        nonce_end = nonce_start + self.update_interval
        while not self.stop_event.is_set():
            if self.new_block_event.is_set():
                with self.check_block:
                    block_number = self.curr_block_num.value
                    block_and_hotkey_hash_bytes = bytes(self.curr_block)
                    block_difficulty = _registration_diff_unpack(self.curr_diff)

                self.new_block_event.clear()

            # Do a block of nonces
            solution = _solve_for_nonce_block(
                nonce_start,
                nonce_end,
                block_and_hotkey_hash_bytes,
                block_difficulty,
                self.limit,
                block_number,
            )
            if solution is not None:
                self.solution_queue.put(solution)

            try:
                # Send time
                self.finished_queue.put_nowait(self.proc_num)
            except Full:
                pass

            nonce_start = random.randint(0, nonce_limit)
            nonce_start = nonce_start % nonce_limit
            nonce_end = nonce_start + self.update_interval


class _CUDASolver(_SolverBase):
    """
    Performs POW Solution using CUDA
    """

    dev_id: int
    tpb: int

    def __init__(
        self,
        proc_num,
        num_proc,
        update_interval,
        finished_queue,
        solution_queue,
        stop_event,
        curr_block,
        curr_block_num,
        curr_diff,
        check_block,
        limit,
        dev_id: int,
        tpb: int,
    ):
        super().__init__(
            proc_num,
            num_proc,
            update_interval,
            finished_queue,
            solution_queue,
            stop_event,
            curr_block,
            curr_block_num,
            curr_diff,
            check_block,
            limit,
        )
        self.dev_id = dev_id
        self.tpb = tpb

    def run(self):
        block_number: int = 0  # dummy value
        block_and_hotkey_hash_bytes: bytes = b"0" * 32  # dummy value
        block_difficulty: int = int(math.pow(2, 64)) - 1  # dummy value
        nonce_limit = int(math.pow(2, 64)) - 1  # U64MAX

        # Start at random nonce
        nonce_start = random.randint(0, nonce_limit)
        while not self.stop_event.is_set():
            if self.new_block_event.is_set():
                with self.check_block:
                    block_number = self.curr_block_num.value
                    block_and_hotkey_hash_bytes = bytes(self.curr_block)
                    block_difficulty = _registration_diff_unpack(self.curr_diff)

                self.new_block_event.clear()

            # Do a block of nonces
            solution = _solve_for_nonce_block_cuda(
                nonce_start,
                self.update_interval,
                block_and_hotkey_hash_bytes,
                block_difficulty,
                self.limit,
                block_number,
                self.dev_id,
                self.tpb,
            )
            if solution is not None:
                self.solution_queue.put(solution)

            try:
                # Signal that a nonce_block was finished using queue
                # send our proc_num
                self.finished_queue.put(self.proc_num)
            except Full:
                pass

            # increase nonce by number of nonces processed
            nonce_start += self.update_interval * self.tpb
            nonce_start = nonce_start % nonce_limit


class LazyLoadedTorch:
    def __bool__(self):
        return bool(_get_real_torch())

    def __getattr__(self, name):
        if real_torch := _get_real_torch():
            return getattr(real_torch, name)
        else:
            log_no_torch_error()
            raise ImportError("torch not installed")


if typing.TYPE_CHECKING:
    import torch
else:
    torch = LazyLoadedTorch()


class MaxSuccessException(Exception):
    """
    Raised when the POW Solver has reached the max number of successful solutions
    """


class MaxAttemptsException(Exception):
    """
    Raised when the POW Solver has reached the max number of attempts
    """


async def is_hotkey_registered(
    subtensor: "SubtensorInterface", netuid: int, hotkey_ss58: str
) -> bool:
    """Checks to see if the hotkey is registered on a given netuid"""
    _result = await subtensor.substrate.query(
        module="SubtensorModule",
        storage_function="Uids",
        params=[netuid, hotkey_ss58],
    )
    if getattr(_result, "value", None) is not None:
        return True
    else:
        return False


async def register_extrinsic(
    subtensor: "SubtensorInterface",
    wallet: Wallet,
    netuid: int,
    wait_for_inclusion: bool = False,
    wait_for_finalization: bool = True,
    prompt: bool = False,
    max_allowed_attempts: int = 3,
    output_in_place: bool = True,
    cuda: bool = False,
    dev_id: typing.Union[list[int], int] = 0,
    tpb: int = 256,
    num_processes: Optional[int] = None,
    update_interval: Optional[int] = None,
    log_verbose: bool = False,
) -> bool:
    """Registers the wallet to the chain.

    :param subtensor: initialized SubtensorInterface object to use for chain interactions
    :param wallet: Bittensor wallet object.
    :param netuid: The ``netuid`` of the subnet to register on.
    :param wait_for_inclusion: If set, waits for the extrinsic to enter a block before returning `True`, or returns
                               `False` if the extrinsic fails to enter the block within the timeout.
    :param wait_for_finalization: If set, waits for the extrinsic to be finalized on the chain before returning `True`,
                                 or returns `False` if the extrinsic fails to be finalized within the timeout.
    :param prompt: If `True`, the call waits for confirmation from the user before proceeding.
    :param max_allowed_attempts: Maximum number of attempts to register the wallet.
    :param output_in_place: Whether the POW solving should be outputted to the console as it goes along.
    :param cuda: If `True`, the wallet should be registered using CUDA device(s).
    :param dev_id: The CUDA device id to use, or a list of device ids.
    :param tpb: The number of threads per block (CUDA).
    :param num_processes: The number of processes to use to register.
    :param update_interval: The number of nonces to solve between updates.
    :param log_verbose: If `True`, the registration process will log more information.

    :return: `True` if extrinsic was finalized or included in the block. If we did not wait for finalization/inclusion,
             the response is `True`.
    """

    async def get_neuron_for_pubkey_and_subnet():
        uid = (
            await subtensor.substrate.query(
                "SubtensorModule", "Uids", [netuid, wallet.hotkey.ss58_address]
            )
        ).value
<<<<<<< HEAD
=======
        if uid is None:
            return NeuronInfo.get_null_neuron()

>>>>>>> c0ed3104
        params = [netuid, uid]
        json_body = await subtensor.substrate.rpc_request(
            method="neuronInfo_getNeuron",
            params=params,
        )

        if not (result := json_body.get("result", None)):
            return NeuronInfo.get_null_neuron()

        return NeuronInfo.from_vec_u8(result)

    print_verbose("Checking subnet status")
    if not await subtensor.subnet_exists(netuid):
        err_console.print(
            f":cross_mark: [red]Failed[/red]: error: [bold white]subnet:{netuid}[/bold white] does not exist."
        )
        return False

    with console.status(
        f":satellite: Checking Account on [bold]subnet:{netuid}[/bold]...",
        spinner="aesthetic",
    ):
        neuron = await get_neuron_for_pubkey_and_subnet()
        if not neuron.is_null:
            # bittensor.logging.debug(
            #     f"Wallet {wallet} is already registered on {neuron.netuid} with {neuron.uid}"
            # )
            return True

    if prompt:
        if not Confirm.ask(
            f"Continue Registration?\n"
            f"  hotkey:\t[bold white]{wallet.hotkey.ss58_address}[/bold white]\n"
            f"  coldkey:\t[bold white]{wallet.coldkeypub.ss58_address}[/bold white]\n"
            f"  network:\t[bold white]{subtensor.network}[/bold white]"
        ):
            return False

    if not torch:
        log_no_torch_error()
        return False

    # Attempt rolling registration.
    attempts = 1
    pow_result: Optional[POWSolution]
    while True:
        console.print(
            ":satellite: Registering...({}/{})".format(attempts, max_allowed_attempts)
        )
        # Solve latest POW.
        if cuda:
            if not torch.cuda.is_available():
                if prompt:
                    console.print("CUDA is not available.")
                return False
            pow_result = await create_pow(
                subtensor,
                wallet,
                netuid,
                output_in_place,
                cuda=cuda,
                dev_id=dev_id,
                tpb=tpb,
                num_processes=num_processes,
                update_interval=update_interval,
                log_verbose=log_verbose,
            )
        else:
            pow_result = await create_pow(
                subtensor,
                wallet,
                netuid,
                output_in_place,
                cuda=cuda,
                num_processes=num_processes,
                update_interval=update_interval,
                log_verbose=log_verbose,
            )

        # pow failed
        if not pow_result:
            # might be registered already on this subnet
            is_registered = await is_hotkey_registered(
                subtensor, netuid=netuid, hotkey_ss58=wallet.hotkey.ss58_address
            )
            if is_registered:
                err_console.print(
                    f":white_heavy_check_mark: [green]Already registered on netuid:{netuid}[/green]"
                )
                return True

        # pow successful, proceed to submit pow to chain for registration
        else:
            with console.status(":satellite: Submitting POW..."):
                # check if pow result is still valid
                while not await pow_result.is_stale(subtensor=subtensor):
                    call = await subtensor.substrate.compose_call(
                        call_module="SubtensorModule",
                        call_function="register",
                        call_params={
                            "netuid": netuid,
                            "block_number": pow_result.block_number,
                            "nonce": pow_result.nonce,
                            "work": [int(byte_) for byte_ in pow_result.seal],
                            "hotkey": wallet.hotkey.ss58_address,
                            "coldkey": wallet.coldkeypub.ss58_address,
                        },
                    )
                    extrinsic = await subtensor.substrate.create_signed_extrinsic(
                        call=call, keypair=wallet.hotkey
                    )
                    response = await subtensor.substrate.submit_extrinsic(
                        extrinsic,
                        wait_for_inclusion=wait_for_inclusion,
                        wait_for_finalization=wait_for_finalization,
                    )
                    if not wait_for_finalization and not wait_for_inclusion:
                        success, err_msg = True, ""
                    else:
                        response.process_events()
                        if not response.is_success:
                            success, err_msg = (
                                False,
                                format_error_message(response.error_message),
                            )

                    if not success:
                        # Look error here
                        # https://github.com/opentensor/subtensor/blob/development/pallets/subtensor/src/errors.rs
                        if "HotKeyAlreadyRegisteredInSubNet" in err_msg:
                            console.print(
                                f":white_heavy_check_mark: [green]Already Registered on "
                                f"[bold]subnet:{netuid}[/bold][/green]"
                            )
                            return True

                        err_console.print(f":cross_mark: [red]Failed[/red]: {err_msg}")
                        await asyncio.sleep(0.5)

                    # Successful registration, final check for neuron and pubkey
                    else:
                        console.print(":satellite: Checking Balance...")
                        is_registered = await is_hotkey_registered(
                            subtensor,
                            netuid=netuid,
                            hotkey_ss58=wallet.hotkey.ss58_address,
                        )
                        if is_registered:
                            console.print(
                                ":white_heavy_check_mark: [green]Registered[/green]"
                            )
                            return True
                        else:
                            # neuron not found, try again
                            err_console.print(
                                ":cross_mark: [red]Unknown error. Neuron not found.[/red]"
                            )
                            continue
                else:
                    # Exited loop because pow is no longer valid.
                    err_console.print("[red]POW is stale.[/red]")
                    # Try again.
                    continue

        if attempts < max_allowed_attempts:
            # Failed registration, retry pow
            attempts += 1
            err_console.print(
                ":satellite: Failed registration, retrying pow ...({attempts}/{max_allowed_attempts})"
            )
        else:
            # Failed to register after max attempts.
            err_console.print("[red]No more attempts.[/red]")
            return False


async def run_faucet_extrinsic(
    subtensor: "SubtensorInterface",
    wallet: Wallet,
    wait_for_inclusion: bool = False,
    wait_for_finalization: bool = True,
    prompt: bool = False,
    max_allowed_attempts: int = 3,
    output_in_place: bool = True,
    cuda: bool = False,
    dev_id: int = 0,
    tpb: int = 256,
    num_processes: Optional[int] = None,
    update_interval: Optional[int] = None,
    log_verbose: bool = False,
    max_successes: int = 3,
) -> tuple[bool, str]:
    r"""Runs a continual POW to get a faucet of TAO on the test net.

    :param subtensor: The subtensor interface object used to run the extrinsic
    :param wallet: Bittensor wallet object.
    :param prompt: If `True`, the call waits for confirmation from the user before proceeding.
    :param wait_for_inclusion: If set, waits for the extrinsic to enter a block before returning `True`,
                               or returns `False` if the extrinsic fails to enter the block within the timeout.
    :param wait_for_finalization: If set, waits for the extrinsic to be finalized on the chain before returning `True`,
                                  or returns `False` if the extrinsic fails to be finalized within the timeout.
    :param max_allowed_attempts: Maximum number of attempts to register the wallet.
    :param output_in_place: Whether to output logging data as the process runs.
    :param cuda: If `True`, the wallet should be registered using CUDA device(s).
    :param dev_id: The CUDA device id to use
    :param tpb: The number of threads per block (CUDA).
    :param num_processes: The number of processes to use to register.
    :param update_interval: The number of nonces to solve between updates.
    :param log_verbose: If `True`, the registration process will log more information.
    :param max_successes: The maximum number of successful faucet runs for the wallet.

    :return: `True` if extrinsic was finalized or included in the block. If we did not wait for
                    finalization/inclusion, the response is also `True`
    """
    if prompt:
        if not Confirm.ask(
            "Run Faucet?\n"
            f" wallet name: [bold white]{wallet.name}[/bold white]\n"
            f" coldkey:    [bold white]{wallet.coldkeypub.ss58_address}[/bold white]\n"
            f" network:    [bold white]{subtensor}[/bold white]"
        ):
            return False, ""

    if not torch:
        log_no_torch_error()
        return False, "Requires torch"

    # Unlock coldkey
    try:
        wallet.unlock_coldkey()
    except KeyFileError:
        return False, "There was an error unlocking your coldkey"

    # Get previous balance.
    old_balance = await subtensor.get_balance(wallet.coldkeypub.ss58_address)

    # Attempt rolling registration.
    attempts = 1
    successes = 1
    while True:
        try:
            pow_result = None
            while pow_result is None or await pow_result.is_stale(subtensor=subtensor):
                # Solve latest POW.
                if cuda:
                    if not torch.cuda.is_available():
                        if prompt:
                            err_console.print("CUDA is not available.")
                        return False, "CUDA is not available."
                    pow_result: Optional[POWSolution] = await create_pow(
                        subtensor,
                        wallet,
                        -1,
                        output_in_place,
                        cuda=cuda,
                        dev_id=dev_id,
                        tpb=tpb,
                        num_processes=num_processes,
                        update_interval=update_interval,
                        log_verbose=log_verbose,
                    )
                else:
                    pow_result: Optional[POWSolution] = await create_pow(
                        subtensor,
                        wallet,
                        -1,
                        output_in_place,
                        cuda=cuda,
                        num_processes=num_processes,
                        update_interval=update_interval,
                        log_verbose=log_verbose,
                    )
            call = await subtensor.substrate.compose_call(
                call_module="SubtensorModule",
                call_function="faucet",
                call_params={
                    "block_number": pow_result.block_number,
                    "nonce": pow_result.nonce,
                    "work": [int(byte_) for byte_ in pow_result.seal],
                },
            )
            extrinsic = await subtensor.substrate.create_signed_extrinsic(
                call=call, keypair=wallet.coldkey
            )
            response = await subtensor.substrate.submit_extrinsic(
                extrinsic,
                wait_for_inclusion=wait_for_inclusion,
                wait_for_finalization=wait_for_finalization,
            )

            # process if registration successful, try again if pow is still valid
            response.process_events()
            if not response.is_success:
                err_console.print(
                    f":cross_mark: [red]Failed[/red]: {format_error_message(response.error_message)}"
                )
                if attempts == max_allowed_attempts:
                    raise MaxAttemptsException
                attempts += 1
                # Wait a bit before trying again
                time.sleep(1)

            # Successful registration
            else:
                new_balance = await subtensor.get_balance(
                    wallet.coldkeypub.ss58_address
                )
                console.print(
                    f"Balance: [blue]{old_balance[wallet.coldkeypub.ss58_address]}[/blue] :arrow_right:"
                    f" [green]{new_balance[wallet.coldkeypub.ss58_address]}[/green]"
                )
                old_balance = new_balance

                if successes == max_successes:
                    raise MaxSuccessException

                attempts = 1  # Reset attempts on success
                successes += 1

        except KeyboardInterrupt:
            return True, "Done"

        except MaxSuccessException:
            return True, f"Max successes reached: {3}"

        except MaxAttemptsException:
            return False, f"Max attempts reached: {max_allowed_attempts}"


async def _check_for_newest_block_and_update(
    subtensor: "SubtensorInterface",
    netuid: int,
    old_block_number: int,
    hotkey_bytes: bytes,
    curr_diff: Array,
    curr_block: Array,
    curr_block_num: Value,
    update_curr_block: typing.Callable,
    check_block: Lock,
    solvers: list[_Solver],
    curr_stats: RegistrationStatistics,
) -> int:
    """
    Checks for a new block and updates the current block information if a new block is found.

    :param subtensor: The subtensor object to use for getting the current block.
    :param netuid: The netuid to use for retrieving the difficulty.
    :param old_block_number: The old block number to check against.
    :param hotkey_bytes: The bytes of the hotkey's pubkey.
    :param curr_diff: The current difficulty as a multiprocessing array.
    :param curr_block: Where the current block is stored as a multiprocessing array.
    :param curr_block_num: Where the current block number is stored as a multiprocessing value.
    :param update_curr_block: A function that updates the current block.
    :param check_block: A mp lock that is used to check for a new block.
    :param solvers: A list of solvers to update the current block for.
    :param curr_stats: The current registration statistics to update.

    :return: The current block number.
    """
    block_number = await subtensor.substrate.get_block_number(None)
    if block_number != old_block_number:
        old_block_number = block_number
        # update block information
        block_number, difficulty, block_hash = await _get_block_with_retry(
            subtensor=subtensor, netuid=netuid
        )
        block_bytes = bytes.fromhex(block_hash[2:])

        update_curr_block(
            curr_diff,
            curr_block,
            curr_block_num,
            block_number,
            block_bytes,
            difficulty,
            hotkey_bytes,
            check_block,
        )
        # Set new block events for each solver

        for worker in solvers:
            worker.new_block_event.set()

        # update stats
        curr_stats.block_number = block_number
        curr_stats.block_hash = block_hash
        curr_stats.difficulty = difficulty

    return old_block_number


async def _block_solver(
    subtensor: "SubtensorInterface",
    wallet: Wallet,
    num_processes: int,
    netuid: int,
    dev_id: list[int],
    tpb: int,
    update_interval: int,
    curr_block,
    curr_block_num,
    curr_diff,
    n_samples,
    alpha_,
    output_in_place,
    log_verbose,
    cuda: bool,
):
    """
    Shared code used by the Solvers to solve the POW solution
    """
    limit = int(math.pow(2, 256)) - 1

    # Establish communication queues
    ## See the _Solver class for more information on the queues.
    stop_event = Event()
    stop_event.clear()

    solution_queue = Queue()
    finished_queues = [Queue() for _ in range(num_processes)]
    check_block = Lock()

    hotkey_bytes = (
        wallet.coldkeypub.public_key if netuid == -1 else wallet.hotkey.public_key
    )

    if cuda:
        ## Create a worker per CUDA device
        num_processes = len(dev_id)
        solvers = [
            _CUDASolver(
                i,
                num_processes,
                update_interval,
                finished_queues[i],
                solution_queue,
                stop_event,
                curr_block,
                curr_block_num,
                curr_diff,
                check_block,
                limit,
                dev_id[i],
                tpb,
            )
            for i in range(num_processes)
        ]
    else:
        # Start consumers
        solvers = [
            _Solver(
                i,
                num_processes,
                update_interval,
                finished_queues[i],
                solution_queue,
                stop_event,
                curr_block,
                curr_block_num,
                curr_diff,
                check_block,
                limit,
            )
            for i in range(num_processes)
        ]

    # Get first block
    block_number, difficulty, block_hash = await _get_block_with_retry(
        subtensor=subtensor, netuid=netuid
    )

    block_bytes = bytes.fromhex(block_hash[2:])
    old_block_number = block_number
    # Set to current block
    _update_curr_block(
        curr_diff,
        curr_block,
        curr_block_num,
        block_number,
        block_bytes,
        difficulty,
        hotkey_bytes,
        check_block,
    )

    # Set new block events for each solver to start at the initial block
    for worker in solvers:
        worker.new_block_event.set()

    for worker in solvers:
        worker.start()  # start the solver processes

    start_time = time.time()  # time that the registration started
    time_last = start_time  # time that the last work blocks completed

    curr_stats = RegistrationStatistics(
        time_spent_total=0.0,
        time_average=0.0,
        rounds_total=0,
        time_spent=0.0,
        hash_rate_perpetual=0.0,
        hash_rate=0.0,
        difficulty=difficulty,
        block_number=block_number,
        block_hash=block_hash,
    )

    start_time_perpetual = time.time()

    logger = RegistrationStatisticsLogger(console, output_in_place)
    logger.start()

    solution = None

    hash_rates = [0] * n_samples  # The last n true hash_rates
    weights = [alpha_**i for i in range(n_samples)]  # weights decay by alpha

    timeout = 0.15 if cuda else 0.15
    while netuid == -1 or not await is_hotkey_registered(
        subtensor, netuid, wallet.hotkey.ss58_address
    ):
        # Wait until a solver finds a solution
        try:
            solution = solution_queue.get(block=True, timeout=timeout)
            if solution is not None:
                break
        except Empty:
            # No solution found, try again
            pass

        # check for new block
        old_block_number = await _check_for_newest_block_and_update(
            subtensor=subtensor,
            netuid=netuid,
            hotkey_bytes=hotkey_bytes,
            old_block_number=old_block_number,
            curr_diff=curr_diff,
            curr_block=curr_block,
            curr_block_num=curr_block_num,
            curr_stats=curr_stats,
            update_curr_block=_update_curr_block,
            check_block=check_block,
            solvers=solvers,
        )

        num_time = 0
        for finished_queue in finished_queues:
            try:
                finished_queue.get(timeout=0.1)
                num_time += 1

            except Empty:
                continue

        time_now = time.time()  # get current time
        time_since_last = time_now - time_last  # get time since last work block(s)
        if num_time > 0 and time_since_last > 0.0:
            # create EWMA of the hash_rate to make measure more robust

            if cuda:
                hash_rate_ = (num_time * tpb * update_interval) / time_since_last
            else:
                hash_rate_ = (num_time * update_interval) / time_since_last
            hash_rates.append(hash_rate_)
            hash_rates.pop(0)  # remove the 0th data point
            curr_stats.hash_rate = sum(
                [hash_rates[i] * weights[i] for i in range(n_samples)]
            ) / (sum(weights))

            # update time last to now
            time_last = time_now

            curr_stats.time_average = (
                curr_stats.time_average * curr_stats.rounds_total
                + curr_stats.time_spent
            ) / (curr_stats.rounds_total + num_time)
            curr_stats.rounds_total += num_time

        # Update stats
        curr_stats.time_spent = time_since_last
        new_time_spent_total = time_now - start_time_perpetual
        if cuda:
            curr_stats.hash_rate_perpetual = (
                curr_stats.rounds_total * (tpb * update_interval)
            ) / new_time_spent_total
        else:
            curr_stats.hash_rate_perpetual = (
                curr_stats.rounds_total * update_interval
            ) / new_time_spent_total
        curr_stats.time_spent_total = new_time_spent_total

        # Update the logger
        logger.update(curr_stats, verbose=log_verbose)

    # exited while, solution contains the nonce or wallet is registered
    stop_event.set()  # stop all other processes
    logger.stop()

    # terminate and wait for all solvers to exit
    _terminate_workers_and_wait_for_exit(solvers)

    return solution


async def _solve_for_difficulty_fast_cuda(
    subtensor: "SubtensorInterface",
    wallet: Wallet,
    netuid: int,
    output_in_place: bool = True,
    update_interval: int = 50_000,
    tpb: int = 512,
    dev_id: typing.Union[list[int], int] = 0,
    n_samples: int = 10,
    alpha_: float = 0.80,
    log_verbose: bool = False,
) -> Optional[POWSolution]:
    """
    Solves the registration fast using CUDA

    :param subtensor: The subtensor node to grab blocks
    :param wallet: The wallet to register
    :param netuid: The netuid of the subnet to register to.
    :param output_in_place: If true, prints the output in place, otherwise prints to new lines
    :param update_interval: The number of nonces to try before checking for more blocks
    :param tpb: The number of threads per block. CUDA param that should match the GPU capability
    :param dev_id: The CUDA device IDs to execute the registration on, either a single device or a list of devices
    :param n_samples: The number of samples of the hash_rate to keep for the EWMA
    :param alpha_: The alpha for the EWMA for the hash_rate calculation
    :param log_verbose: If true, prints more verbose logging of the registration metrics.

    Note: The hash rate is calculated as an exponentially weighted moving average in order to make the measure more
          robust.
    """
    if isinstance(dev_id, int):
        dev_id = [dev_id]
    elif dev_id is None:
        dev_id = [0]

    if update_interval is None:
        update_interval = 50_000

    if not torch.cuda.is_available():
        raise Exception("CUDA not available")

    # Set mp start to use spawn so CUDA doesn't complain
    with _UsingSpawnStartMethod(force=True):
        curr_block, curr_block_num, curr_diff = _CUDASolver.create_shared_memory()

        solution = await _block_solver(
            subtensor=subtensor,
            wallet=wallet,
            num_processes=None,
            netuid=netuid,
            dev_id=dev_id,
            tpb=tpb,
            update_interval=update_interval,
            curr_block=curr_block,
            curr_block_num=curr_block_num,
            curr_diff=curr_diff,
            n_samples=n_samples,
            alpha_=alpha_,
            output_in_place=output_in_place,
            log_verbose=log_verbose,
            cuda=True,
        )

        return solution


async def _solve_for_difficulty_fast(
    subtensor,
    wallet: Wallet,
    netuid: int,
    output_in_place: bool = True,
    num_processes: Optional[int] = None,
    update_interval: Optional[int] = None,
    n_samples: int = 10,
    alpha_: float = 0.80,
    log_verbose: bool = False,
) -> Optional[POWSolution]:
    """
    Solves the POW for registration using multiprocessing.

    :param subtensor: Subtensor to connect to for block information and to submit.
    :param wallet: wallet to use for registration.
    :param netuid: The netuid of the subnet to register to.
    :param output_in_place: If true, prints the status in place. Otherwise, prints the status on a new line.
    :param num_processes: Number of processes to use.
    :param update_interval: Number of nonces to solve before updating block information.
    :param n_samples: The number of samples of the hash_rate to keep for the EWMA
    :param alpha_: The alpha for the EWMA for the hash_rate calculation
    :param log_verbose: If true, prints more verbose logging of the registration metrics.

    Notes:

    - The hash rate is calculated as an exponentially weighted moving average in order to make the measure more robust.
    - We can also modify the update interval to do smaller blocks of work, while still updating the block information
      after a different number of nonces, to increase the transparency of the process while still keeping the speed.
    """
    if not num_processes:
        # get the number of allowed processes for this process
        num_processes = min(1, get_cpu_count())

    if update_interval is None:
        update_interval = 50_000

    curr_block, curr_block_num, curr_diff = _Solver.create_shared_memory()

    solution = await _block_solver(
        subtensor=subtensor,
        wallet=wallet,
        num_processes=num_processes,
        netuid=netuid,
        dev_id=None,
        tpb=None,
        update_interval=update_interval,
        curr_block=curr_block,
        curr_block_num=curr_block_num,
        curr_diff=curr_diff,
        n_samples=n_samples,
        alpha_=alpha_,
        output_in_place=output_in_place,
        log_verbose=log_verbose,
        cuda=False,
    )

    return solution


def _terminate_workers_and_wait_for_exit(
    workers: list[typing.Union[Process, Queue_Type]],
) -> None:
    for worker in workers:
        if isinstance(worker, Queue_Type):
            worker.join_thread()
        else:
            worker.join()
        worker.close()


# TODO verify this works with async
@backoff.on_exception(backoff.constant, Exception, interval=1, max_tries=3)
async def _get_block_with_retry(
    subtensor: "SubtensorInterface", netuid: int
) -> tuple[int, int, bytes]:
    """
    Gets the current block number, difficulty, and block hash from the substrate node.

    :param subtensor: The subtensor object to use to get the block number, difficulty, and block hash.
    :param netuid: The netuid of the network to get the block number, difficulty, and block hash from.

    :return: The current block number, difficulty of the subnet, block hash

    :raises Exception: If the block hash is None.
    :raises ValueError: If the difficulty is None.
    """
    block_number = await subtensor.substrate.get_block_number(None)
    block_hash = await subtensor.substrate.get_block_hash(
        block_number
    )  # TODO check if I need to do all this
    try:
        difficulty = (
            1_000_000
            if netuid == -1
            else int(
                await subtensor.get_hyperparameter(
                    param_name="Difficulty", netuid=netuid, block_hash=block_hash
                )
            )
        )
    except TypeError:
        raise ValueError("Chain error. Difficulty is None")
    except SubstrateRequestException:
        raise Exception(
            "Network error. Could not connect to substrate to get block hash"
        )
    return block_number, difficulty, block_hash


def _registration_diff_unpack(packed_diff: Array) -> int:
    """Unpacks the packed two 32-bit integers into one 64-bit integer. Little endian."""
    return int(packed_diff[0] << 32 | packed_diff[1])


def _registration_diff_pack(diff: int, packed_diff: Array):
    """Packs the difficulty into two 32-bit integers. Little endian."""
    packed_diff[0] = diff >> 32
    packed_diff[1] = diff & 0xFFFFFFFF  # low 32 bits


class _UsingSpawnStartMethod:
    def __init__(self, force: bool = False):
        self._old_start_method = None
        self._force = force

    def __enter__(self):
        self._old_start_method = mp.get_start_method(allow_none=True)
        if self._old_start_method is None:
            self._old_start_method = "spawn"  # default to spawn

        mp.set_start_method("spawn", force=self._force)

    def __exit__(self, *args):
        # restore the old start method
        mp.set_start_method(self._old_start_method, force=True)


async def create_pow(
    subtensor: "SubtensorInterface",
    wallet: Wallet,
    netuid: int,
    output_in_place: bool = True,
    cuda: bool = False,
    dev_id: typing.Union[list[int], int] = 0,
    tpb: int = 256,
    num_processes: int = None,
    update_interval: int = None,
    log_verbose: bool = False,
) -> Optional[dict[str, typing.Any]]:
    """
    Creates a proof of work for the given subtensor and wallet.

    :param subtensor: The subtensor to create a proof of work for.
    :param wallet: The wallet to create a proof of work for.
    :param netuid: The netuid for the subnet to create a proof of work for.
    :param output_in_place: If true, prints the progress of the proof of work to the console
                            in-place. Meaning the progress is printed on the same lines.
    :param cuda: If true, uses CUDA to solve the proof of work.
    :param dev_id: The CUDA device id(s) to use. If cuda is true and dev_id is a list,
                   then multiple CUDA devices will be used to solve the proof of work.
    :param tpb: The number of threads per block to use when solving the proof of work. Should be a multiple of 32.
    :param num_processes: The number of processes to use when solving the proof of work.
                          If None, then the number of processes is equal to the number of CPU cores.
    :param update_interval: The number of nonces to run before checking for a new block.
    :param log_verbose: If true, prints the progress of the proof of work more verbosely.

    :return: The proof of work solution or None if the wallet is already registered or there is a different error.

    :raises ValueError: If the subnet does not exist.
    """
    if netuid != -1:
        if not await subtensor.subnet_exists(netuid=netuid):
            raise ValueError(f"Subnet {netuid} does not exist")

    if cuda:
        solution: Optional[POWSolution] = await _solve_for_difficulty_fast_cuda(
            subtensor,
            wallet,
            netuid=netuid,
            output_in_place=output_in_place,
            dev_id=dev_id,
            tpb=tpb,
            update_interval=update_interval,
            log_verbose=log_verbose,
        )
    else:
        solution: Optional[POWSolution] = await _solve_for_difficulty_fast(
            subtensor,
            wallet,
            netuid=netuid,
            output_in_place=output_in_place,
            num_processes=num_processes,
            update_interval=update_interval,
            log_verbose=log_verbose,
        )

    return solution


def _solve_for_nonce_block_cuda(
    nonce_start: int,
    update_interval: int,
    block_and_hotkey_hash_bytes: bytes,
    difficulty: int,
    limit: int,
    block_number: int,
    dev_id: int,
    tpb: int,
) -> Optional[POWSolution]:
    """
    Tries to solve the POW on a CUDA device for a block of nonces (nonce_start, nonce_start + update_interval * tpb
    """
    solution, seal = solve_cuda(
        nonce_start,
        update_interval,
        tpb,
        block_and_hotkey_hash_bytes,
        difficulty,
        limit,
        dev_id,
    )

    if solution != -1:
        # Check if solution is valid (i.e. not -1)
        return POWSolution(solution, block_number, difficulty, seal)

    return None


def _solve_for_nonce_block(
    nonce_start: int,
    nonce_end: int,
    block_and_hotkey_hash_bytes: bytes,
    difficulty: int,
    limit: int,
    block_number: int,
) -> Optional[POWSolution]:
    """
    Tries to solve the POW for a block of nonces (nonce_start, nonce_end)
    """
    for nonce in range(nonce_start, nonce_end):
        # Create seal.
        seal = _create_seal_hash(block_and_hotkey_hash_bytes, nonce)

        # Check if seal meets difficulty
        if _seal_meets_difficulty(seal, difficulty, limit):
            # Found a solution, save it.
            return POWSolution(nonce, block_number, difficulty, seal)

    return None


class CUDAException(Exception):
    """An exception raised when an error occurs in the CUDA environment."""


def _hex_bytes_to_u8_list(hex_bytes: bytes):
    hex_chunks = [int(hex_bytes[i : i + 2], 16) for i in range(0, len(hex_bytes), 2)]
    return hex_chunks


def _create_seal_hash(block_and_hotkey_hash_bytes: bytes, nonce: int) -> bytes:
    """
    Create a cryptographic seal hash from the given block and hotkey hash bytes and nonce.

    This function generates a seal hash by combining the given block and hotkey hash bytes with a nonce.
    It first converts the nonce to a byte representation, then concatenates it with the first 64 hex
    characters of the block and hotkey hash bytes. The result is then hashed using SHA-256 followed by
    the Keccak-256 algorithm to produce the final seal hash.

    :param block_and_hotkey_hash_bytes: The combined hash bytes of the block and hotkey.
    :param nonce: The nonce value used for hashing.

    :return: The resulting seal hash.
    """
    nonce_bytes = binascii.hexlify(nonce.to_bytes(8, "little"))
    pre_seal = nonce_bytes + binascii.hexlify(block_and_hotkey_hash_bytes)[:64]
    seal_sh256 = hashlib.sha256(bytearray(_hex_bytes_to_u8_list(pre_seal))).digest()
    kec = keccak.new(digest_bits=256)
    seal = kec.update(seal_sh256).digest()
    return seal


def _seal_meets_difficulty(seal: bytes, difficulty: int, limit: int) -> bool:
    """Determines if a seal meets the specified difficulty"""
    seal_number = int.from_bytes(seal, "big")
    product = seal_number * difficulty
    return product < limit


def _hash_block_with_hotkey(block_bytes: bytes, hotkey_bytes: bytes) -> bytes:
    """Hashes the block with the hotkey using Keccak-256 to get 32 bytes"""
    kec = keccak.new(digest_bits=256)
    kec = kec.update(bytearray(block_bytes + hotkey_bytes))
    block_and_hotkey_hash_bytes = kec.digest()
    return block_and_hotkey_hash_bytes


def _update_curr_block(
    curr_diff: Array,
    curr_block: Array,
    curr_block_num: Value,
    block_number: int,
    block_bytes: bytes,
    diff: int,
    hotkey_bytes: bytes,
    lock: Lock,
):
    """
    Update the current block data with the provided block information and difficulty.

    This function updates the current block and its difficulty in a thread-safe manner. It sets the current block
    number, hashes the block with the hotkey, updates the current block bytes, and packs the difficulty.

    :param curr_diff: Shared array to store the current difficulty.
    :param curr_block: Shared array to store the current block data.
    :param curr_block_num: Shared value to store the current block number.
    :param block_number: The block number to set as the current block number.
    :param block_bytes: The block data bytes to be hashed with the hotkey.
    :param diff: The difficulty value to be packed into the current difficulty array.
    :param hotkey_bytes: The hotkey bytes used for hashing the block.
    :param lock: A lock to ensure thread-safe updates.
    """
    with lock:
        curr_block_num.value = block_number
        # Hash the block with the hotkey
        block_and_hotkey_hash_bytes = _hash_block_with_hotkey(block_bytes, hotkey_bytes)
        for i in range(32):
            curr_block[i] = block_and_hotkey_hash_bytes[i]
        _registration_diff_pack(diff, curr_diff)


def get_cpu_count() -> int:
    try:
        return len(os.sched_getaffinity(0))
    except AttributeError:
        # macOS does not have sched_getaffinity
        return os.cpu_count()


@dataclass
class RegistrationStatistics:
    """Statistics for a registration."""

    time_spent_total: float
    rounds_total: int
    time_average: float
    time_spent: float
    hash_rate_perpetual: float
    hash_rate: float
    difficulty: int
    block_number: int
    block_hash: bytes


def solve_cuda(
    nonce_start: np.int64,
    update_interval: np.int64,
    tpb: int,
    block_and_hotkey_hash_bytes: bytes,
    difficulty: int,
    limit: int,
    dev_id: int = 0,
) -> tuple[np.int64, bytes]:
    """
    Solves the PoW problem using CUDA.

    :param nonce_start: Starting nonce.
    :param update_interval: Number of nonces to solve before updating block information.
    :param tpb: Threads per block.
    :param block_and_hotkey_hash_bytes: Keccak(Bytes of the block hash + bytes of the hotkey) 64 bytes.
    :param difficulty: Difficulty of the PoW problem.
    :param limit: Upper limit of the nonce.
    :param dev_id: The CUDA device ID

    :return: (nonce, seal) corresponding to the solution. Returns -1 for nonce if no solution is found.
    """

    try:
        import cubit
    except ImportError:
        raise ImportError("Please install cubit")

    upper = int(limit // difficulty)

    upper_bytes = upper.to_bytes(32, byteorder="little", signed=False)

    # Call cython function
    # int blockSize, uint64 nonce_start, uint64 update_interval, const unsigned char[:] limit,
    # const unsigned char[:] block_bytes, int dev_id
    block_and_hotkey_hash_hex = binascii.hexlify(block_and_hotkey_hash_bytes)[:64]

    solution = cubit.solve_cuda(
        tpb,
        nonce_start,
        update_interval,
        upper_bytes,
        block_and_hotkey_hash_hex,
        dev_id,
    )  # 0 is first GPU
    seal = None
    if solution != -1:
        seal = _create_seal_hash(block_and_hotkey_hash_hex, solution)
        if _seal_meets_difficulty(seal, difficulty, limit):
            return solution, seal
        else:
            return -1, b"\x00" * 32

    return solution, seal


def reset_cuda():
    """
    Resets the CUDA environment.
    """
    try:
        import cubit
    except ImportError:
        raise ImportError("Please install cubit")

    cubit.reset_cuda()


def log_cuda_errors() -> str:
    """
    Logs any CUDA errors.
    """
    try:
        import cubit
    except ImportError:
        raise ImportError("Please install cubit")

    f = io.StringIO()
    with redirect_stdout(f):
        cubit.log_cuda_errors()

    s = f.getvalue()

    return s


async def swap_hotkey_extrinsic(
    subtensor: "SubtensorInterface",
    wallet: Wallet,
    new_wallet: Wallet,
    prompt: bool = False,
) -> bool:
    """
    Performs an extrinsic update for swapping two hotkeys on the chain

    :return: Success
    """
    block_hash = await subtensor.substrate.get_chain_head()
    netuids_registered = await subtensor.get_netuids_for_hotkey(
        wallet.hotkey.ss58_address, block_hash=block_hash
    )
    if not len(netuids_registered) > 0:
        err_console.print(
            f"Destination hotkey [dark_orange]{new_wallet.hotkey.ss58_address}[/dark_orange] is not registered. Please register and try again"
        )
        return False

    try:
        wallet.unlock_coldkey()
    except KeyFileError:
        return False

    if prompt:
        # Prompt user for confirmation.
        if not Confirm.ask(
            f"Do you want to swap [dark_orange]{wallet.name}[/dark_orange] hotkey \n\t"
            f"[dark_orange]{wallet.hotkey.ss58_address}[/dark_orange] with hotkey \n\t"
            f"[dark_orange]{new_wallet.hotkey.ss58_address}[/dark_orange]\n"
            "This operation will cost [bold cyan]1 TAO t (recycled)[/bold cyan]"
        ):
            return False
    print_verbose(
        f"Swapping {wallet.name}'s hotkey ({wallet.hotkey.ss58_address}) with {new_wallet.name}s hotkey ({new_wallet.hotkey.ss58_address})"
    )
    with console.status(":satellite: Swapping hotkeys...", spinner="aesthetic"):
        call = await subtensor.substrate.compose_call(
            call_module="SubtensorModule",
            call_function="swap_hotkey",
            call_params={
                "hotkey": wallet.hotkey.ss58_address,
                "new_hotkey": new_wallet.hotkey.ss58_address,
            },
        )
        success, err_msg = await subtensor.sign_and_send_extrinsic(call, wallet)

        if success:
            console.print(
                f"Hotkey {wallet.hotkey} swapped for new hotkey: {new_wallet.hotkey}"
            )
            return True
        else:
            err_console.print(f":cross_mark: [red]Failed[/red]: {err_msg}")
            time.sleep(0.5)
            return False<|MERGE_RESOLUTION|>--- conflicted
+++ resolved
@@ -491,12 +491,10 @@
                 "SubtensorModule", "Uids", [netuid, wallet.hotkey.ss58_address]
             )
         ).value
-<<<<<<< HEAD
-=======
+
         if uid is None:
             return NeuronInfo.get_null_neuron()
 
->>>>>>> c0ed3104
         params = [netuid, uid]
         json_body = await subtensor.substrate.rpc_request(
             method="neuronInfo_getNeuron",

import math
import os
import sqlite3
import webbrowser
from pathlib import Path
from typing import TYPE_CHECKING, Any, Collection, Optional, Union, Callable

import numpy as np
import scalecodec
<<<<<<< HEAD
from bittensor_wallet import Wallet, Keypair
from bittensor_wallet.utils import SS58_FORMAT
from bittensor_wallet import utils
=======
import typer
from bittensor_wallet import Wallet
from bittensor_wallet.keyfile import Keypair
from bittensor_wallet.utils import SS58_FORMAT, ss58
>>>>>>> 1a3a9442
from jinja2 import Template
from markupsafe import Markup
from numpy.typing import NDArray
from rich.console import Console
from scalecodec.base import RuntimeConfiguration
from scalecodec.type_registry import load_type_registry_preset
from bittensor_cli.src.bittensor.balances import Balance
from urllib.parse import urlparse

if TYPE_CHECKING:
    from bittensor_cli.src.bittensor.chain_data import SubnetHyperparameters

console = Console()
err_console = Console(stderr=True)
verbose_console = Console(quiet=True)


def print_console(message: str, colour: str, title: str, console: Console):
    console.print(
        f"[bold {colour}][{title}]:[/bold {colour}] [{colour}]{message}[/{colour}]\n"
    )


def print_verbose(message: str, status=None):
    """Print verbose messages while temporarily pausing the status spinner."""
    if status:
        status.stop()
        print_console(message, "green", "Verbose", verbose_console)
        status.start()
    else:
        print_console(message, "green", "Verbose", verbose_console)


def print_error(message: str, status=None):
    """Print error messages while temporarily pausing the status spinner."""
    if status:
        status.stop()
        print_console(message, "red", "Error", err_console)
        status.start()
    else:
        print_console(message, "red", "Error", err_console)


RAO_PER_TAO = 1e9
U16_MAX = 65535
U64_MAX = 18446744073709551615


def u16_normalized_float(x: int) -> float:
    """Converts a u16 int to a float"""
    return float(x) / float(U16_MAX)


def u64_normalized_float(x: int) -> float:
    """Converts a u64 int to a float"""
    return float(x) / float(U64_MAX)


def float_to_u64(value: float) -> int:
    """Converts a float to a u64 int"""
    # Ensure the input is within the expected range
    if not (0 <= value <= 1):
        raise ValueError("Input value must be between 0 and 1")

    # Convert the float to a u64 value
    return int(value * (2**64 - 1))


def u64_to_float(value: int) -> float:
    u64_max = 2**64 - 1
    # Allow for a small margin of error (e.g., 1) to account for potential rounding issues
    if not (0 <= value <= u64_max + 1):
        raise ValueError(
            f"Input value ({value}) must be between 0 and {u64_max} (2^64 - 1)"
        )
    return min(value / u64_max, 1.0)  # Ensure the result is never greater than 1.0


def float_to_u16(value: float) -> int:
    # Ensure the input is within the expected range
    if not (0 <= value <= 1):
        raise ValueError("Input value must be between 0 and 1")

    # Calculate the u16 representation
    u16_max = 65535
    return int(value * u16_max)


def u16_to_float(value: int) -> float:
    # Ensure the input is within the expected range
    if not (0 <= value <= 65535):
        raise ValueError("Input value must be between 0 and 65535")

    # Calculate the float representation
    u16_max = 65535
    return value / u16_max


def convert_weight_uids_and_vals_to_tensor(
    n: int, uids: Collection[int], weights: Collection[int]
) -> NDArray[np.float32]:
    """
    Converts weights and uids from chain representation into a `np.array` (inverse operation from
    convert_weights_and_uids_for_emit)

    :param n: number of neurons on network.
    :param uids: Tensor of uids as destinations for passed weights.
    :param weights: Tensor of weights.

    :return: row_weights: Converted row weights.
    """
    row_weights = np.zeros([n], dtype=np.float32)
    for uid_j, wij in list(zip(uids, weights)):
        row_weights[uid_j] = float(
            wij
        )  # assumes max-upscaled values (w_max = U16_MAX).
    row_sum = row_weights.sum()
    if row_sum > 0:
        row_weights /= row_sum  # normalize
    return row_weights


def convert_bond_uids_and_vals_to_tensor(
    n: int, uids: list[int], bonds: list[int]
) -> NDArray[np.int64]:
    """Converts bond and uids from chain representation into a np.array.

    :param n: number of neurons on network.
    :param uids: Tensor of uids as destinations for passed bonds.
    :param bonds: Tensor of bonds.

    :return: Converted row bonds.
    """
    row_bonds = np.zeros([n], dtype=np.int64)

    for uid_j, bij in list(zip(uids, bonds)):
        row_bonds[uid_j] = int(bij)
    return row_bonds


def convert_root_weight_uids_and_vals_to_tensor(
    n: int, uids: list[int], weights: list[int], subnets: list[int]
) -> NDArray:
    """
    Converts root weights and uids from chain representation into a `np.array` or `torch.FloatTensor` (inverse operation
    from `convert_weights_and_uids_for_emit`)

    :param n: number of neurons on network.
    :param uids: Tensor of uids as destinations for passed weights.
    :param weights: Tensor of weights.
    :param subnets: list of subnets on the network

    :return: row_weights: Converted row weights.
    """

    row_weights = np.zeros([n], dtype=np.float32)
    for uid_j, wij in list(zip(uids, weights)):
        if uid_j in subnets:
            index_s = subnets.index(uid_j)
            row_weights[index_s] = float(
                wij
            )  # assumes max-upscaled values (w_max = U16_MAX).
        else:
            # TODO standardise logging
            # logging.warning(
            #     f"Incorrect Subnet uid {uid_j} in Subnets {subnets}. The subnet is unavailable at the moment."
            # )
            continue
    row_sum = row_weights.sum()
    if row_sum > 0:
        row_weights /= row_sum  # normalize
    return row_weights


def get_hotkey_wallets_for_wallet(
    wallet: Wallet, show_nulls: bool = False
) -> list[Optional[Wallet]]:
    """
    Returns wallet objects with hotkeys for a single given wallet

    :param wallet: Wallet object to use for the path
    :param show_nulls: will add `None` into the output if a hotkey is encrypted or not on the device

    :return: a list of wallets (with Nones included for cases of a hotkey being encrypted or not on the device, if
             `show_nulls` is set to `True`)
    """
    hotkey_wallets = []
    wallet_path = Path(wallet.path).expanduser()
    hotkeys_path = wallet_path / wallet.name / "hotkeys"
    try:
        hotkeys = [entry.name for entry in hotkeys_path.iterdir()]
    except FileNotFoundError:
        hotkeys = []
    for h_name in hotkeys:
        hotkey_for_name = Wallet(path=str(wallet_path), name=wallet.name, hotkey=h_name)
        try:
            if (
                hotkey_for_name.hotkey_file.exists_on_device()
                and not hotkey_for_name.hotkey_file.is_encrypted()
                # and hotkey_for_name.coldkeypub.ss58_address
                and hotkey_for_name.hotkey.ss58_address
            ):
                hotkey_wallets.append(hotkey_for_name)
            elif show_nulls:
                hotkey_wallets.append(None)
        except (
            UnicodeDecodeError,
            AttributeError,
        ):  # usually an unrelated file like .DS_Store
            continue

    return hotkey_wallets


def get_coldkey_wallets_for_path(path: str) -> list[Wallet]:
    """Gets all wallets with coldkeys from a given path"""
    wallet_path = Path(path).expanduser()
    wallets = [
        Wallet(name=directory.name, path=path)
        for directory in wallet_path.iterdir()
        if directory.is_dir()
    ]
    return wallets


def get_all_wallets_for_path(path: str) -> list[Wallet]:
    """Gets all wallets from a given path."""
    all_wallets = []
    cold_wallets = get_coldkey_wallets_for_path(path)
    for cold_wallet in cold_wallets:
        try:
            if (
                cold_wallet.coldkeypub_file.exists_on_device()
                and not cold_wallet.coldkeypub_file.is_encrypted()
            ):
                all_wallets.extend(get_hotkey_wallets_for_wallet(cold_wallet))
        except UnicodeDecodeError:  # usually an incorrect file like .DS_Store
            continue
    return all_wallets


def validate_coldkey_presence(
    wallets: list[Wallet],
) -> tuple[list[Wallet], list[Wallet]]:
    """
    Validates the presence of coldkeypub.txt for each wallet.

    Returns:
        tuple[list[Wallet], list[Wallet]]: A tuple containing two lists:
            - The first list contains wallets with the required coldkey.
            - The second list contains wallets without the required coldkey.
    """
    valid_wallets = []
    invalid_wallets = []

    for wallet in wallets:
        if not os.path.exists(wallet.coldkeypub_file.path):
            invalid_wallets.append(wallet)
        else:
            valid_wallets.append(wallet)
    return valid_wallets, invalid_wallets


def is_valid_wallet(wallet: Wallet) -> tuple[bool, bool]:
    """
    Verifies that the wallet with specified parameters.

    :param wallet: a Wallet instance

    :return: tuple[bool], whether wallet appears valid, whether valid hotkey in wallet
    """
    return (
        all(
            [
                os.path.exists(wp := os.path.expanduser(wallet.path)),
                os.path.exists(os.path.join(wp, wallet.name)),
            ]
        ),
        os.path.isfile(os.path.join(wp, wallet.name, "hotkeys", wallet.hotkey_str)),
    )


def is_valid_ss58_address(address: str) -> bool:
    """
    Checks if the given address is a valid ss58 address.

    :param address: The address to check.

    :return: `True` if the address is a valid ss58 address for Bittensor, `False` otherwise.
    """
    try:
        return utils.is_valid_ss58_address(
            address
        )  # Default substrate ss58 format (legacy)
    except IndexError:
        return False


def is_valid_ed25519_pubkey(public_key: Union[str, bytes]) -> bool:
    """
    Checks if the given public_key is a valid ed25519 key.

    :param public_key: The public_key to check.

    :return: True if the public_key is a valid ed25519 key, False otherwise.

    """
    try:
        if isinstance(public_key, str):
            if len(public_key) != 64 and len(public_key) != 66:
                raise ValueError("a public_key should be 64 or 66 characters")
        elif isinstance(public_key, bytes):
            if len(public_key) != 32:
                raise ValueError("a public_key should be 32 bytes")
        else:
            raise ValueError("public_key must be a string or bytes")

        keypair = Keypair(public_key=public_key, ss58_format=SS58_FORMAT)

        ss58_addr = keypair.ss58_address
        return ss58_addr is not None

    except (ValueError, IndexError):
        return False


def is_valid_bittensor_address_or_public_key(address: Union[str, bytes]) -> bool:
    """
    Checks if the given address is a valid destination address.

    :param address: The address to check.

    :return: True if the address is a valid destination address, False otherwise.
    """
    if isinstance(address, str):
        # Check if ed25519
        if address.startswith("0x"):
            return is_valid_ed25519_pubkey(address)
        else:
            # Assume ss58 address
            return is_valid_ss58_address(address)
    elif isinstance(address, bytes):
        # Check if ed25519
        return is_valid_ed25519_pubkey(address)
    else:
        # Invalid address type
        return False


def decode_scale_bytes(return_type, scale_bytes, custom_rpc_type_registry):
    """Decodes a ScaleBytes object using our type registry and return type"""
    rpc_runtime_config = RuntimeConfiguration()
    rpc_runtime_config.update_type_registry(load_type_registry_preset("legacy"))
    rpc_runtime_config.update_type_registry(custom_rpc_type_registry)
    obj = rpc_runtime_config.create_scale_object(return_type, scale_bytes)
    if obj.data.to_hex() == "0x0400":  # RPC returned None result
        return None
    return obj.decode()


def ss58_address_to_bytes(ss58_address: str) -> bytes:
    """Converts a ss58 address to a bytes object."""
    account_id_hex: str = scalecodec.ss58_decode(ss58_address, SS58_FORMAT)
    return bytes.fromhex(account_id_hex)


def ss58_to_vec_u8(ss58_address: str) -> list[int]:
    """
    Converts an SS58 address to a list of integers (vector of u8).

    :param ss58_address: The SS58 address to be converted.

    :return: A list of integers representing the byte values of the SS58 address.
    """
    ss58_bytes: bytes = ss58_address_to_bytes(ss58_address)
    encoded_address: list[int] = [int(byte) for byte in ss58_bytes]
    return encoded_address


def get_explorer_root_url_by_network_from_map(
    network: str, network_map: dict[str, dict[str, str]]
) -> dict[str, str]:
    """
    Returns the explorer root url for the given network name from the given network map.

    :param network: The network to get the explorer url for.
    :param network_map: The network map to get the explorer url from.

    :return: The explorer url for the given network.
    """
    explorer_urls: dict[str, str] = {}
    for entity_nm, entity_network_map in network_map.items():
        if network in entity_network_map:
            explorer_urls[entity_nm] = entity_network_map[network]

    return explorer_urls


def get_explorer_url_for_network(
    network: str, block_hash: str, network_map: dict[str, dict[str, str]]
) -> dict[str, str]:
    """
    Returns the explorer url for the given block hash and network.

    :param network: The network to get the explorer url for.
    :param block_hash: The block hash to get the explorer url for.
    :param network_map: The network maps to get the explorer urls from.

    :return: The explorer url for the given block hash and network
    """

    explorer_urls: dict[str, str] = {}
    # Will be None if the network is not known. i.e. not in network_map
    explorer_root_urls: dict[str, str] = get_explorer_root_url_by_network_from_map(
        network, network_map
    )

    if explorer_root_urls != {}:
        # We are on a known network.
        explorer_opentensor_url = "{root_url}/query/{block_hash}".format(
            root_url=explorer_root_urls.get("opentensor"), block_hash=block_hash
        )
        explorer_taostats_url = "{root_url}/extrinsic/{block_hash}".format(
            root_url=explorer_root_urls.get("taostats"), block_hash=block_hash
        )
        explorer_urls["opentensor"] = explorer_opentensor_url
        explorer_urls["taostats"] = explorer_taostats_url

    return explorer_urls


def format_error_message(error_message: dict) -> str:
    """
    Formats an error message from the Subtensor error information to using in extrinsics.

    :param error_message: A dictionary containing the error information from Subtensor.

    :return: A formatted error message string.
    """
    err_type = "UnknownType"
    err_name = "UnknownError"
    err_description = "Unknown Description"

    if isinstance(error_message, dict):
        err_type = error_message.get("type", err_type)
        err_name = error_message.get("name", err_name)
        err_docs = error_message.get("docs", [])
        err_description = err_docs[0] if len(err_docs) > 0 else err_description
    return f"Subtensor returned `{err_name} ({err_type})` error. This means: `{err_description}`"


def convert_blocks_to_time(blocks: int, block_time: int = 12) -> tuple[int, int, int]:
    """
    Converts number of blocks into number of hours, minutes, seconds.
    :param blocks: number of blocks
    :param block_time: time per block, by default this is 12
    :return: tuple containing number of hours, number of minutes, number of seconds
    """
    seconds = blocks * block_time
    hours = seconds // 3600
    minutes = (seconds % 3600) // 60
    remaining_seconds = seconds % 60
    return hours, minutes, remaining_seconds


def decode_hex_identity_dict(info_dictionary) -> dict[str, Any]:
    """
    Decodes hex-encoded strings in a dictionary.

    This function traverses the given dictionary, identifies hex-encoded strings, and decodes them into readable strings. It handles nested dictionaries and lists within the dictionary.

    Args:
        info_dictionary (dict): The dictionary containing hex-encoded strings to decode.

    Returns:
        dict: The dictionary with decoded strings.

    Examples:
        input_dict = {
        ...     "name": {"value": "0x6a6f686e"},
        ...     "additional": [
        ...         [{"data": "0x64617461"}]
        ...     ]
        ... }
        decode_hex_identity_dict(input_dict)
        {'name': 'john', 'additional': [('data', 'data')]}
    """

    def get_decoded(data: str) -> str:
        """Decodes a hex-encoded string."""
        try:
            return bytes.fromhex(data[2:]).decode()
        except UnicodeDecodeError:
            print(f"Could not decode: {key}: {item}")

    for key, value in info_dictionary.items():
        if isinstance(value, dict):
            item = list(value.values())[0]
            if isinstance(item, str) and item.startswith("0x"):
                try:
                    info_dictionary[key] = get_decoded(item)
                except UnicodeDecodeError:
                    print(f"Could not decode: {key}: {item}")
            else:
                info_dictionary[key] = item
        if key == "additional":
            additional = []
            for item in value:
                additional.append(
                    tuple(
                        get_decoded(data=next(iter(sub_item.values())))
                        for sub_item in item
                    )
                )
            info_dictionary[key] = additional

    return info_dictionary


def get_human_readable(num: float, suffix="H"):
    """
    Converts a number to a human-readable string.

    :return: human-readable string representation of a number.
    """
    for unit in ["", "K", "M", "G", "T", "P", "E", "Z"]:
        if abs(num) < 1000.0:
            return f"{num:3.1f}{unit}{suffix}"
        num /= 1000.0
    return f"{num:.1f}Y{suffix}"


def millify(n: int):
    """
    Convert a large number into a more readable format with appropriate suffixes.

    This function transforms a large integer into a shorter, human-readable string with
    suffixes such as K, M, B, and T for thousands, millions, billions, and trillions,
    respectively. The number is formatted to two decimal places.

    :param n: The number to be converted.

    :return: The formatted string representing the number with a suffix.
    """
    mill_names = ["", " K", " M", " B", " T"]
    n_ = float(n)
    mill_idx = max(
        0,
        min(
            len(mill_names) - 1,
            int(math.floor(0 if n_ == 0 else math.log10(abs(n_)) / 3)),
        ),
    )

    return "{:.2f}{}".format(n_ / 10 ** (3 * mill_idx), mill_names[mill_idx])


def normalize_hyperparameters(
    subnet: "SubnetHyperparameters",
) -> list[tuple[str, str, str]]:
    """
    Normalizes the hyperparameters of a subnet.

    :param subnet: The subnet hyperparameters object.

    :return: A list of tuples containing the parameter name, value, and normalized value.
    """
    param_mappings = {
        "adjustment_alpha": u64_normalized_float,
        "min_difficulty": u64_normalized_float,
        "max_difficulty": u64_normalized_float,
        "difficulty": u64_normalized_float,
        "bonds_moving_avg": u64_normalized_float,
        "max_weight_limit": u16_normalized_float,
        "kappa": u16_normalized_float,
        "alpha_high": u16_normalized_float,
        "alpha_low": u16_normalized_float,
        "min_burn": Balance.from_rao,
        "max_burn": Balance.from_rao,
    }

    normalized_values: list[tuple[str, str, str]] = []
    subnet_dict = subnet.__dict__

    for param, value in subnet_dict.items():
        try:
            if param in param_mappings:
                norm_value = param_mappings[param](value)
                if isinstance(norm_value, float):
                    norm_value = f"{norm_value:.{10}g}"
            else:
                norm_value = value
        except Exception:
            # bittensor.logging.warning(f"Error normalizing parameter '{param}': {e}")
            norm_value = "-"

        normalized_values.append((param, str(value), str(norm_value)))

    return normalized_values


class DB:
    """
    For ease of interaction with the SQLite database used for --reuse-last and --html outputs of tables
    """

    def __init__(
        self,
        db_path: str = os.path.expanduser("~/.bittensor/bittensor.db"),
        row_factory=None,
    ):
        self.db_path = db_path
        self.conn: Optional[sqlite3.Connection] = None
        self.row_factory = row_factory

    def __enter__(self):
        self.conn = sqlite3.connect(self.db_path)
        self.conn.row_factory = self.row_factory
        return self.conn, self.conn.cursor()

    def __exit__(self, exc_type, exc_val, exc_tb):
        if self.conn:
            self.conn.close()


def create_table(title: str, columns: list[tuple[str, str]], rows: list[list]) -> None:
    """
    Creates and populates the rows of a table in the SQLite database.

    :param title: title of the table
    :param columns: [(column name, column type), ...]
    :param rows: [[element, element, ...], ...]
    :return: None
    """
    blob_cols = []
    for idx, (_, col_type) in enumerate(columns):
        if col_type == "BLOB":
            blob_cols.append(idx)
    if blob_cols:
        for row in rows:
            for idx in blob_cols:
                row[idx] = row[idx].to_bytes(row[idx].bit_length() + 7, byteorder="big")
    with DB() as (conn, cursor):
        drop_query = f"DROP TABLE IF EXISTS {title}"
        cursor.execute(drop_query)
        conn.commit()
        columns_ = ", ".join([" ".join(x) for x in columns])
        creation_query = f"CREATE TABLE IF NOT EXISTS {title} ({columns_})"
        conn.commit()
        cursor.execute(creation_query)
        conn.commit()
        query = f"INSERT INTO {title} ({', '.join([x[0] for x in columns])}) VALUES ({', '.join(['?'] * len(columns))})"
        cursor.executemany(query, rows)
        conn.commit()
    return


def read_table(table_name: str, order_by: str = "") -> tuple[list, list]:
    """
    Reads a table from a SQLite database, returning back a column names and rows as a tuple
    :param table_name: the table name in the database
    :param order_by: the order of the columns in the table, optional
    :return: ([column names], [rows])
    """
    with DB() as (conn, cursor):
        cursor.execute(f"PRAGMA table_info({table_name})")
        columns_info = cursor.fetchall()
        column_names = [info[1] for info in columns_info]
        column_types = [info[2] for info in columns_info]
        cursor.execute(f"SELECT * FROM {table_name} {order_by}")
        rows = cursor.fetchall()
    blob_cols = []
    for idx, col_type in enumerate(column_types):
        if col_type == "BLOB":
            blob_cols.append(idx)
    if blob_cols:
        rows = [list(row) for row in rows]
        for row in rows:
            for idx in blob_cols:
                row[idx] = int.from_bytes(row[idx], byteorder="big")
    return column_names, rows


def update_metadata_table(table_name: str, values: dict[str, str]) -> None:
    """
    Used for updating the metadata for storing a table. This includes items like total_neurons, etc.
    :param table_name: the name of the table you're referencing inside of the metadata table (this is generally
                       going to be the same as the table for which you have rows.)
    :param values: {key: value} dict for items you wish to insert
    :return: None
    """
    with DB() as (conn, cursor):
        cursor.execute(
            "CREATE TABLE IF NOT EXISTS metadata ("
            "TableName TEXT, "
            "Key TEXT, "
            "Value TEXT"
            ")"
        )
        conn.commit()
        for key, value in values.items():
            cursor.execute(
                "UPDATE metadata SET Value = ? WHERE Key = ? AND TableName = ?",
                (value, key, table_name),
            )
            conn.commit()
            if cursor.rowcount == 0:
                cursor.execute(
                    "INSERT INTO metadata (TableName, Key, Value) VALUES (?, ?, ?)",
                    (table_name, key, value),
                )
                conn.commit()
    return


def get_metadata_table(table_name: str) -> dict[str, str]:
    """
    Retrieves the metadata dict for the specified table.
    :param table_name: Table name within the metadata table.
    :return: {key: value} dict for metadata items.
    """
    with DB() as (conn, cursor):
        cursor.execute(
            "SELECT Key, Value FROM metadata WHERE TableName = ?", (table_name,)
        )
        data = cursor.fetchall()
        return dict(data)


def render_table(table_name: str, table_info: str, columns: list[dict], show=True):
    """
    Renders the table to HTML, and displays it in the browser
    :param table_name: The table name in the database
    :param table_info: Think of this like a subtitle
    :param columns: list of dicts that conform to Tabulator's expected columns format
    :param show: whether to open a browser window with the rendered table HTML
    :return: None
    """
    db_cols, rows = read_table(table_name)
    template_dir = os.path.join(os.path.dirname(__file__), "templates")
    with open(os.path.join(template_dir, "table.j2"), "r") as f:
        template = Template(f.read())
    rendered = template.render(
        title=table_name,
        columns=Markup(columns),
        rows=Markup([{c: v for (c, v) in zip(db_cols, r)} for r in rows]),
        column_names=db_cols,
        table_info=table_info,
        tree=False,
    )
    output_file = "/tmp/bittensor_table.html"
    with open(output_file, "w+") as f:
        f.write(rendered)
    if show:
        webbrowser.open(f"file://{output_file}")


def render_tree(
    table_name: str,
    table_info: str,
    columns: list[dict],
    parent_column: int = 0,
    show=True,
):
    """
    Largely the same as render_table, but this renders the table with nested data.
    This is done by a table looking like: (FOO ANY, BAR ANY, BAZ ANY, CHILD INTEGER)
    where CHILD is 0 or 1, determining if the row should be treated as a child of another row.
    The parent and child rows should contain same value for the given parent_column

    E.g. Let's say you have rows as such:
    (COLDKEY TEXT, BALANCE REAL, STAKE REAL, CHILD INTEGER)
    ("5GTjidas", 1.0, 0.0, 0)
    ("5GTjidas", 0.0, 1.0, 1)
    ("DJIDSkod", 1.0, 0.0, 0)

    This will be rendered as:
    Coldkey   |  Balance  | Stake
    5GTjidas  |     1.0   |  0.0
        └     |     0.0   |  1.0
    DJIDSkod  |     1.0   |  0.0

    :param table_name: The table name in the database
    :param table_info: Think of this like a subtitle
    :param columns: list of dicts that conform to Tabulator's expected columns format
    :param parent_column: the index of the column to use as for parent reference
    :param show: whether to open a browser window with the rendered table HTML
    :return: None
    """
    db_cols, rows = read_table(table_name, "ORDER BY CHILD ASC")
    template_dir = os.path.join(os.path.dirname(__file__), "templates")
    result = []
    parent_dicts = {}
    for row in rows:
        row_dict = {c: v for (c, v) in zip(db_cols, row)}
        child = row_dict["CHILD"]
        del row_dict["CHILD"]
        if child == 0:
            row_dict["_children"] = []
            result.append(row_dict)
            parent_dicts[row_dict[db_cols[parent_column]]] = (
                row_dict  # Reference to row obj
            )
        elif child == 1:
            parent_key = row[parent_column]
            row_dict[db_cols[parent_column]] = None
            if parent_key in parent_dicts:
                parent_dicts[parent_key]["_children"].append(row_dict)
    with open(os.path.join(template_dir, "table.j2"), "r") as f:
        template = Template(f.read())
    rendered = template.render(
        title=table_name,
        columns=Markup(columns),
        rows=Markup(result),
        column_names=db_cols,
        table_info=table_info,
        tree=True,
    )
    output_file = "/tmp/bittensor_table.html"
    with open(output_file, "w+") as f:
        f.write(rendered)
    if show:
        webbrowser.open(f"file://{output_file}")


def group_subnets(registrations):
    if not registrations:
        return ""

    ranges = []
    start = registrations[0]

    for i in range(1, len(registrations)):
        if registrations[i] != registrations[i - 1] + 1:
            # Append the current range or single number
            if start == registrations[i - 1]:
                ranges.append(str(start))
            else:
                ranges.append(f"{start}-{registrations[i - 1]}")
            start = registrations[i]

    # Append the final range or single number
    if start == registrations[-1]:
        ranges.append(str(start))
    else:
        ranges.append(f"{start}-{registrations[-1]}")

    return ", ".join(ranges)


def validate_chain_endpoint(endpoint_url) -> tuple[bool, str]:
    parsed = urlparse(endpoint_url)
    if parsed.scheme not in ("ws", "wss"):
        return False, (
            f"Invalid URL or network name provided: [bright_cyan]({endpoint_url})[/bright_cyan].\n"
            "Allowed network names are [bright_cyan]finney, test, local[/bright_cyan]. "
            "Valid chain endpoints should use the scheme [bright_cyan]`ws` or `wss`[/bright_cyan].\n"
        )
    if not parsed.netloc:
        return False, "Invalid URL passed as the endpoint"
    if not parsed.port:
        return False, "No port specified in the URL"
    return True, ""


def retry_prompt(
    helper_text: str,
    rejection: Callable,
    rejection_text: str,
    default="",
    show_default=False,
    prompt_type=typer.prompt,
):
    """
    Allows for asking prompts again if they do not meet a certain criteria (as defined in `rejection`)
    Args:
        helper_text: The helper text to display for the prompt
        rejection: A function that returns True if the input should be rejected, and False if it should be accepted
        rejection_text: The text to display to the user if their input hits the rejection
        default: the default value to use for the prompt, default ""
        show_default: whether to show the default, default False
        prompt_type: the type of prompt, default `typer.prompt`

    Returns: the input value (or default)

    """
    while True:
        var = prompt_type(helper_text, default=default, show_default=show_default)
        if not rejection(var):
            return var
        else:
            err_console.print(rejection_text)<|MERGE_RESOLUTION|>--- conflicted
+++ resolved
@@ -4,27 +4,24 @@
 import webbrowser
 from pathlib import Path
 from typing import TYPE_CHECKING, Any, Collection, Optional, Union, Callable
-
-import numpy as np
-import scalecodec
-<<<<<<< HEAD
+from urllib.parse import urlparse
+
 from bittensor_wallet import Wallet, Keypair
 from bittensor_wallet.utils import SS58_FORMAT
 from bittensor_wallet import utils
-=======
-import typer
-from bittensor_wallet import Wallet
-from bittensor_wallet.keyfile import Keypair
-from bittensor_wallet.utils import SS58_FORMAT, ss58
->>>>>>> 1a3a9442
 from jinja2 import Template
 from markupsafe import Markup
+import numpy as np
 from numpy.typing import NDArray
 from rich.console import Console
+import scalecodec
 from scalecodec.base import RuntimeConfiguration
 from scalecodec.type_registry import load_type_registry_preset
+import typer
+
+
 from bittensor_cli.src.bittensor.balances import Balance
-from urllib.parse import urlparse
+
 
 if TYPE_CHECKING:
     from bittensor_cli.src.bittensor.chain_data import SubnetHyperparameters

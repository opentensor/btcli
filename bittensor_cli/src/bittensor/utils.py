import ast
from collections import namedtuple
import math
import os
import sqlite3
import webbrowser
from pathlib import Path
from typing import TYPE_CHECKING, Any, Collection, Optional, Union, Callable
from urllib.parse import urlparse

from bittensor_wallet import Wallet, Keypair
from bittensor_wallet.utils import SS58_FORMAT
from bittensor_wallet.errors import KeyFileError, PasswordError
from bittensor_wallet import utils
import bt_decode
from jinja2 import Template
from markupsafe import Markup
import numpy as np
from numpy.typing import NDArray
from rich.console import Console
import scalecodec
from scalecodec.base import RuntimeConfiguration
from scalecodec.type_registry import load_type_registry_preset
from scalecodec.utils.ss58 import ss58_encode, ss58_decode
import typer


from bittensor_cli.src.bittensor.balances import Balance


if TYPE_CHECKING:
    from bittensor_cli.src.bittensor.chain_data import SubnetHyperparameters
    from bittensor_cli.src.bittensor.async_substrate_interface import (
        AsyncSubstrateInterface,
    )

console = Console()
err_console = Console(stderr=True)
verbose_console = Console(quiet=True)

UnlockStatus = namedtuple("UnlockStatus", ["success", "message"])


def print_console(message: str, colour: str, title: str, console: Console):
    console.print(
        f"[bold {colour}][{title}]:[/bold {colour}] [{colour}]{message}[/{colour}]\n"
    )


def print_verbose(message: str, status=None):
    """Print verbose messages while temporarily pausing the status spinner."""
    if status:
        status.stop()
        print_console(message, "green", "Verbose", verbose_console)
        status.start()
    else:
        print_console(message, "green", "Verbose", verbose_console)


def print_error(message: str, status=None):
    """Print error messages while temporarily pausing the status spinner."""
    if status:
        status.stop()
        print_console(message, "red", "Error", err_console)
        status.start()
    else:
        print_console(message, "red", "Error", err_console)


RAO_PER_TAO = 1e9
U16_MAX = 65535
U64_MAX = 18446744073709551615


def u16_normalized_float(x: int) -> float:
    """Converts a u16 int to a float"""
    return float(x) / float(U16_MAX)


def u64_normalized_float(x: int) -> float:
    """Converts a u64 int to a float"""
    return float(x) / float(U64_MAX)


def float_to_u64(value: float) -> int:
    """Converts a float to a u64 int"""
    # Ensure the input is within the expected range
    if not (0 <= value <= 1):
        raise ValueError("Input value must be between 0 and 1")

    # Convert the float to a u64 value
    return int(value * (2**64 - 1))


def u64_to_float(value: int) -> float:
    u64_max = 2**64 - 1
    # Allow for a small margin of error (e.g., 1) to account for potential rounding issues
    if not (0 <= value <= u64_max + 1):
        raise ValueError(
            f"Input value ({value}) must be between 0 and {u64_max} (2^64 - 1)"
        )
    return min(value / u64_max, 1.0)  # Ensure the result is never greater than 1.0


def float_to_u16(value: float) -> int:
    # Ensure the input is within the expected range
    if not (0 <= value <= 1):
        raise ValueError("Input value must be between 0 and 1")

    # Calculate the u16 representation
    u16_max = 65535
    return int(value * u16_max)


def u16_to_float(value: int) -> float:
    # Ensure the input is within the expected range
    if not (0 <= value <= 65535):
        raise ValueError("Input value must be between 0 and 65535")

    # Calculate the float representation
    u16_max = 65535
    return value / u16_max


def convert_weight_uids_and_vals_to_tensor(
    n: int, uids: Collection[int], weights: Collection[int]
) -> NDArray[np.float32]:
    """
    Converts weights and uids from chain representation into a `np.array` (inverse operation from
    convert_weights_and_uids_for_emit)

    :param n: number of neurons on network.
    :param uids: Tensor of uids as destinations for passed weights.
    :param weights: Tensor of weights.

    :return: row_weights: Converted row weights.
    """
    row_weights = np.zeros([n], dtype=np.float32)
    for uid_j, wij in list(zip(uids, weights)):
        row_weights[uid_j] = float(
            wij
        )  # assumes max-upscaled values (w_max = U16_MAX).
    row_sum = row_weights.sum()
    if row_sum > 0:
        row_weights /= row_sum  # normalize
    return row_weights


def convert_bond_uids_and_vals_to_tensor(
    n: int, uids: list[int], bonds: list[int]
) -> NDArray[np.int64]:
    """Converts bond and uids from chain representation into a np.array.

    :param n: number of neurons on network.
    :param uids: Tensor of uids as destinations for passed bonds.
    :param bonds: Tensor of bonds.

    :return: Converted row bonds.
    """
    row_bonds = np.zeros([n], dtype=np.int64)

    for uid_j, bij in list(zip(uids, bonds)):
        row_bonds[uid_j] = int(bij)
    return row_bonds


def convert_root_weight_uids_and_vals_to_tensor(
    n: int, uids: list[int], weights: list[int], subnets: list[int]
) -> NDArray:
    """
    Converts root weights and uids from chain representation into a `np.array` or `torch.FloatTensor` (inverse operation
    from `convert_weights_and_uids_for_emit`)

    :param n: number of neurons on network.
    :param uids: Tensor of uids as destinations for passed weights.
    :param weights: Tensor of weights.
    :param subnets: list of subnets on the network

    :return: row_weights: Converted row weights.
    """

    row_weights = np.zeros([n], dtype=np.float32)
    for uid_j, wij in list(zip(uids, weights)):
        if uid_j in subnets:
            index_s = subnets.index(uid_j)
            row_weights[index_s] = float(
                wij
            )  # assumes max-upscaled values (w_max = U16_MAX).
        else:
            # TODO standardise logging
            # logging.warning(
            #     f"Incorrect Subnet uid {uid_j} in Subnets {subnets}. The subnet is unavailable at the moment."
            # )
            continue
    row_sum = row_weights.sum()
    if row_sum > 0:
        row_weights /= row_sum  # normalize
    return row_weights


def get_hotkey_wallets_for_wallet(
    wallet: Wallet, show_nulls: bool = False
) -> list[Optional[Wallet]]:
    """
    Returns wallet objects with hotkeys for a single given wallet

    :param wallet: Wallet object to use for the path
    :param show_nulls: will add `None` into the output if a hotkey is encrypted or not on the device

    :return: a list of wallets (with Nones included for cases of a hotkey being encrypted or not on the device, if
             `show_nulls` is set to `True`)
    """
    hotkey_wallets = []
    wallet_path = Path(wallet.path).expanduser()
    hotkeys_path = wallet_path / wallet.name / "hotkeys"
    try:
        hotkeys = [entry.name for entry in hotkeys_path.iterdir()]
    except FileNotFoundError:
        hotkeys = []
    for h_name in hotkeys:
        hotkey_for_name = Wallet(path=str(wallet_path), name=wallet.name, hotkey=h_name)
        try:
            if (
                hotkey_for_name.hotkey_file.exists_on_device()
                and not hotkey_for_name.hotkey_file.is_encrypted()
                # and hotkey_for_name.coldkeypub.ss58_address
                and hotkey_for_name.hotkey.ss58_address
            ):
                hotkey_wallets.append(hotkey_for_name)
            elif show_nulls:
                hotkey_wallets.append(None)
        except (
            UnicodeDecodeError,
            AttributeError,
            TypeError,
            KeyFileError,
        ):  # usually an unrelated file like .DS_Store
            continue

    return hotkey_wallets


def get_coldkey_wallets_for_path(path: str) -> list[Wallet]:
    """Gets all wallets with coldkeys from a given path"""
    wallet_path = Path(path).expanduser()
    try:
        wallets = [
            Wallet(name=directory.name, path=path)
            for directory in wallet_path.iterdir()
            if directory.is_dir()
        ]
    except FileNotFoundError:
        wallets = []
    return wallets


def get_all_wallets_for_path(path: str) -> list[Wallet]:
    """Gets all wallets from a given path."""
    all_wallets = []
    cold_wallets = get_coldkey_wallets_for_path(path)
    for cold_wallet in cold_wallets:
        try:
            if (
                cold_wallet.coldkeypub_file.exists_on_device()
                and not cold_wallet.coldkeypub_file.is_encrypted()
            ):
                all_wallets.extend(get_hotkey_wallets_for_wallet(cold_wallet))
        except UnicodeDecodeError:  # usually an incorrect file like .DS_Store
            continue
    return all_wallets


def validate_coldkey_presence(
    wallets: list[Wallet],
) -> tuple[list[Wallet], list[Wallet]]:
    """
    Validates the presence of coldkeypub.txt for each wallet.

    Returns:
        tuple[list[Wallet], list[Wallet]]: A tuple containing two lists:
            - The first list contains wallets with the required coldkey.
            - The second list contains wallets without the required coldkey.
    """
    valid_wallets = []
    invalid_wallets = []

    for wallet in wallets:
        if not os.path.exists(wallet.coldkeypub_file.path):
            invalid_wallets.append(wallet)
        else:
            valid_wallets.append(wallet)
    return valid_wallets, invalid_wallets


def is_valid_wallet(wallet: Wallet) -> tuple[bool, bool]:
    """
    Verifies that the wallet with specified parameters.

    :param wallet: a Wallet instance

    :return: tuple[bool], whether wallet appears valid, whether valid hotkey in wallet
    """
    return (
        all(
            [
                os.path.exists(wp := os.path.expanduser(wallet.path)),
                os.path.exists(os.path.join(wp, wallet.name)),
            ]
        ),
        os.path.isfile(os.path.join(wp, wallet.name, "hotkeys", wallet.hotkey_str)),
    )


def is_valid_ss58_address(address: str) -> bool:
    """
    Checks if the given address is a valid ss58 address.

    :param address: The address to check.

    :return: `True` if the address is a valid ss58 address for Bittensor, `False` otherwise.
    """
    try:
        return utils.is_valid_ss58_address(
            address
        )  # Default substrate ss58 format (legacy)
    except IndexError:
        return False


def is_valid_ed25519_pubkey(public_key: Union[str, bytes]) -> bool:
    """
    Checks if the given public_key is a valid ed25519 key.

    :param public_key: The public_key to check.

    :return: True if the public_key is a valid ed25519 key, False otherwise.

    """
    try:
        if isinstance(public_key, str):
            if len(public_key) != 64 and len(public_key) != 66:
                raise ValueError("a public_key should be 64 or 66 characters")
        elif isinstance(public_key, bytes):
            if len(public_key) != 32:
                raise ValueError("a public_key should be 32 bytes")
        else:
            raise ValueError("public_key must be a string or bytes")

        keypair = Keypair(public_key=public_key, ss58_format=SS58_FORMAT)

        ss58_addr = keypair.ss58_address
        return ss58_addr is not None

    except (ValueError, IndexError):
        return False


def is_valid_bittensor_address_or_public_key(address: Union[str, bytes]) -> bool:
    """
    Checks if the given address is a valid destination address.

    :param address: The address to check.

    :return: True if the address is a valid destination address, False otherwise.
    """
    if isinstance(address, str):
        # Check if ed25519
        if address.startswith("0x"):
            return is_valid_ed25519_pubkey(address)
        else:
            # Assume ss58 address
            return is_valid_ss58_address(address)
    elif isinstance(address, bytes):
        # Check if ed25519
        return is_valid_ed25519_pubkey(address)
    else:
        # Invalid address type
        return False


def decode_scale_bytes(
    return_type: str,
    scale_bytes: Union["scalecodec.ScaleBytes", bytes],
    custom_rpc_type_registry: Union[str, "bt_decode.PortableRegistry"],
) -> Any:
    """
    Decodes a ScaleBytes object using our type registry and return type

    :param return_type: the type string to decode the scale bytes to
    :param scale_bytes: the scale bytes to decode (either a scalecodec.ScaleBytes or bytes)
    :param custom_rpc_type_registry: contains the type registry

    :return: the decoded object
    """
    if isinstance(custom_rpc_type_registry, str):
        portable_registry = bt_decode.PortableRegistry.from_json(
            custom_rpc_type_registry
        )
    else:
        portable_registry = custom_rpc_type_registry

    if isinstance(scale_bytes, scalecodec.ScaleBytes):
        as_bytes = bytes(scale_bytes.data)
    else:
        as_bytes = bytes(scale_bytes)

    if as_bytes.hex() == "0x0400":  # RPC returned None result
        return None

    return bt_decode.decode(return_type, portable_registry, as_bytes)


def ss58_address_to_bytes(ss58_address: str) -> bytes:
    """Converts a ss58 address to a bytes object."""
    account_id_hex: str = scalecodec.ss58_decode(ss58_address, SS58_FORMAT)
    return bytes.fromhex(account_id_hex)


def ss58_to_vec_u8(ss58_address: str) -> list[int]:
    """
    Converts an SS58 address to a list of integers (vector of u8).

    :param ss58_address: The SS58 address to be converted.

    :return: A list of integers representing the byte values of the SS58 address.
    """
    ss58_bytes: bytes = ss58_address_to_bytes(ss58_address)
    encoded_address: list[int] = [int(byte) for byte in ss58_bytes]
    return encoded_address


def get_explorer_root_url_by_network_from_map(
    network: str, network_map: dict[str, dict[str, str]]
) -> dict[str, str]:
    """
    Returns the explorer root url for the given network name from the given network map.

    :param network: The network to get the explorer url for.
    :param network_map: The network map to get the explorer url from.

    :return: The explorer url for the given network.
    """
    explorer_urls: dict[str, str] = {}
    for entity_nm, entity_network_map in network_map.items():
        if network in entity_network_map:
            explorer_urls[entity_nm] = entity_network_map[network]

    return explorer_urls


def get_explorer_url_for_network(
    network: str, block_hash: str, network_map: dict[str, dict[str, str]]
) -> dict[str, str]:
    """
    Returns the explorer url for the given block hash and network.

    :param network: The network to get the explorer url for.
    :param block_hash: The block hash to get the explorer url for.
    :param network_map: The network maps to get the explorer urls from.

    :return: The explorer url for the given block hash and network
    """

    explorer_urls: dict[str, str] = {}
    # Will be None if the network is not known. i.e. not in network_map
    explorer_root_urls: dict[str, str] = get_explorer_root_url_by_network_from_map(
        network, network_map
    )

    if explorer_root_urls != {}:
        # We are on a known network.
        explorer_opentensor_url = "{root_url}/query/{block_hash}".format(
            root_url=explorer_root_urls.get("opentensor"), block_hash=block_hash
        )
        explorer_taostats_url = "{root_url}/hash/{block_hash}".format(
            root_url=explorer_root_urls.get("taostats"), block_hash=block_hash
        )
        explorer_urls["opentensor"] = explorer_opentensor_url
        explorer_urls["taostats"] = explorer_taostats_url

    return explorer_urls


def format_error_message(
    error_message: Union[dict, Exception], substrate: "AsyncSubstrateInterface"
) -> str:
    """
    Formats an error message from the Subtensor error information for use in extrinsics.

    Args:
        error_message: A dictionary containing the error information from Subtensor, or a SubstrateRequestException
                       containing dictionary literal args.
        substrate: The initialised SubstrateInterface object to use.

    Returns:
        str: A formatted error message string.
    """
    err_name = "UnknownError"
    err_type = "UnknownType"
    err_description = "Unknown Description"

    if isinstance(error_message, Exception):
        # generally gotten through SubstrateRequestException args
        new_error_message = None
        for arg in error_message.args:
            try:
                d = ast.literal_eval(arg)
                if isinstance(d, dict):
                    if "error" in d:
                        new_error_message = d["error"]
                        break
                    elif all(x in d for x in ["code", "message", "data"]):
                        new_error_message = d
                        break
            except ValueError:
                pass
        if new_error_message is None:
            return_val = " ".join(error_message.args)
            return f"Subtensor returned: {return_val}"
        else:
            error_message = new_error_message

    if isinstance(error_message, dict):
        # subtensor error structure
        if (
            error_message.get("code")
            and error_message.get("message")
            and error_message.get("data")
        ):
            err_name = "SubstrateRequestException"
            err_type = error_message.get("message", "")
            err_data = error_message.get("data", "")

            # subtensor custom error marker
            if err_data.startswith("Custom error:") and substrate:
                if substrate.metadata:
                    try:
                        pallet = substrate.metadata.get_metadata_pallet(
                            "SubtensorModule"
                        )
                        error_index = int(err_data.split("Custom error:")[-1])

                        error_dict = pallet.errors[error_index].value
                        err_type = error_dict.get("message", err_type)
                        err_docs = error_dict.get("docs", [])
                        err_description = err_docs[0] if err_docs else err_description
                    except (AttributeError, IndexError):
                        err_console.print(
                            "Substrate pallets data unavailable. This is usually caused by an uninitialized substrate."
                        )
            else:
                err_description = err_data

        elif (
            error_message.get("type")
            and error_message.get("name")
            and error_message.get("docs")
        ):
            err_type = error_message.get("type", err_type)
            err_name = error_message.get("name", err_name)
            err_docs = error_message.get("docs", [err_description])
            err_description = err_docs[0] if err_docs else err_description

    return f"Subtensor returned `{err_name}({err_type})` error. This means: '{err_description}'."


def convert_blocks_to_time(blocks: int, block_time: int = 12) -> tuple[int, int, int]:
    """
    Converts number of blocks into number of hours, minutes, seconds.
    :param blocks: number of blocks
    :param block_time: time per block, by default this is 12
    :return: tuple containing number of hours, number of minutes, number of seconds
    """
    seconds = blocks * block_time
    hours = seconds // 3600
    minutes = (seconds % 3600) // 60
    remaining_seconds = seconds % 60
    return hours, minutes, remaining_seconds


def decode_hex_identity_dict(info_dictionary) -> dict[str, Any]:
    """
    Decodes hex-encoded strings in a dictionary.

    This function traverses the given dictionary, identifies hex-encoded strings, and decodes them into readable strings. It handles nested dictionaries and lists within the dictionary.

    Args:
        info_dictionary (dict): The dictionary containing hex-encoded strings to decode.

    Returns:
        dict: The dictionary with decoded strings.

    Examples:
        input_dict = {
        ...     "name": {"value": "0x6a6f686e"},
        ...     "additional": [
        ...         [{"data": "0x64617461"}]
        ...     ]
        ... }
        decode_hex_identity_dict(input_dict)
        {'name': 'john', 'additional': [('data', 'data')]}
    """

    def get_decoded(data: str) -> str:
        """Decodes a hex-encoded string."""
        try:
            return hex_to_bytes(data).decode()
        except UnicodeDecodeError:
            print(f"Could not decode: {key}: {item}")

    for key, value in info_dictionary.items():
        if isinstance(value, dict):
            item = list(value.values())[0]
            if isinstance(item, str) and item.startswith("0x"):
                try:
                    info_dictionary[key] = get_decoded(item)
                except UnicodeDecodeError:
                    print(f"Could not decode: {key}: {item}")
            else:
                info_dictionary[key] = item
        if key == "additional":
            additional = []
            for item in value:
                additional.append(
                    tuple(
                        get_decoded(data=next(iter(sub_item.values())))
                        for sub_item in item
                    )
                )
            info_dictionary[key] = additional

    return info_dictionary


def get_human_readable(num: float, suffix="H"):
    """
    Converts a number to a human-readable string.

    :return: human-readable string representation of a number.
    """
    for unit in ["", "K", "M", "G", "T", "P", "E", "Z"]:
        if abs(num) < 1000.0:
            return f"{num:3.1f}{unit}{suffix}"
        num /= 1000.0
    return f"{num:.1f}Y{suffix}"


def millify(n: int):
    """
    Convert a large number into a more readable format with appropriate suffixes.

    This function transforms a large integer into a shorter, human-readable string with
    suffixes such as K, M, B, and T for thousands, millions, billions, and trillions,
    respectively. The number is formatted to two decimal places.

    :param n: The number to be converted.

    :return: The formatted string representing the number with a suffix.
    """
    mill_names = ["", " K", " M", " B", " T"]
    n_ = float(n)
    mill_idx = max(
        0,
        min(
            len(mill_names) - 1,
            int(math.floor(0 if n_ == 0 else math.log10(abs(n_)) / 3)),
        ),
    )

    return "{:.2f}{}".format(n_ / 10 ** (3 * mill_idx), mill_names[mill_idx])


def normalize_hyperparameters(
    subnet: "SubnetHyperparameters",
) -> list[tuple[str, str, str]]:
    """
    Normalizes the hyperparameters of a subnet.

    :param subnet: The subnet hyperparameters object.

    :return: A list of tuples containing the parameter name, value, and normalized value.
    """
    param_mappings = {
        "adjustment_alpha": u64_normalized_float,
        "min_difficulty": u64_normalized_float,
        "max_difficulty": u64_normalized_float,
        "difficulty": u64_normalized_float,
        "bonds_moving_avg": u64_normalized_float,
        "max_weight_limit": u16_normalized_float,
        "kappa": u16_normalized_float,
        "alpha_high": u16_normalized_float,
        "alpha_low": u16_normalized_float,
        "min_burn": Balance.from_rao,
        "max_burn": Balance.from_rao,
    }

    normalized_values: list[tuple[str, str, str]] = []
    subnet_dict = subnet.__dict__

    for param, value in subnet_dict.items():
        try:
            if param in param_mappings:
                norm_value = param_mappings[param](value)
                if isinstance(norm_value, float):
                    norm_value = f"{norm_value:.{10}g}"
            else:
                norm_value = value
        except Exception:
            # bittensor.logging.warning(f"Error normalizing parameter '{param}': {e}")
            norm_value = "-"

        normalized_values.append((param, str(value), str(norm_value)))

    return normalized_values


class DB:
    """
    For ease of interaction with the SQLite database used for --reuse-last and --html outputs of tables
    """

    def __init__(
        self,
        db_path: str = os.path.expanduser("~/.bittensor/bittensor.db"),
        row_factory=None,
    ):
        self.db_path = db_path
        self.conn: Optional[sqlite3.Connection] = None
        self.row_factory = row_factory

    def __enter__(self):
        self.conn = sqlite3.connect(self.db_path)
        self.conn.row_factory = self.row_factory
        return self.conn, self.conn.cursor()

    def __exit__(self, exc_type, exc_val, exc_tb):
        if self.conn:
            self.conn.close()


def create_table(title: str, columns: list[tuple[str, str]], rows: list[list]) -> None:
    """
    Creates and populates the rows of a table in the SQLite database.

    :param title: title of the table
    :param columns: [(column name, column type), ...]
    :param rows: [[element, element, ...], ...]
    :return: None
    """
    blob_cols = []
    for idx, (_, col_type) in enumerate(columns):
        if col_type == "BLOB":
            blob_cols.append(idx)
    if blob_cols:
        for row in rows:
            for idx in blob_cols:
                row[idx] = row[idx].to_bytes(row[idx].bit_length() + 7, byteorder="big")
    with DB() as (conn, cursor):
        drop_query = f"DROP TABLE IF EXISTS {title}"
        cursor.execute(drop_query)
        conn.commit()
        columns_ = ", ".join([" ".join(x) for x in columns])
        creation_query = f"CREATE TABLE IF NOT EXISTS {title} ({columns_})"
        conn.commit()
        cursor.execute(creation_query)
        conn.commit()
        query = f"INSERT INTO {title} ({', '.join([x[0] for x in columns])}) VALUES ({', '.join(['?'] * len(columns))})"
        cursor.executemany(query, rows)
        conn.commit()
    return


def read_table(table_name: str, order_by: str = "") -> tuple[list, list]:
    """
    Reads a table from a SQLite database, returning back a column names and rows as a tuple
    :param table_name: the table name in the database
    :param order_by: the order of the columns in the table, optional
    :return: ([column names], [rows])
    """
    with DB() as (conn, cursor):
        cursor.execute(f"PRAGMA table_info({table_name})")
        columns_info = cursor.fetchall()
        column_names = [info[1] for info in columns_info]
        column_types = [info[2] for info in columns_info]
        cursor.execute(f"SELECT * FROM {table_name} {order_by}")
        rows = cursor.fetchall()
    blob_cols = []
    for idx, col_type in enumerate(column_types):
        if col_type == "BLOB":
            blob_cols.append(idx)
    if blob_cols:
        rows = [list(row) for row in rows]
        for row in rows:
            for idx in blob_cols:
                row[idx] = int.from_bytes(row[idx], byteorder="big")
    return column_names, rows


def update_metadata_table(table_name: str, values: dict[str, str]) -> None:
    """
    Used for updating the metadata for storing a table. This includes items like total_neurons, etc.
    :param table_name: the name of the table you're referencing inside of the metadata table (this is generally
                       going to be the same as the table for which you have rows.)
    :param values: {key: value} dict for items you wish to insert
    :return: None
    """
    with DB() as (conn, cursor):
        cursor.execute(
            "CREATE TABLE IF NOT EXISTS metadata ("
            "TableName TEXT, "
            "Key TEXT, "
            "Value TEXT"
            ")"
        )
        conn.commit()
        for key, value in values.items():
            cursor.execute(
                "UPDATE metadata SET Value = ? WHERE Key = ? AND TableName = ?",
                (value, key, table_name),
            )
            conn.commit()
            if cursor.rowcount == 0:
                cursor.execute(
                    "INSERT INTO metadata (TableName, Key, Value) VALUES (?, ?, ?)",
                    (table_name, key, value),
                )
                conn.commit()
    return


def get_metadata_table(table_name: str) -> dict[str, str]:
    """
    Retrieves the metadata dict for the specified table.
    :param table_name: Table name within the metadata table.
    :return: {key: value} dict for metadata items.
    """
    with DB() as (conn, cursor):
        cursor.execute(
            "SELECT Key, Value FROM metadata WHERE TableName = ?", (table_name,)
        )
        data = cursor.fetchall()
        return dict(data)


def render_table(table_name: str, table_info: str, columns: list[dict], show=True):
    """
    Renders the table to HTML, and displays it in the browser
    :param table_name: The table name in the database
    :param table_info: Think of this like a subtitle
    :param columns: list of dicts that conform to Tabulator's expected columns format
    :param show: whether to open a browser window with the rendered table HTML
    :return: None
    """
    db_cols, rows = read_table(table_name)
    template_dir = os.path.join(os.path.dirname(__file__), "templates")
    with open(os.path.join(template_dir, "table.j2"), "r") as f:
        template = Template(f.read())
    rendered = template.render(
        title=table_name,
        columns=Markup(columns),
        rows=Markup([{c: v for (c, v) in zip(db_cols, r)} for r in rows]),
        column_names=db_cols,
        table_info=table_info,
        tree=False,
    )
    output_file = "/tmp/bittensor_table.html"
    with open(output_file, "w+") as f:
        f.write(rendered)
    if show:
        webbrowser.open(f"file://{output_file}")


def render_tree(
    table_name: str,
    table_info: str,
    columns: list[dict],
    parent_column: int = 0,
    show=True,
):
    """
    Largely the same as render_table, but this renders the table with nested data.
    This is done by a table looking like: (FOO ANY, BAR ANY, BAZ ANY, CHILD INTEGER)
    where CHILD is 0 or 1, determining if the row should be treated as a child of another row.
    The parent and child rows should contain same value for the given parent_column

    E.g. Let's say you have rows as such:
    (COLDKEY TEXT, BALANCE REAL, STAKE REAL, CHILD INTEGER)
    ("5GTjidas", 1.0, 0.0, 0)
    ("5GTjidas", 0.0, 1.0, 1)
    ("DJIDSkod", 1.0, 0.0, 0)

    This will be rendered as:
    Coldkey   |  Balance  | Stake
    5GTjidas  |     1.0   |  0.0
        └     |     0.0   |  1.0
    DJIDSkod  |     1.0   |  0.0

    :param table_name: The table name in the database
    :param table_info: Think of this like a subtitle
    :param columns: list of dicts that conform to Tabulator's expected columns format
    :param parent_column: the index of the column to use as for parent reference
    :param show: whether to open a browser window with the rendered table HTML
    :return: None
    """
    db_cols, rows = read_table(table_name, "ORDER BY CHILD ASC")
    template_dir = os.path.join(os.path.dirname(__file__), "templates")
    result = []
    parent_dicts = {}
    for row in rows:
        row_dict = {c: v for (c, v) in zip(db_cols, row)}
        child = row_dict["CHILD"]
        del row_dict["CHILD"]
        if child == 0:
            row_dict["_children"] = []
            result.append(row_dict)
            parent_dicts[row_dict[db_cols[parent_column]]] = (
                row_dict  # Reference to row obj
            )
        elif child == 1:
            parent_key = row[parent_column]
            row_dict[db_cols[parent_column]] = None
            if parent_key in parent_dicts:
                parent_dicts[parent_key]["_children"].append(row_dict)
    with open(os.path.join(template_dir, "table.j2"), "r") as f:
        template = Template(f.read())
    rendered = template.render(
        title=table_name,
        columns=Markup(columns),
        rows=Markup(result),
        column_names=db_cols,
        table_info=table_info,
        tree=True,
    )
    output_file = "/tmp/bittensor_table.html"
    with open(output_file, "w+") as f:
        f.write(rendered)
    if show:
        webbrowser.open(f"file://{output_file}")


def group_subnets(registrations):
    if not registrations:
        return ""

    ranges = []
    start = registrations[0]

    for i in range(1, len(registrations)):
        if registrations[i] != registrations[i - 1] + 1:
            # Append the current range or single number
            if start == registrations[i - 1]:
                ranges.append(str(start))
            else:
                ranges.append(f"{start}-{registrations[i - 1]}")
            start = registrations[i]

    # Append the final range or single number
    if start == registrations[-1]:
        ranges.append(str(start))
    else:
        ranges.append(f"{start}-{registrations[-1]}")

    return ", ".join(ranges)


def validate_chain_endpoint(endpoint_url) -> tuple[bool, str]:
    parsed = urlparse(endpoint_url)
    if parsed.scheme not in ("ws", "wss"):
        return False, (
            f"Invalid URL or network name provided: [bright_cyan]({endpoint_url})[/bright_cyan].\n"
            "Allowed network names are [bright_cyan]finney, test, local[/bright_cyan]. "
            "Valid chain endpoints should use the scheme [bright_cyan]`ws` or `wss`[/bright_cyan].\n"
        )
    if not parsed.netloc:
        return False, "Invalid URL passed as the endpoint"
    return True, ""


def retry_prompt(
    helper_text: str,
    rejection: Callable,
    rejection_text: str,
    default="",
    show_default=False,
    prompt_type=typer.prompt,
):
    """
    Allows for asking prompts again if they do not meet a certain criteria (as defined in `rejection`)
    Args:
        helper_text: The helper text to display for the prompt
        rejection: A function that returns True if the input should be rejected, and False if it should be accepted
        rejection_text: The text to display to the user if their input hits the rejection
        default: the default value to use for the prompt, default ""
        show_default: whether to show the default, default False
        prompt_type: the type of prompt, default `typer.prompt`

    Returns: the input value (or default)

    """
    while True:
        var = prompt_type(helper_text, default=default, show_default=show_default)
        if not rejection(var):
            return var
        else:
            err_console.print(rejection_text)


<<<<<<< HEAD
def bytes_from_hex_string_result(hex_string_result: str) -> bytes:
    if hex_string_result.startswith("0x"):
        hex_string_result = hex_string_result[2:]

    return bytes.fromhex(hex_string_result)


def decode_account_id(account_id_bytes: Union[tuple[int], tuple[tuple[int]]]):
    if isinstance(account_id_bytes, tuple) and isinstance(account_id_bytes[0], tuple):
        account_id_bytes = account_id_bytes[0]
    # Convert the AccountId bytes to a Base64 string
    return ss58_encode(bytes(account_id_bytes).hex(), SS58_FORMAT)


def encode_account_id(ss58_address: str) -> bytes:
    return bytes.fromhex(ss58_decode(ss58_address, SS58_FORMAT))
=======
def unlock_key(
    wallet: Wallet, unlock_type="cold", print_out: bool = True
) -> "UnlockStatus":
    """
    Attempts to decrypt a wallet's coldkey or hotkey
    Args:
        wallet: a Wallet object
        unlock_type: the key type, 'cold' or 'hot'
        print_out:  whether to print out the error message to the err_console

    Returns: UnlockStatus for success status of unlock, with error message if unsuccessful

    """
    if unlock_type == "cold":
        unlocker = "unlock_coldkey"
    elif unlock_type == "hot":
        unlocker = "unlock_hotkey"
    else:
        raise ValueError(
            f"Invalid unlock type provided: {unlock_type}. Must be 'cold' or 'hot'."
        )
    try:
        getattr(wallet, unlocker)()
        return UnlockStatus(True, "")
    except PasswordError:
        err_msg = f"The password used to decrypt your {unlock_type.capitalize()}key Keyfile is invalid."
        if print_out:
            err_console.print(f":cross_mark: [red]{err_msg}[/red]")
        return UnlockStatus(False, err_msg)
    except KeyFileError:
        err_msg = f"{unlock_type.capitalize()}key Keyfile is corrupt, non-writable, or non-readable, or non-existent."
        if print_out:
            err_console.print(f":cross_mark: [red]{err_msg}[/red]")
        return UnlockStatus(False, err_msg)


def hex_to_bytes(hex_str: str) -> bytes:
    """
    Converts a hex-encoded string into bytes. Handles 0x-prefixed and non-prefixed hex-encoded strings.
    """
    if hex_str.startswith("0x"):
        bytes_result = bytes.fromhex(hex_str[2:])
    else:
        bytes_result = bytes.fromhex(hex_str)
    return bytes_result
>>>>>>> 6ca679be
<|MERGE_RESOLUTION|>--- conflicted
+++ resolved
@@ -1005,24 +1005,6 @@
             err_console.print(rejection_text)
 
 
-<<<<<<< HEAD
-def bytes_from_hex_string_result(hex_string_result: str) -> bytes:
-    if hex_string_result.startswith("0x"):
-        hex_string_result = hex_string_result[2:]
-
-    return bytes.fromhex(hex_string_result)
-
-
-def decode_account_id(account_id_bytes: Union[tuple[int], tuple[tuple[int]]]):
-    if isinstance(account_id_bytes, tuple) and isinstance(account_id_bytes[0], tuple):
-        account_id_bytes = account_id_bytes[0]
-    # Convert the AccountId bytes to a Base64 string
-    return ss58_encode(bytes(account_id_bytes).hex(), SS58_FORMAT)
-
-
-def encode_account_id(ss58_address: str) -> bytes:
-    return bytes.fromhex(ss58_decode(ss58_address, SS58_FORMAT))
-=======
 def unlock_key(
     wallet: Wallet, unlock_type="cold", print_out: bool = True
 ) -> "UnlockStatus":
@@ -1068,4 +1050,21 @@
     else:
         bytes_result = bytes.fromhex(hex_str)
     return bytes_result
->>>>>>> 6ca679be
+
+
+def bytes_from_hex_string_result(hex_string_result: str) -> bytes:
+    if hex_string_result.startswith("0x"):
+        hex_string_result = hex_string_result[2:]
+
+    return bytes.fromhex(hex_string_result)
+
+
+def decode_account_id(account_id_bytes: Union[tuple[int], tuple[tuple[int]]]):
+    if isinstance(account_id_bytes, tuple) and isinstance(account_id_bytes[0], tuple):
+        account_id_bytes = account_id_bytes[0]
+    # Convert the AccountId bytes to a Base64 string
+    return ss58_encode(bytes(account_id_bytes).hex(), SS58_FORMAT)
+
+
+def encode_account_id(ss58_address: str) -> bytes:
+    return bytes.fromhex(ss58_decode(ss58_address, SS58_FORMAT))
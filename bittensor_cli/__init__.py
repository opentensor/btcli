--- conflicted
+++ resolved
@@ -32,13 +32,7 @@
     __new_signature_version__ = 360
     return __version_as_int__
 
-<<<<<<< HEAD
-__version__ = "9.0.0"
+__version__ = "9.0.1"
 __version_as_int__ = version_as_int(__version__)
 
-
-=======
-__version__ = "9.0.1"
->>>>>>> 72910f95
-
 __all__ = ["CLIManager", "__version__", "__version_as_int__"]
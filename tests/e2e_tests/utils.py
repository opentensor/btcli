--- conflicted
+++ resolved
@@ -298,8 +298,6 @@
             wait_for_finalization=True,
         )
 
-<<<<<<< HEAD
-        await response.process_events()
         return await response.is_success
 
 def run_async(coro):
@@ -309,7 +307,4 @@
     except RuntimeError:
         loop = asyncio.new_event_loop()
         asyncio.set_event_loop(loop)
-    return loop.run_until_complete(coro)
-=======
-        return await response.is_success
->>>>>>> 4da9592e
+    return loop.run_until_complete(coro)
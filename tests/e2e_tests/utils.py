import asyncio
import os
import re
import shutil
import subprocess
import sys
from typing import TYPE_CHECKING, Optional

from bittensor_cli.cli import CLIManager
from bittensor_wallet import Keypair, Wallet
from typer.testing import CliRunner

if TYPE_CHECKING:
    from async_substrate_interface.async_substrate import AsyncSubstrateInterface

template_path = os.getcwd() + "/neurons/"
templates_repo = "templates repository"


def setup_wallet(uri: str):
    keypair = Keypair.create_from_uri(uri)
    wallet_path = f"/tmp/btcli-e2e-wallet-{uri.strip('/')}"
    wallet = Wallet(path=wallet_path)
    wallet.set_coldkey(keypair=keypair, encrypt=False, overwrite=True)
    wallet.set_coldkeypub(keypair=keypair, encrypt=False, overwrite=True)
    wallet.set_hotkey(keypair=keypair, encrypt=False, overwrite=True)

    def exec_command(
        command: str,
        sub_command: str,
        extra_args: Optional[list[str]] = None,
        inputs: list[str] = None,
    ):
        extra_args = extra_args or []
        cli_manager = CLIManager()
        # Capture stderr separately from stdout
        runner = CliRunner(mix_stderr=False)
        # Prepare the command arguments
        args = [
            command,
            sub_command,
        ] + extra_args

        command_for_printing = ["btcli"] + [
            str(arg) if arg is not None else "None" for arg in args
        ]
        print("Executing command:", " ".join(command_for_printing))

        input_text = "\n".join(inputs) + "\n" if inputs else None
        result = runner.invoke(
            cli_manager.app,
            args,
            input=input_text,
            env={"COLUMNS": "700"},
            catch_exceptions=False,
        )
        return result

    return keypair, wallet, wallet_path, exec_command


def extract_coldkey_balance(
    cleaned_text: str, wallet_name: str, coldkey_address: str
) -> dict:
    """
    Extracts the free, staked, and total balances for a
    given wallet name and coldkey address from the input string.

    Args:
        cleaned_text (str): The input string from wallet list command.
        wallet_name (str): The name of the wallet.
        coldkey_address (str): The coldkey address.

    Returns:
        dict: A dictionary with keys 'free_balance', 'staked_balance', and 'total_balance',
              each containing the corresponding balance as a Balance object.
              Returns a dictionary with all zeros if the wallet name or coldkey address is not found.
    """
    cleaned_text = cleaned_text.replace("\u200e", "")
    pattern = rf"{wallet_name}\s+{coldkey_address}\s+([\d,]+\.\d+)\s*τ"  # Free Balance

    match = re.search(pattern, cleaned_text)

    if not match:
        return {
            "free_balance": 0.0,
        }

    # Return the balances as a dictionary
    return {
        "free_balance": float(match.group(1).replace(",", "")),
    }


def verify_subnet_entry(output_text: str, netuid: str, ss58_address: str) -> bool:
    """
    Verifies the presence of a specific subnet entry subnets list output.

    Args:
    output_text (str): Output of execution command
    netuid (str): The netuid to look for.
    ss58_address (str): The SS58 address of the subnet owner

    Returns:
    bool: True if the entry is found, False otherwise.
    """

    pattern = rf"^\s*{re.escape(str(netuid))}\s*[│┃]"
    for line in output_text.splitlines():
        if re.search(pattern, line):
            return True
    return False


def validate_wallet_overview(
    output: str,
    uid: int,
    coldkey: str,
    hotkey: str,
    hotkey_ss58: str,
    axon_active: bool = False,
):
    """
    Validates the presence a registered neuron in wallet overview output.

    Returns:
    bool: True if the entry is found, False otherwise.
    """

    # Construct the regex pattern
    pattern = rf"{coldkey}\s+"  # COLDKEY
    pattern += rf"{hotkey}\s+"  # HOTKEY
    pattern += rf"{uid}\s+"  # UID
    pattern += r"True\s+"  # ACTIVE
    pattern += r"[\d.]+\s+"  # STAKE
    pattern += r"[\d.]+\s+"  # RANK
    pattern += r"[\d.]+\s+"  # TRUST
    pattern += r"[\d.]+\s+"  # CONSENSUS
    pattern += r"[\d.]+\s+"  # INCENTIVE
    pattern += r"[\d.]+\s+"  # DIVIDENDS
    pattern += r"[\d.]+\s+"  # EMISSION
    pattern += r"[\d.]+\s+"  # VTRUST
    pattern += r"\*?\s*"  # VPERMIT (optional *)
    pattern += r"[\d]+\s+"  # UPDATED
    pattern += r"(?!none)\w+\s+" if axon_active else r"none\s+"  # AXON
    pattern += rf"{hotkey_ss58[:10]}\s*"  # HOTKEY_SS58

    # Search for the pattern in the wallet information
    match = re.search(pattern, output)

    return bool(match)


def validate_wallet_inspect(
    text: str,
    coldkey: str,
    balance: float,
    delegates: list[tuple[str, float, bool]],
    hotkeys_netuid: list[tuple[str, str, float, bool]],
):
    # TODO: Handle stake in Balance format as well
    """
    Validates the presence of specific coldkey, balance, delegates, and hotkeys/netuid in the wallet information.

    Args:
    wallet_info (str): The string output to verify.
    coldkey (str): The coldkey to check.
    balance (float): The balance to verify for the coldkey.
    delegates (list of tuple): List of delegates to check, Each tuple contains (ss58_address, stake, emission_flag).
    hotkeys_netuid (list of tuple): List of hotkeys/netuids to check, Each tuple contains (netuid, hotkey, stake, emission_flag).

    Returns:
    bool: True if all checks pass, False otherwise.
    """
    # Preprocess lines to remove the | character
    cleaned_text = text.replace("│", "").replace("|", "")
    lines = [re.sub(r"\s+", " ", line) for line in cleaned_text.splitlines()]

    def parse_value(value):
        return float(value.replace("τ", "").replace(",", ""))

    def check_stake(actual, expected):
        return expected <= actual <= expected + 2

    # Check coldkey and balance
    # This is the first row when records of a coldkey start
    coldkey_pattern = rf"{coldkey}\s+{balance}"
    for line in lines:
        match = re.search(coldkey_pattern, line.replace("|", ""))
        if match:
            break
    else:
        return False

    # This checks for presence of delegates in each row
    if delegates:
        for ss58, stake, check_emission in delegates:
            delegate_pattern = rf"{ss58}\s+τ([\d,.]+)\s+([\d.e-]+)"
            for line in lines:
                match = re.search(delegate_pattern, line)
                if match:
                    actual_stake = parse_value(match.group(1))
                    emission = float(match.group(2))
                    if not check_stake(actual_stake, stake):
                        return False
                    if check_emission and emission == 0:
                        return False
                    break
            else:
                return False

    # This checks for hotkeys that are registered to subnets
    if hotkeys_netuid:
        for netuid, hotkey, stake, check_emission in hotkeys_netuid:
            hotkey_pattern = rf"{netuid}\s+{hotkey}\s+τ([\d,.]+)\s+τ([\d,.]+)"
            for line in lines:
                match = re.search(hotkey_pattern, line)
                if match:
                    actual_stake = parse_value(match.group(1))
                    emission = parse_value(match.group(2))
                    if not check_stake(actual_stake, stake):
                        return False
                    if check_emission and emission == 0:
                        return False
                    break
            else:
                return False

    return True


def clone_or_update_templates(specific_commit=None):
    install_dir = template_path
    repo_mapping = {
        templates_repo: "https://github.com/opentensor/bittensor-subnet-template.git",
    }
    os.makedirs(install_dir, exist_ok=True)
    os.chdir(install_dir)

    for repo, git_link in repo_mapping.items():
        if not os.path.exists(repo):
            print(f"\033[94mCloning {repo}...\033[0m")
            subprocess.run(["git", "clone", git_link, repo], check=True)
        else:
            print(f"\033[94mUpdating {repo}...\033[0m")
            os.chdir(repo)
            subprocess.run(["git", "pull"], check=True)
            os.chdir("..")

    # Here for pulling specific commit versions of repo
    if specific_commit:
        os.chdir(templates_repo)
        print(
            f"\033[94mChecking out commit {specific_commit} in {templates_repo}...\033[0m"
        )
        subprocess.run(["git", "checkout", specific_commit], check=True)
        os.chdir("..")

    return install_dir + templates_repo + "/"


def install_templates(install_dir):
    subprocess.check_call([sys.executable, "-m", "pip", "install", install_dir])


def uninstall_templates(install_dir):
    # Uninstall templates
    subprocess.check_call(
        [sys.executable, "-m", "pip", "uninstall", "bittensor_subnet_template", "-y"]
    )
    # Delete everything in directory
    shutil.rmtree(install_dir)


async def call_add_proposal(
    substrate: "AsyncSubstrateInterface", wallet: Wallet
) -> bool:
    async with substrate:
        proposal_call = await substrate.compose_call(
            call_module="System",
            call_function="remark",
            call_params={"remark": [0]},
        )
        call = await substrate.compose_call(
            call_module="Triumvirate",
            call_function="propose",
            call_params={
                "proposal": proposal_call,
                "length_bound": 100_000,
                "duration": 100_000_000,
            },
        )

        extrinsic = await substrate.create_signed_extrinsic(
            call=call, keypair=wallet.coldkey
        )
        response = await substrate.submit_extrinsic(
            extrinsic,
            wait_for_inclusion=True,
            wait_for_finalization=True,
        )

        return await response.is_success

<<<<<<< HEAD
def run_async(coro):
    """Simple helper to run async code in tests (for 3.9)."""
    try:
        loop = asyncio.get_event_loop()
    except RuntimeError:
        loop = asyncio.new_event_loop()
        asyncio.set_event_loop(loop)
    return loop.run_until_complete(coro)
=======

async def set_storage_extrinsic(
    substrate: "AsyncSubstrateInterface",
    wallet: "Wallet",
    items: list[tuple[bytes, bytes]],
) -> bool:
    """Sets storage items using sudo permissions.

    Args:
        subtensor: initialized SubtensorInterface object
        wallet: bittensor wallet object with sudo permissions
        items: List of (key, value) tuples where both key and value are bytes

    Returns:
        bool: True if successful, False otherwise
    """

    storage_call = await substrate.compose_call(
        call_module="System", call_function="set_storage", call_params={"items": items}
    )

    sudo_call = await substrate.compose_call(
        call_module="Sudo", call_function="sudo", call_params={"call": storage_call}
    )

    extrinsic = await substrate.create_signed_extrinsic(
        call=sudo_call,
        keypair=wallet.coldkey,
    )
    response = await substrate.submit_extrinsic(
        extrinsic,
        wait_for_inclusion=True,
        wait_for_finalization=True,
    )

    if not response:
        print(response)
    else:
        print(":white_heavy_check_mark: [dark_sea_green_3]Success[/dark_sea_green_3]")

    return response
>>>>>>> 13f299c0
<|MERGE_RESOLUTION|>--- conflicted
+++ resolved
@@ -302,7 +302,7 @@
 
         return await response.is_success
 
-<<<<<<< HEAD
+
 def run_async(coro):
     """Simple helper to run async code in tests (for 3.9)."""
     try:
@@ -311,7 +311,7 @@
         loop = asyncio.new_event_loop()
         asyncio.set_event_loop(loop)
     return loop.run_until_complete(coro)
-=======
+
 
 async def set_storage_extrinsic(
     substrate: "AsyncSubstrateInterface",
@@ -352,5 +352,4 @@
     else:
         print(":white_heavy_check_mark: [dark_sea_green_3]Success[/dark_sea_green_3]")
 
-    return response
->>>>>>> 13f299c0
+    return response